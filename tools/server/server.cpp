--- conflicted
+++ resolved
@@ -9,12 +9,8 @@
 #include "sampling.h"
 #include "speculative.h"
 #include "mtmd.h"
-<<<<<<< HEAD
-#include "mtmd-helper.h"
 #include "ggml-moe.h"
-=======
-
->>>>>>> 22c8c3c6
+
 // mime type for sending response
 #define MIMETYPE_JSON "application/json; charset=utf-8"
 
@@ -1410,9 +1406,6 @@
     }
 };
 
-<<<<<<< HEAD
-// 推理槽（上下文/会话）
-=======
 struct server_prompt_checkpoint {
     llama_pos pos_min;
     llama_pos pos_max;
@@ -1627,7 +1620,6 @@
     }
 };
 
->>>>>>> 22c8c3c6
 struct server_slot {
     int id;
 
@@ -2379,25 +2371,17 @@
     // 槽位/客户端：存储所有活动或等待处理的客户端请求/会话 (server_slot)
     // slots / clients
     std::vector<server_slot> slots;
-<<<<<<< HEAD
-    // JSON对象，存储用于属性（props）的默认生成设置
-    json default_generation_settings_for_props;
-=======
 
     int slots_debug = 0;
->>>>>>> 22c8c3c6
 
     // 任务队列，存储待处理的服务端任务
     server_queue    queue_tasks;
     // 结果队列，存储已处理完成的响应
     server_response queue_results;
 
-<<<<<<< HEAD
+    std::unique_ptr<server_prompt_cache> prompt_cache;
+
     // 服务端性能指标收集器
-=======
-    std::unique_ptr<server_prompt_cache> prompt_cache;
-
->>>>>>> 22c8c3c6
     server_metrics metrics;
 
     // 用于槽位选择的prompt相似度阈值 (当一个新请求进来时，如果其prompt与某个空闲槽位之前的prompt足够相似，可能会复用该槽位)
@@ -3709,14 +3693,9 @@
 
                     new_tokens.resize(slot.prompt.tokens.size() - n_discard);
 
-<<<<<<< HEAD
-                // 更新槽位已处理的token数量
-                slot.n_past -= n_discard;
-=======
                     slot.prompt.tokens.clear();
                     slot.prompt.tokens.insert(new_tokens);
                 }
->>>>>>> 22c8c3c6
 
                 slot.truncated = true;
             }
@@ -3735,14 +3714,10 @@
                 slot.task->params.sampling.preserved_tokens.find(token) != slot.task->params.sampling.preserved_tokens.end();
         };
 
-<<<<<<< HEAD
         // 分两个阶段构建推理批次：
         // 第一阶段：添加已采样的 token（生成阶段）
-        // frist, add sampled tokens from any ongoing sequences
+        // first, add sampled tokens from any ongoing sequences
         // 遍历所有槽位
-=======
-        // first, add sampled tokens from any ongoing sequences
->>>>>>> 22c8c3c6
         for (auto & slot : slots) {
             // 如果槽位状态不是 SLOT_STATE_GENERATING (即不是正在生成token的状态)，则跳过
             if (slot.state != SLOT_STATE_GENERATING) {
@@ -3763,14 +3738,9 @@
 
             slot.prompt.tokens.push_back(slot.sampled);
 
-<<<<<<< HEAD
-             // 打印调试日志，显示槽位解码token的相关信息
-            SLT_DBG(slot, "slot decode token, n_ctx = %d, n_past = %d, n_cache_tokens = %d, truncated = %d\n",
-                    slot.n_ctx, slot.n_past, (int) slot.cache_tokens.size(), slot.truncated);
-=======
+            // 打印调试日志，显示槽位解码token的相关信息
             SLT_DBG(slot, "slot decode token, n_ctx = %d, n_tokens = %d, truncated = %d\n",
                     slot.n_ctx, slot.prompt.n_tokens(), slot.truncated);
->>>>>>> 22c8c3c6
         }
 
         // 以 params.n_batch (物理批处理大小) 为块进行处理
@@ -3778,13 +3748,9 @@
         int32_t n_batch  = llama_n_batch(ctx);
         int32_t n_ubatch = llama_n_ubatch(ctx);
 
-<<<<<<< HEAD
         // 第二阶段：添加待处理的 prompt token
         // next, batch any pending prompts without exceeding n_batch
-        float alora_scale = -1.0f;
-=======
         float  alora_scale       = -1.0f;
->>>>>>> 22c8c3c6
         size_t alora_disabled_id = 0;
 
         // next, batch any pending prompts without exceeding n_batch
@@ -3811,12 +3777,6 @@
                         slot.t_start_process_prompt = ggml_time_us();
                         slot.t_start_generation = 0;
 
-<<<<<<< HEAD
-                        // 已处理token数清零
-                        slot.n_past = 0;
-                        slot.n_prompt_tokens = prompt_tokens.size();
-=======
->>>>>>> 22c8c3c6
                         slot.state = SLOT_STATE_PROCESSING_PROMPT;
 
                         SLT_INF(slot, "new prompt, n_ctx_slot = %d, n_keep = %d, task.n_tokens = %d\n",
@@ -3835,13 +3795,9 @@
                             }
                         }*/
 
-<<<<<<< HEAD
-                        // 如果传入的prompt为空
-=======
                         // keep track how many tokens we can reuse from the previous state
                         int n_past = 0;
 
->>>>>>> 22c8c3c6
                         // empty prompt passed -> release the slot and send empty response
                         if (input_tokens.empty()) {
                             SLT_WRN(slot, "%s", "empty prompt - releasing slot\n");
@@ -3872,66 +3828,6 @@
                                 slot.release();
                                 continue;
                             }
-<<<<<<< HEAD
-                        } else { // 如果是因果任务 (如文本生成)
-                            // 如果上下文移位功能未启用
-                            if (!params_base.ctx_shift) {
-                                // if context shift is disabled, we make sure prompt size is smaller than KV size
-                                // TODO: there should be a separate parameter that control prompt truncation
-                                //       context shift should be applied only during the generation phase
-                                if (slot.n_prompt_tokens >= slot.n_ctx) {
-                                    slot.release();
-                                    send_error(slot, "the request exceeds the available context size. try increasing the context size or enable context shift", ERROR_TYPE_EXCEED_CONTEXT_SIZE);
-                                    continue;
-                                }
-                            }
-                            if (slot.params.n_keep < 0) {
-                                slot.params.n_keep = slot.n_prompt_tokens;
-                            }
-                            slot.params.n_keep = std::min(slot.n_ctx - 4, slot.params.n_keep);
-
-                            // 如果输入的prompt太长，则进行截断
-                            // if input prompt is too big, truncate it
-                            if (slot.n_prompt_tokens >= slot.n_ctx) {
-                                if (mctx) {
-                                    // 多模态不应到这里
-                                    // we should never reach this
-                                    GGML_ABORT("not supported by multimodal");
-                                }
-                                // 计算截断参数
-                                const int n_left = slot.n_ctx - slot.params.n_keep;
-
-                                const int n_block_size = n_left / 2;
-                                // 计算需要删除的块数，从 n_keep 之后开始删除
-                                const int erased_blocks = (slot.n_prompt_tokens - slot.params.n_keep - n_block_size) / n_block_size;
-
-                                const llama_tokens & curr_tokens = slot.prompt_tokens.get_text_tokens();
-                                // 创建新的token列表，首先加入 n_keep 个token
-                                llama_tokens new_tokens(
-                                        curr_tokens.begin(),
-                                        curr_tokens.begin() + slot.params.n_keep);
-
-                                // 然后跳过 erased_blocks * n_block_size 个token，加入剩余的token
-                                new_tokens.insert(
-                                        new_tokens.end(),
-                                        curr_tokens.begin() + slot.params.n_keep + erased_blocks * n_block_size,
-                                        curr_tokens.end());
-
-                                prompt_tokens.clear();
-                                prompt_tokens.insert(new_tokens);
-
-                                // 标记为已截断
-                                slot.truncated = true;
-                                slot.n_prompt_tokens = prompt_tokens.size();
-
-                                SLT_WRN(slot, "input truncated, n_ctx = %d, n_keep = %d, n_left = %d, n_prompt_tokens = %d\n", slot.n_ctx, slot.params.n_keep, n_left, slot.n_prompt_tokens);
-
-                                GGML_ASSERT(slot.n_prompt_tokens < slot.n_ctx);
-                            }
-
-                            // 如果启用了prompt缓存 (slot.params.cache_prompt)
-                            if (slot.params.cache_prompt) {
-=======
                         } else {
                             if (slot.task->n_tokens() >= slot.n_ctx) {
                                 send_error(slot, "the request exceeds the available context size, try increasing it", ERROR_TYPE_EXCEED_CONTEXT_SIZE);
@@ -3940,7 +3836,6 @@
                             }
 
                             if (slot.task->params.cache_prompt) {
->>>>>>> 22c8c3c6
                                 // reuse any previously computed tokens that are common with the new prompt
                                 n_past = slot.prompt.tokens.get_common_prefix(input_tokens);
 
@@ -4136,12 +4031,6 @@
                         }
                     }
 
-<<<<<<< HEAD
-                    // 保留KV缓存中的公共部分，移除不匹配的部分
-                    // keep only the common part
-                    if (!llama_memory_seq_rm(llama_get_memory(ctx), slot.id, slot.n_past, -1)) {
-                        // could not partially delete (likely using a non-Transformer model)
-=======
                     // truncate any tokens that are beyond n_past for this slot
                     const llama_pos p0 = slot.prompt.tokens.pos_next();
 
@@ -4149,7 +4038,6 @@
 
                     if (!llama_memory_seq_rm(llama_get_memory(ctx), slot.id, p0, -1)) {
                         SLT_WRN(slot, "failed to truncate tokens with position >= %d - clearing the memory\n", p0);
->>>>>>> 22c8c3c6
                         llama_memory_seq_rm(llama_get_memory(ctx), slot.id, -1, -1);
 
                         // there is no common part left
@@ -4244,12 +4132,7 @@
 
                     // SLT_INF(slot, "new slot.prompt.tokens: %s\n", slot.slot.prompt.tokens.str().c_str());
 
-<<<<<<< HEAD
-                    // 打印信息日志：prompt处理进度
-                    SLT_INF(slot, "prompt processing progress, n_past = %d, n_tokens = %d, progress = %f\n", slot.n_past, batch.n_tokens, (float) slot.n_prompt_tokens_processed / slot.n_prompt_tokens);
-=======
                     SLT_INF(slot, "prompt processing progress, n_tokens = %d, batch.n_tokens = %d, progress = %f\n", slot.prompt.n_tokens(), batch.n_tokens, (float) slot.prompt.n_tokens() / slot.task->n_tokens());
->>>>>>> 22c8c3c6
 
                     // 如果整个prompt都已处理完毕 (n_past 等于 prompt_tokens 总数)
                     // entire prompt has been processed
@@ -5226,12 +5109,7 @@
                 // Everything else, including multimodal completions.
                 inputs = tokenize_input_prompts(ctx_server.vocab, ctx_server.mctx, prompt, true, true);
             }
-<<<<<<< HEAD
-
-            // 对于每一个处理后的输入 prompt，创建一个 server_task 对象
-=======
             const size_t n_ctx_slot = ctx_server.slots.front().n_ctx;
->>>>>>> 22c8c3c6
             tasks.reserve(inputs.size());
             for (size_t i = 0; i < inputs.size(); i++) {
                 auto n_prompt_tokens = inputs[i].size();
