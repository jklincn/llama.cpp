#include "chat.h"
#include "utils.hpp"

#include "arg.h"
#include "common.h"
#include "json-schema-to-grammar.h"
#include "llama.h"
#include "log.h"
#include "sampling.h"
#include "speculative.h"
#include "mtmd.h"
#include "mtmd-helper.h"

// mime type for sending response
#define MIMETYPE_JSON "application/json; charset=utf-8"

// auto generated files (see README.md for details)
#include "index.html.gz.hpp"
#include "loading.html.hpp"

#include <atomic>
#include <chrono>
#include <condition_variable>
#include <cstddef>
#include <cinttypes>
#include <deque>
#include <memory>
#include <mutex>
#include <signal.h>
#include <thread>
#include <unordered_map>
#include <unordered_set>

using json = nlohmann::ordered_json;

constexpr int HTTP_POLLING_SECONDS = 1;

enum stop_type {
    STOP_TYPE_NONE,
    STOP_TYPE_EOS,
    STOP_TYPE_WORD,
    STOP_TYPE_LIMIT,
};

// state diagram: https://github.com/ggml-org/llama.cpp/pull/9283
enum slot_state {
    SLOT_STATE_IDLE,
    SLOT_STATE_STARTED, // TODO: this state is only used for setting up the initial prompt processing; maybe merge it with launch_slot_with_task in the future
    SLOT_STATE_PROCESSING_PROMPT,
    SLOT_STATE_DONE_PROMPT,
    SLOT_STATE_GENERATING,
};

enum server_state {
    SERVER_STATE_LOADING_MODEL,  // Server is starting up, model not fully loaded yet
    SERVER_STATE_READY,          // Server is ready and model is loaded
};

enum server_task_type {
    SERVER_TASK_TYPE_COMPLETION,
    SERVER_TASK_TYPE_EMBEDDING,
    SERVER_TASK_TYPE_RERANK,
    SERVER_TASK_TYPE_INFILL,
    SERVER_TASK_TYPE_CANCEL,
    SERVER_TASK_TYPE_NEXT_RESPONSE,
    SERVER_TASK_TYPE_METRICS,
    SERVER_TASK_TYPE_SLOT_SAVE,
    SERVER_TASK_TYPE_SLOT_RESTORE,
    SERVER_TASK_TYPE_SLOT_ERASE,
    SERVER_TASK_TYPE_SET_LORA,
};

enum oaicompat_type {
    OAICOMPAT_TYPE_NONE,
    OAICOMPAT_TYPE_CHAT,
    OAICOMPAT_TYPE_COMPLETION,
    OAICOMPAT_TYPE_EMBEDDING,
};

// https://community.openai.com/t/openai-chat-list-of-error-codes-and-types/357791/11
enum error_type {
    ERROR_TYPE_INVALID_REQUEST,
    ERROR_TYPE_AUTHENTICATION,
    ERROR_TYPE_SERVER,
    ERROR_TYPE_NOT_FOUND,
    ERROR_TYPE_PERMISSION,
    ERROR_TYPE_UNAVAILABLE, // custom error
    ERROR_TYPE_NOT_SUPPORTED, // custom error
};

<<<<<<< HEAD
// 推理参数
=======
static bool server_task_type_need_embd(server_task_type task_type) {
    switch (task_type) {
        case SERVER_TASK_TYPE_EMBEDDING:
        case SERVER_TASK_TYPE_RERANK:
            return true;
        default:
            return false;
    }
}

static bool server_task_type_need_logits(server_task_type task_type) {
    switch (task_type) {
        case SERVER_TASK_TYPE_COMPLETION:
        case SERVER_TASK_TYPE_INFILL:
            return true;
        default:
            return false;
    }
}

>>>>>>> caf5681f
struct slot_params {
    bool stream        = true;
    bool cache_prompt  = true; // remember the prompt to avoid reprocessing all prompt
    bool return_tokens = false;

    int32_t n_keep    =  0; // number of tokens to keep from initial prompt
    int32_t n_discard =  0; // number of tokens after n_keep that may be discarded when shifting context, 0 defaults to half
    int32_t n_predict = -1; // new tokens to predict
    int32_t n_indent  =  0; // mininum line indentation for the generated text in number of whitespace characters

    int64_t t_max_prompt_ms  = -1; // TODO: implement
    int64_t t_max_predict_ms = -1; // if positive, limit the generation phase to this time limit

    std::vector<common_adapter_lora_info> lora;

    std::vector<std::string> antiprompt;
    std::vector<std::string> response_fields;
    bool timings_per_token = false;
    bool post_sampling_probs = false;
    bool ignore_eos = false;

    struct common_params_sampling sampling;
    struct common_params_speculative speculative;

    // OAI-compat fields
    bool                         verbose                   = false;
    oaicompat_type               oaicompat                 = OAICOMPAT_TYPE_NONE;
    std::string                  oaicompat_model;
    std::string                  oaicompat_cmpl_id;
    common_chat_syntax           oaicompat_chat_syntax;

    json to_json() const {
        std::vector<std::string> samplers;
        samplers.reserve(sampling.samplers.size());
        for (const auto & sampler : sampling.samplers) {
            samplers.emplace_back(common_sampler_type_to_str(sampler));
        }

        json lora = json::array();
        for (size_t i = 0; i < this->lora.size(); ++i) {
            lora.push_back({{"id", i}, {"scale", this->lora[i].scale}});
        }

        auto grammar_triggers = json::array();
        for (const auto & trigger : sampling.grammar_triggers) {
            server_grammar_trigger ct(std::move(trigger));
            grammar_triggers.push_back(ct.to_json());
        }

        return json {
            {"n_predict",                 n_predict},     // Server configured n_predict
            {"seed",                      sampling.seed},
            {"temperature",               sampling.temp},
            {"dynatemp_range",            sampling.dynatemp_range},
            {"dynatemp_exponent",         sampling.dynatemp_exponent},
            {"top_k",                     sampling.top_k},
            {"top_p",                     sampling.top_p},
            {"min_p",                     sampling.min_p},
            {"top_n_sigma",               sampling.top_n_sigma},
            {"xtc_probability",           sampling.xtc_probability},
            {"xtc_threshold",             sampling.xtc_threshold},
            {"typical_p",                 sampling.typ_p},
            {"repeat_last_n",             sampling.penalty_last_n},
            {"repeat_penalty",            sampling.penalty_repeat},
            {"presence_penalty",          sampling.penalty_present},
            {"frequency_penalty",         sampling.penalty_freq},
            {"dry_multiplier",            sampling.dry_multiplier},
            {"dry_base",                  sampling.dry_base},
            {"dry_allowed_length",        sampling.dry_allowed_length},
            {"dry_penalty_last_n",        sampling.dry_penalty_last_n},
            {"dry_sequence_breakers",     sampling.dry_sequence_breakers},
            {"mirostat",                  sampling.mirostat},
            {"mirostat_tau",              sampling.mirostat_tau},
            {"mirostat_eta",              sampling.mirostat_eta},
            {"stop",                      antiprompt},
            {"max_tokens",                n_predict}, // User configured n_predict
            {"n_keep",                    n_keep},
            {"n_discard",                 n_discard},
            {"ignore_eos",                sampling.ignore_eos},
            {"stream",                    stream},
            {"logit_bias",                format_logit_bias(sampling.logit_bias)},
            {"n_probs",                   sampling.n_probs},
            {"min_keep",                  sampling.min_keep},
            {"grammar",                   sampling.grammar},
            {"grammar_lazy",              sampling.grammar_lazy},
            {"grammar_triggers",          grammar_triggers},
            {"preserved_tokens",          sampling.preserved_tokens},
            {"chat_format",               common_chat_format_name(oaicompat_chat_syntax.format)},
            {"reasoning_format",          common_reasoning_format_name(oaicompat_chat_syntax.reasoning_format)},
            {"reasoning_in_content",      oaicompat_chat_syntax.reasoning_in_content},
            {"thinking_forced_open",      oaicompat_chat_syntax.thinking_forced_open},
            {"samplers",                  samplers},
            {"speculative.n_max",         speculative.n_max},
            {"speculative.n_min",         speculative.n_min},
            {"speculative.p_min",         speculative.p_min},
            {"timings_per_token",         timings_per_token},
            {"post_sampling_probs",       post_sampling_probs},
            {"lora",                      lora},
        };
    }
};

// 任务描述
struct server_task {
    int id    = -1; // to be filled by server_queue
    int index = -1; // used when there are multiple prompts (batch request)

    server_task_type type;

    // used by SERVER_TASK_TYPE_CANCEL
    int id_target = -1;

    // used by SERVER_TASK_TYPE_INFERENCE
    slot_params   params;
    server_tokens prompt_tokens;
    int id_selected_slot = -1;

    // used by SERVER_TASK_TYPE_SLOT_SAVE, SERVER_TASK_TYPE_SLOT_RESTORE, SERVER_TASK_TYPE_SLOT_ERASE
    struct slot_action {
        int slot_id;
        std::string filename;
        std::string filepath;
    };
    slot_action slot_action;

    // used by SERVER_TASK_TYPE_METRICS
    bool metrics_reset_bucket = false;

    // used by SERVER_TASK_TYPE_SET_LORA
    std::vector<common_adapter_lora_info> set_lora;

    server_task(server_task_type type) : type(type) {}

    static slot_params params_from_json_cmpl(
            const llama_context * ctx,
            const common_params & params_base,
            const json & data) {
        const llama_model * model = llama_get_model(ctx);
        const llama_vocab * vocab = llama_model_get_vocab(model);

        slot_params params;

        // Sampling parameter defaults are loaded from the global server context (but individual requests can still override them)
        slot_params defaults;
        defaults.sampling    = params_base.sampling;
        defaults.speculative = params_base.speculative;
        defaults.n_keep      = params_base.n_keep;

        // enabling this will output extra debug information in the HTTP responses from the server
        params.verbose           = params_base.verbosity > 9;
        params.timings_per_token = json_value(data, "timings_per_token", false);

        params.stream           = json_value(data, "stream",             false);
        params.cache_prompt     = json_value(data, "cache_prompt",       true);
        params.return_tokens    = json_value(data, "return_tokens",      false);
        params.n_predict        = json_value(data, "n_predict",          json_value(data, "max_tokens", defaults.n_predict));
        params.n_indent         = json_value(data, "n_indent",           defaults.n_indent);
        params.n_keep           = json_value(data, "n_keep",             defaults.n_keep);
        params.n_discard        = json_value(data, "n_discard",          defaults.n_discard);
      //params.t_max_prompt_ms  = json_value(data, "t_max_prompt_ms",    defaults.t_max_prompt_ms); // TODO: implement
        params.t_max_predict_ms = json_value(data, "t_max_predict_ms",   defaults.t_max_predict_ms);
        params.response_fields  = json_value(data, "response_fields",   std::vector<std::string>());

        params.sampling.top_k              = json_value(data, "top_k",              defaults.sampling.top_k);
        params.sampling.top_p              = json_value(data, "top_p",              defaults.sampling.top_p);
        params.sampling.min_p              = json_value(data, "min_p",              defaults.sampling.min_p);
        params.sampling.top_n_sigma        = json_value(data, "top_n_sigma",        defaults.sampling.top_n_sigma);
        params.sampling.xtc_probability    = json_value(data, "xtc_probability",    defaults.sampling.xtc_probability);
        params.sampling.xtc_threshold      = json_value(data, "xtc_threshold",      defaults.sampling.xtc_threshold);
        params.sampling.typ_p              = json_value(data, "typical_p",          defaults.sampling.typ_p);
        params.sampling.temp               = json_value(data, "temperature",        defaults.sampling.temp);
        params.sampling.dynatemp_range     = json_value(data, "dynatemp_range",     defaults.sampling.dynatemp_range);
        params.sampling.dynatemp_exponent  = json_value(data, "dynatemp_exponent",  defaults.sampling.dynatemp_exponent);
        params.sampling.penalty_last_n     = json_value(data, "repeat_last_n",      defaults.sampling.penalty_last_n);
        params.sampling.penalty_repeat     = json_value(data, "repeat_penalty",     defaults.sampling.penalty_repeat);
        params.sampling.penalty_freq       = json_value(data, "frequency_penalty",  defaults.sampling.penalty_freq);
        params.sampling.penalty_present    = json_value(data, "presence_penalty",   defaults.sampling.penalty_present);
        params.sampling.dry_multiplier     = json_value(data, "dry_multiplier",     defaults.sampling.dry_multiplier);
        params.sampling.dry_base           = json_value(data, "dry_base",           defaults.sampling.dry_base);
        params.sampling.dry_allowed_length = json_value(data, "dry_allowed_length", defaults.sampling.dry_allowed_length);
        params.sampling.dry_penalty_last_n = json_value(data, "dry_penalty_last_n", defaults.sampling.dry_penalty_last_n);
        params.sampling.mirostat           = json_value(data, "mirostat",           defaults.sampling.mirostat);
        params.sampling.mirostat_tau       = json_value(data, "mirostat_tau",       defaults.sampling.mirostat_tau);
        params.sampling.mirostat_eta       = json_value(data, "mirostat_eta",       defaults.sampling.mirostat_eta);
        params.sampling.seed               = json_value(data, "seed",               defaults.sampling.seed);
        params.sampling.n_probs            = json_value(data, "n_probs",            defaults.sampling.n_probs);
        params.sampling.min_keep           = json_value(data, "min_keep",           defaults.sampling.min_keep);
        params.post_sampling_probs         = json_value(data, "post_sampling_probs", defaults.post_sampling_probs);

        params.speculative.n_min = json_value(data, "speculative.n_min", defaults.speculative.n_min);
        params.speculative.n_max = json_value(data, "speculative.n_max", defaults.speculative.n_max);
        params.speculative.p_min = json_value(data, "speculative.p_min", defaults.speculative.p_min);

        params.speculative.n_min = std::min(params.speculative.n_max, params.speculative.n_min);
        params.speculative.n_min = std::max(params.speculative.n_min, 0);
        params.speculative.n_max = std::max(params.speculative.n_max, 0);

        // Use OpenAI API logprobs only if n_probs wasn't provided
        if (data.contains("logprobs") && params.sampling.n_probs == defaults.sampling.n_probs){
            params.sampling.n_probs = json_value(data, "logprobs", defaults.sampling.n_probs);
        }

        if (data.contains("lora")) {
            if (data.at("lora").is_array()) {
                params.lora = parse_lora_request(params_base.lora_adapters, data.at("lora"));
            } else {
                throw std::runtime_error("Error: 'lora' must be an array of objects with 'id' and 'scale' fields");
            }
        } else {
            params.lora = params_base.lora_adapters;
        }

        // TODO: add more sanity checks for the input parameters

        if (params.sampling.penalty_last_n < -1) {
            throw std::runtime_error("Error: repeat_last_n must be >= -1");
        }

        if (params.sampling.dry_penalty_last_n < -1) {
            throw std::runtime_error("Error: dry_penalty_last_n must be >= -1");
        }

        if (params.sampling.penalty_last_n == -1) {
            // note: should be the slot's context and not the full context, but it's ok
            params.sampling.penalty_last_n = llama_n_ctx(ctx);
        }

        if (params.sampling.dry_penalty_last_n == -1) {
            params.sampling.dry_penalty_last_n = llama_n_ctx(ctx);
        }

        if (params.sampling.dry_base < 1.0f) {
            params.sampling.dry_base = defaults.sampling.dry_base;
        }

        // sequence breakers for DRY
        {
            // Currently, this is not compatible with TextGen WebUI, Koboldcpp and SillyTavern format
            // Ref: https://github.com/oobabooga/text-generation-webui/blob/d1af7a41ade7bd3c3a463bfa640725edb818ebaf/extensions/openai/typing.py#L39

            if (data.contains("dry_sequence_breakers")) {
                params.sampling.dry_sequence_breakers = json_value(data, "dry_sequence_breakers", std::vector<std::string>());
                if (params.sampling.dry_sequence_breakers.empty()) {
                    throw std::runtime_error("Error: dry_sequence_breakers must be a non-empty array of strings");
                }
            }
        }

        // process "json_schema" and "grammar"
        if (data.contains("json_schema") && !data.contains("grammar")) {
            try {
                auto schema                  = json_value(data, "json_schema", json::object());
                SRV_DBG("JSON schema: %s\n", schema.dump(2).c_str());
                params.sampling.grammar      = json_schema_to_grammar(schema);
                SRV_DBG("Converted grammar: %s\n", params.sampling.grammar.c_str());
            } catch (const std::exception & e) {
                throw std::runtime_error(std::string("\"json_schema\": ") + e.what());
            }
        } else {
            params.sampling.grammar      = json_value(data, "grammar", defaults.sampling.grammar);
            SRV_DBG("Grammar: %s\n", params.sampling.grammar.c_str());
            params.sampling.grammar_lazy = json_value(data, "grammar_lazy", defaults.sampling.grammar_lazy);
            SRV_DBG("Grammar lazy: %s\n", params.sampling.grammar_lazy ? "true" : "false");
        }

        {
            auto it = data.find("chat_format");
            if (it != data.end()) {
                params.oaicompat_chat_syntax.format = static_cast<common_chat_format>(it->get<int>());
                SRV_INF("Chat format: %s\n", common_chat_format_name(params.oaicompat_chat_syntax.format));
            } else {
                params.oaicompat_chat_syntax.format = defaults.oaicompat_chat_syntax.format;
            }
            params.oaicompat_chat_syntax.reasoning_format = params_base.reasoning_format;
            params.oaicompat_chat_syntax.reasoning_in_content = params.stream && (params_base.reasoning_format == COMMON_REASONING_FORMAT_DEEPSEEK_LEGACY);
            params.oaicompat_chat_syntax.thinking_forced_open = json_value(data, "thinking_forced_open", false);
            params.oaicompat_chat_syntax.parse_tool_calls = json_value(data, "parse_tool_calls", false);
        }

        {
            const auto preserved_tokens = data.find("preserved_tokens");
            if (preserved_tokens != data.end()) {
                for (const auto & t : *preserved_tokens) {
                    auto ids = common_tokenize(vocab, t.get<std::string>(), /* add_special= */ false, /* parse_special= */ true);
                    if (ids.size() == 1) {
                        SRV_DBG("Preserved token: %d\n", ids[0]);
                        params.sampling.preserved_tokens.insert(ids[0]);
                    } else {
                        // This may happen when using a tool call style meant for a model with special tokens to preserve on a model without said tokens.
                        SRV_DBG("Not preserved because more than 1 token: %s\n", t.get<std::string>().c_str());
                    }
                }
            }
            const auto grammar_triggers = data.find("grammar_triggers");
            if (grammar_triggers != data.end()) {
                for (const auto & t : *grammar_triggers) {
                    server_grammar_trigger ct(t);
                    if (ct.value.type == COMMON_GRAMMAR_TRIGGER_TYPE_WORD) {
                        const auto & word = ct.value.value;
                        auto ids = common_tokenize(vocab, word, /* add_special= */ false, /* parse_special= */ true);
                        if (ids.size() == 1) {
                            auto token = ids[0];
                            if (std::find(params.sampling.preserved_tokens.begin(), params.sampling.preserved_tokens.end(), (llama_token) token) == params.sampling.preserved_tokens.end()) {
                                throw std::runtime_error("Grammar trigger word should be marked as preserved token: " + word);
                            }
                            SRV_DBG("Grammar trigger token: %d (`%s`)\n", token, word.c_str());
                            common_grammar_trigger trigger;
                            trigger.type = COMMON_GRAMMAR_TRIGGER_TYPE_TOKEN;
                            trigger.value = word;
                            trigger.token = token;
                            params.sampling.grammar_triggers.push_back(std::move(trigger));
                        } else {
                            SRV_DBG("Grammar trigger word: `%s`\n", word.c_str());
                            params.sampling.grammar_triggers.push_back({COMMON_GRAMMAR_TRIGGER_TYPE_WORD, word});
                        }
                    } else {
                        if (ct.value.type == COMMON_GRAMMAR_TRIGGER_TYPE_PATTERN) {
                            SRV_DBG("Grammar trigger pattern: `%s`\n", ct.value.value.c_str());
                        } else if (ct.value.type == COMMON_GRAMMAR_TRIGGER_TYPE_PATTERN_FULL) {
                            SRV_DBG("Grammar trigger pattern full: `%s`\n", ct.value.value.c_str());
                        } else {
                            throw std::runtime_error("Unknown grammar trigger type");
                        }
                        params.sampling.grammar_triggers.emplace_back(std::move(ct.value));
                    }
                }
            }
            if (params.sampling.grammar_lazy && params.sampling.grammar_triggers.empty()) {
                throw std::runtime_error("Error: no triggers set for lazy grammar!");
            }
        }

        {
            params.sampling.logit_bias.clear();
            params.ignore_eos = json_value(data, "ignore_eos", false);

            const auto & logit_bias = data.find("logit_bias");
            if (logit_bias != data.end() && logit_bias->is_array()) {
                const int n_vocab = llama_vocab_n_tokens(vocab);
                for (const auto & el : *logit_bias) {
                    // TODO: we may want to throw errors here, in case "el" is incorrect
                    if (el.is_array() && el.size() == 2) {
                        float bias;
                        if (el[1].is_number()) {
                            bias = el[1].get<float>();
                        } else if (el[1].is_boolean() && !el[1].get<bool>()) {
                            bias = -INFINITY;
                        } else {
                            continue;
                        }

                        if (el[0].is_number_integer()) {
                            llama_token tok = el[0].get<llama_token>();
                            if (tok >= 0 && tok < n_vocab) {
                                params.sampling.logit_bias.push_back({tok, bias});
                            }
                        } else if (el[0].is_string()) {
                            auto toks = common_tokenize(vocab, el[0].get<std::string>(), false);
                            for (auto tok : toks) {
                                params.sampling.logit_bias.push_back({tok, bias});
                            }
                        }
                    }
                }
            }
        }

        {
            params.antiprompt.clear();

            const auto & stop = data.find("stop");
            if (stop != data.end() && stop->is_array()) {
                for (const auto & word : *stop) {
                    if (!word.empty()) {
                        params.antiprompt.push_back(word);
                    }
                }
            }
        }

        {
            const auto samplers = data.find("samplers");
            if (samplers != data.end()) {
                if (samplers->is_array()) {
                    params.sampling.samplers = common_sampler_types_from_names(*samplers, false);
                } else if (samplers->is_string()){
                    params.sampling.samplers = common_sampler_types_from_chars(samplers->get<std::string>());
                }
            } else {
                params.sampling.samplers = defaults.sampling.samplers;
            }
        }

        std::string model_name = params_base.model_alias.empty() ? DEFAULT_OAICOMPAT_MODEL : params_base.model_alias;
        params.oaicompat_model = json_value(data, "model", model_name);

        return params;
    }

    // utility function
    static std::unordered_set<int> get_list_id(const std::vector<server_task> & tasks) {
        std::unordered_set<int> ids(tasks.size());
        for (size_t i = 0; i < tasks.size(); i++) {
            ids.insert(tasks[i].id);
        }
        return ids;
    }
};

struct result_timings {
    int32_t prompt_n = -1;
    double prompt_ms;
    double prompt_per_token_ms;
    double prompt_per_second;

    int32_t predicted_n = -1;
    double predicted_ms;
    double predicted_per_token_ms;
    double predicted_per_second;

    // Optional speculative metrics - only included when > 0
    int32_t draft_n = 0;
    int32_t draft_n_accepted = 0;

    json to_json() const {
        json base = {
            {"prompt_n",               prompt_n},
            {"prompt_ms",              prompt_ms},
            {"prompt_per_token_ms",    prompt_per_token_ms},
            {"prompt_per_second",      prompt_per_second},

            {"predicted_n",            predicted_n},
            {"predicted_ms",           predicted_ms},
            {"predicted_per_token_ms", predicted_per_token_ms},
            {"predicted_per_second",   predicted_per_second},
        };

        if (draft_n > 0) {
            base["draft_n"] = draft_n;
            base["draft_n_accepted"] = draft_n_accepted;
        }

        return base;
    }
};

// 任务结果
struct server_task_result {
    int id           = -1;
    int id_slot      = -1;
    virtual bool is_error() {
        // only used by server_task_result_error
        return false;
    }
    virtual bool is_stop() {
        // only used by server_task_result_cmpl_*
        return false;
    }
    virtual int get_index() {
        return -1;
    }
    virtual json to_json() = 0;
    virtual ~server_task_result() = default;
};

// using shared_ptr for polymorphism of server_task_result
using server_task_result_ptr = std::unique_ptr<server_task_result>;

inline std::string stop_type_to_str(stop_type type) {
    switch (type) {
        case STOP_TYPE_EOS:   return "eos";
        case STOP_TYPE_WORD:  return "word";
        case STOP_TYPE_LIMIT: return "limit";
        default:              return "none";
    }
}

struct completion_token_output {
    llama_token tok;
    float prob;
    std::string text_to_send;
    struct prob_info {
        llama_token tok;
        std::string txt;
        float prob;
    };
    std::vector<prob_info> probs;

    json to_json(bool post_sampling_probs) const {
        json probs_for_token = json::array();
        for (const auto & p : probs) {
            std::string txt(p.txt);
            txt.resize(validate_utf8(txt));
            probs_for_token.push_back(json {
                {"id",      p.tok},
                {"token",   txt},
                {"bytes",   str_to_bytes(p.txt)},
                {
                    post_sampling_probs ? "prob" : "logprob",
                    post_sampling_probs ? p.prob : logarithm(p.prob)
                },
            });
        }
        return probs_for_token;
    }

    static json probs_vector_to_json(const std::vector<completion_token_output> & probs, bool post_sampling_probs) {
        json out = json::array();
        for (const auto & p : probs) {
            std::string txt(p.text_to_send);
            txt.resize(validate_utf8(txt));
            out.push_back(json {
                {"id",           p.tok},
                {"token",        txt},
                {"bytes",        str_to_bytes(p.text_to_send)},
                {
                    post_sampling_probs ? "prob" : "logprob",
                    post_sampling_probs ? p.prob : logarithm(p.prob)
                },
                {
                    post_sampling_probs ? "top_probs" : "top_logprobs",
                    p.to_json(post_sampling_probs)
                },
            });
        }
        return out;
    }

    static float logarithm(float x) {
        // nlohmann::json converts -inf to null, so we need to prevent that
        return x == 0.0f ? std::numeric_limits<float>::lowest() : std::log(x);
    }

    static std::vector<unsigned char> str_to_bytes(const std::string & str) {
        std::vector<unsigned char> bytes;
        for (unsigned char c : str) {
            bytes.push_back(c);
        }
        return bytes;
    }
};

// 任务结果
struct server_task_result_cmpl_final : server_task_result {
    int index = 0;

    std::string content;
    llama_tokens tokens;

    bool stream;
    result_timings timings;
    std::string prompt;

    bool truncated;
    int32_t n_decoded;
    int32_t n_prompt_tokens;
    int32_t n_tokens_cached;
    bool has_new_line;
    std::string stopping_word;
    stop_type stop = STOP_TYPE_NONE;

    bool post_sampling_probs;
    std::vector<completion_token_output> probs_output;
    std::vector<std::string>  response_fields;

    slot_params generation_params;

    // OAI-compat fields
    bool               verbose                  = false;
    oaicompat_type     oaicompat                = OAICOMPAT_TYPE_NONE;
    std::string        oaicompat_model;
    std::string        oaicompat_cmpl_id;
    common_chat_msg    oaicompat_msg;
    std::vector<common_chat_msg_diff> oaicompat_msg_diffs;

    virtual int get_index() override {
        return index;
    }

    virtual bool is_stop() override {
        return true; // in stream mode, final responses are considered stop
    }

    virtual json to_json() override {
        switch (oaicompat) {
            case OAICOMPAT_TYPE_NONE:
                return to_json_non_oaicompat();
            case OAICOMPAT_TYPE_COMPLETION:
                return to_json_oaicompat();
            case OAICOMPAT_TYPE_CHAT:
                return stream ? to_json_oaicompat_chat_stream() : to_json_oaicompat_chat();
            default:
                GGML_ASSERT(false && "Invalid oaicompat_type");
        }
    }

    json to_json_non_oaicompat() {
        json res = json {
            {"index",               index},
            {"content",             stream ? "" : content}, // in stream mode, content is already in last partial chunk
            {"tokens",              stream ? llama_tokens {} : tokens},
            {"id_slot",             id_slot},
            {"stop",                true},
            {"model",               oaicompat_model},
            {"tokens_predicted",    n_decoded},
            {"tokens_evaluated",    n_prompt_tokens},
            {"generation_settings", generation_params.to_json()},
            {"prompt",              prompt},
            {"has_new_line",        has_new_line},
            {"truncated",           truncated},
            {"stop_type",           stop_type_to_str(stop)},
            {"stopping_word",       stopping_word},
            {"tokens_cached",       n_tokens_cached},
            {"timings",             timings.to_json()},
        };
        if (!stream && !probs_output.empty()) {
            res["completion_probabilities"] = completion_token_output::probs_vector_to_json(probs_output, post_sampling_probs);
        }
        return response_fields.empty() ? res : json_get_nested_values(response_fields, res);
    }

    json to_json_oaicompat() {
        std::time_t t = std::time(0);
        json logprobs = json(nullptr); // OAI default to null
        if (!stream && probs_output.size() > 0) {
            logprobs = json{
                {"content", completion_token_output::probs_vector_to_json(probs_output, post_sampling_probs)},
            };
        }
        json finish_reason = "length";
        if (stop == STOP_TYPE_WORD || stop == STOP_TYPE_EOS) {
            finish_reason = "stop";
        }
        json res = json {
            {"choices",            json::array({
                json{
                    {"text",          stream ? "" : content}, // in stream mode, content is already in last partial chunk
                    {"index",         index},
                    {"logprobs",      logprobs},
                    {"finish_reason", finish_reason},
                }
            })},
            {"created",            t},
            {"model",              oaicompat_model},
            {"system_fingerprint", build_info},
            {"object",             "text_completion"},
            {"usage", json {
                {"completion_tokens", n_decoded},
                {"prompt_tokens",     n_prompt_tokens},
                {"total_tokens",      n_decoded + n_prompt_tokens}
            }},
            {"id", oaicompat_cmpl_id}
        };

        // extra fields for debugging purposes
        if (verbose) {
            res["__verbose"] = to_json_non_oaicompat();
        }
        if (timings.prompt_n >= 0) {
            res.push_back({"timings", timings.to_json()});
        }

        return res;
    }

    json to_json_oaicompat_chat() {
        std::string finish_reason = "length";
        common_chat_msg msg;
        if (!oaicompat_msg.empty()) {
            msg = oaicompat_msg;
        } else {
            msg.role = "assistant";
            msg.content = content;
        }
        if (stop == STOP_TYPE_WORD || stop == STOP_TYPE_EOS) {
            finish_reason = msg.tool_calls.empty() ? "stop" : "tool_calls";
        }

        json choice {
            {"finish_reason", finish_reason},
            {"index", 0},
            {"message", msg.to_json_oaicompat<json>()},
        };

        if (!stream && probs_output.size() > 0) {
            choice["logprobs"] = json{
                {"content", completion_token_output::probs_vector_to_json(probs_output, post_sampling_probs)},
            };
        }

        std::time_t t = std::time(0);

        json res = json {
            {"choices",            json::array({choice})},
            {"created",            t},
            {"model",              oaicompat_model},
            {"system_fingerprint", build_info},
            {"object",             "chat.completion"},
            {"usage", json {
                {"completion_tokens", n_decoded},
                {"prompt_tokens",     n_prompt_tokens},
                {"total_tokens",      n_decoded + n_prompt_tokens}
            }},
            {"id", oaicompat_cmpl_id}
        };

        // extra fields for debugging purposes
        if (verbose) {
            res["__verbose"] = to_json_non_oaicompat();
        }
        if (timings.prompt_n >= 0) {
            res.push_back({"timings", timings.to_json()});
        }

        return res;
    }

    json to_json_oaicompat_chat_stream() {
        std::time_t t = std::time(0);
        std::string finish_reason = "length";
        if (stop == STOP_TYPE_WORD || stop == STOP_TYPE_EOS) {
            finish_reason = oaicompat_msg.tool_calls.empty() ? "stop" : "tool_calls";
        }

        json deltas = json::array();
        for (const auto & diff : oaicompat_msg_diffs) {
            deltas.push_back({
                {"choices", json::array({
                    json {
                        {"finish_reason", nullptr},
                        {"index", 0},
                        {"delta", common_chat_msg_diff_to_json_oaicompat<json>(diff)},
                    },
                })},
                {"created", t},
                {"id", oaicompat_cmpl_id},
                {"model", oaicompat_model},
                {"system_fingerprint", build_info},
                {"object", "chat.completion.chunk"},
            });
        }

        deltas.push_back({
            {"choices", json::array({
                json {
                    {"finish_reason", finish_reason},
                    {"index", 0},
                    {"delta", json::object()},
                },
            })},
            {"created",            t},
            {"id",                 oaicompat_cmpl_id},
            {"model",              oaicompat_model},
            {"system_fingerprint", build_info},
            {"object",             "chat.completion.chunk"},
            {"usage", json {
                {"completion_tokens", n_decoded},
                {"prompt_tokens",     n_prompt_tokens},
                {"total_tokens",      n_decoded + n_prompt_tokens},
            }},
        });

        if (timings.prompt_n >= 0) {
            deltas.back().push_back({"timings", timings.to_json()});
        }

        // extra fields for debugging purposes
        if (verbose && !deltas.empty()) {
            deltas.front()["__verbose"] = to_json_non_oaicompat();
        }

        return deltas;
    }
};

struct server_task_result_cmpl_partial : server_task_result {
    int index = 0;

    std::string  content;
    llama_tokens tokens;

    int32_t n_decoded;
    int32_t n_prompt_tokens;

    bool post_sampling_probs;
    completion_token_output prob_output;
    result_timings timings;

    // OAI-compat fields
    bool            verbose   = false;
    oaicompat_type  oaicompat = OAICOMPAT_TYPE_NONE;
    std::string     oaicompat_model;
    std::string     oaicompat_cmpl_id;
    std::vector<common_chat_msg_diff> oaicompat_msg_diffs;

    virtual int get_index() override {
        return index;
    }

    virtual bool is_stop() override {
        return false; // in stream mode, partial responses are not considered stop
    }

    virtual json to_json() override {
        switch (oaicompat) {
            case OAICOMPAT_TYPE_NONE:
                return to_json_non_oaicompat();
            case OAICOMPAT_TYPE_COMPLETION:
                return to_json_oaicompat();
            case OAICOMPAT_TYPE_CHAT:
                return to_json_oaicompat_chat();
            default:
                GGML_ASSERT(false && "Invalid oaicompat_type");
        }
    }

    json to_json_non_oaicompat() {
        // non-OAI-compat JSON
        json res = json {
            {"index",            index},
            {"content",          content},
            {"tokens",           tokens},
            {"stop",             false},
            {"id_slot",          id_slot},
            {"tokens_predicted", n_decoded},
            {"tokens_evaluated", n_prompt_tokens},
        };
        // populate the timings object when needed (usually for the last response or with timings_per_token enabled)
        if (timings.prompt_n > 0) {
            res.push_back({"timings", timings.to_json()});
        }
        if (!prob_output.probs.empty()) {
            res["completion_probabilities"] = completion_token_output::probs_vector_to_json({prob_output}, post_sampling_probs);
        }
        return res;
    }

    json to_json_oaicompat() {
        std::time_t t = std::time(0);
        json logprobs = json(nullptr); // OAI default to null
        if (prob_output.probs.size() > 0) {
            logprobs = json{
                {"content", completion_token_output::probs_vector_to_json({prob_output}, post_sampling_probs)},
            };
        }
        json res = json {
            {"choices",            json::array({
                json{
                    {"text",          content},
                    {"index",         index},
                    {"logprobs",      logprobs},
                    {"finish_reason", nullptr},
                }
            })},
            {"created",            t},
            {"model",              oaicompat_model},
            {"system_fingerprint", build_info},
            {"object",             "text_completion"},
            {"id",                 oaicompat_cmpl_id}
        };

        // extra fields for debugging purposes
        if (verbose) {
            res["__verbose"] = to_json_non_oaicompat();
        }
        if (timings.prompt_n >= 0) {
            res.push_back({"timings", timings.to_json()});
        }

        return res;
    }

    json to_json_oaicompat_chat() {
        bool first = n_decoded == 1;
        std::time_t t = std::time(0);
        json choices;

        std::vector<json> deltas;
        auto add_delta = [&](const json & delta) {
            deltas.push_back({
                {"choices", json::array({
                    json {
                        {"finish_reason", nullptr},
                        {"index", 0},
                        {"delta", delta},
                    },
                })},
                {"created", t},
                {"id", oaicompat_cmpl_id},
                {"model", oaicompat_model},
                {"system_fingerprint", build_info},
                {"object", "chat.completion.chunk"},
            });
        };
        // We have to send an initial update to conform to openai behavior
        if (first) {
            add_delta({
                {"role", "assistant"},
                {"content", nullptr},
            });
        }

        for (const auto & diff : oaicompat_msg_diffs) {
            add_delta(common_chat_msg_diff_to_json_oaicompat<json>(diff));
        }

        if (!deltas.empty()) {
            GGML_ASSERT(deltas[deltas.size() - 1].at("choices").size() >= 1);

            if (prob_output.probs.size() > 0) {
                deltas[deltas.size() - 1].at("choices").at(0)["logprobs"] = json {
                    {"content", completion_token_output::probs_vector_to_json({prob_output}, post_sampling_probs)},
                };
            }

            if (timings.prompt_n >= 0) {
                deltas[deltas.size() - 1].push_back({"timings", timings.to_json()});
            }
        }

        return deltas;
    }
};

struct server_task_result_embd : server_task_result {
    int index = 0;
    std::vector<std::vector<float>> embedding;

    int32_t n_tokens;

    // OAI-compat fields
    oaicompat_type oaicompat = OAICOMPAT_TYPE_NONE;

    virtual int get_index() override {
        return index;
    }

    virtual json to_json() override {
        return oaicompat == OAICOMPAT_TYPE_EMBEDDING
            ? to_json_oaicompat()
            : to_json_non_oaicompat();
    }

    json to_json_non_oaicompat() {
        return json {
            {"index",     index},
            {"embedding", embedding},
        };
    }

    json to_json_oaicompat() {
        return json {
            {"index",            index},
            {"embedding",        embedding[0]},
            {"tokens_evaluated", n_tokens},
        };
    }
};

struct server_task_result_rerank : server_task_result {
    int index = 0;
    float score = -1e6;

    int32_t n_tokens;

    virtual int get_index() override {
        return index;
    }

    virtual json to_json() override {
        return json {
            {"index",            index},
            {"score",            score},
            {"tokens_evaluated", n_tokens},
        };
    }
};

// this function maybe used outside of server_task_result_error
static json format_error_response(const std::string & message, const enum error_type type) {
    std::string type_str;
    int code = 500;
    switch (type) {
        case ERROR_TYPE_INVALID_REQUEST:
            type_str = "invalid_request_error";
            code = 400;
            break;
        case ERROR_TYPE_AUTHENTICATION:
            type_str = "authentication_error";
            code = 401;
            break;
        case ERROR_TYPE_NOT_FOUND:
            type_str = "not_found_error";
            code = 404;
            break;
        case ERROR_TYPE_SERVER:
            type_str = "server_error";
            code = 500;
            break;
        case ERROR_TYPE_PERMISSION:
            type_str = "permission_error";
            code = 403;
            break;
        case ERROR_TYPE_NOT_SUPPORTED:
            type_str = "not_supported_error";
            code = 501;
            break;
        case ERROR_TYPE_UNAVAILABLE:
            type_str = "unavailable_error";
            code = 503;
            break;
    }
    return json {
        {"code", code},
        {"message", message},
        {"type", type_str},
    };
}

struct server_task_result_error : server_task_result {
    int index = 0;
    error_type err_type = ERROR_TYPE_SERVER;
    std::string err_msg;

    virtual bool is_error() override {
        return true;
    }

    virtual json to_json() override {
        return format_error_response(err_msg, err_type);
    }
};

struct server_task_result_metrics : server_task_result {
    int n_idle_slots;
    int n_processing_slots;
    int n_tasks_deferred;
    int64_t t_start;

    // TODO: somehow reuse server_metrics in the future, instead of duplicating the fields
    uint64_t n_prompt_tokens_processed_total = 0;
    uint64_t t_prompt_processing_total       = 0;
    uint64_t n_tokens_predicted_total        = 0;
    uint64_t t_tokens_generation_total       = 0;

    uint64_t n_prompt_tokens_processed = 0;
    uint64_t t_prompt_processing       = 0;

    uint64_t n_tokens_predicted  = 0;
    uint64_t t_tokens_generation = 0;

    uint64_t n_decode_total     = 0;
    uint64_t n_busy_slots_total = 0;

    // while we can also use std::vector<server_slot> this requires copying the slot object which can be quite messy
    // therefore, we use json to temporarily store the slot.to_json() result
    json slots_data = json::array();

    virtual json to_json() override {
        return json {
            { "idle",                            n_idle_slots },
            { "processing",                      n_processing_slots },
            { "deferred",                        n_tasks_deferred },
            { "t_start",                         t_start },

            { "n_prompt_tokens_processed_total", n_prompt_tokens_processed_total },
            { "t_tokens_generation_total",       t_tokens_generation_total },
            { "n_tokens_predicted_total",        n_tokens_predicted_total },
            { "t_prompt_processing_total",       t_prompt_processing_total },

            { "n_prompt_tokens_processed",       n_prompt_tokens_processed },
            { "t_prompt_processing",             t_prompt_processing },
            { "n_tokens_predicted",              n_tokens_predicted },
            { "t_tokens_generation",             t_tokens_generation },

            { "n_decode_total",                  n_decode_total },
            { "n_busy_slots_total",              n_busy_slots_total },

            { "slots",                           slots_data },
        };
    }
};

struct server_task_result_slot_save_load : server_task_result {
    std::string filename;
    bool is_save; // true = save, false = load

    size_t n_tokens;
    size_t n_bytes;
    double t_ms;

    virtual json to_json() override {
        if (is_save) {
            return json {
                { "id_slot",   id_slot },
                { "filename",  filename },
                { "n_saved",   n_tokens },
                { "n_written", n_bytes },
                { "timings", {
                    { "save_ms", t_ms }
                }},
            };
        } else {
            return json {
                { "id_slot",    id_slot },
                { "filename",   filename },
                { "n_restored", n_tokens },
                { "n_read",     n_bytes },
                { "timings", {
                    { "restore_ms", t_ms }
                }},
            };
        }
    }
};

struct server_task_result_slot_erase : server_task_result {
    size_t n_erased;

    virtual json to_json() override {
        return json {
            { "id_slot",  id_slot },
            { "n_erased", n_erased },
        };
    }
};

struct server_task_result_apply_lora : server_task_result {
    virtual json to_json() override {
        return json {{ "success", true }};
    }
};

// 推理槽（上下文/会话）
struct server_slot {
    int id;
    int id_task = -1;

    // only used for completion/embedding/infill/rerank
    server_task_type task_type = SERVER_TASK_TYPE_COMPLETION;

    llama_batch batch_spec = {};

    llama_context * ctx = nullptr;
    llama_context * ctx_dft = nullptr;

    // multimodal
    mtmd_context * mctx = nullptr;

    common_speculative * spec = nullptr;

    std::vector<common_adapter_lora_info> lora;

    // the index relative to completion multi-task request
    size_t index = 0;

    struct slot_params params;

    slot_state state = SLOT_STATE_IDLE;

    // used to determine the slot that has been used the longest
    int64_t t_last_used = -1;

    // generation props
    int32_t n_ctx       = 0;  // context size per slot
    int32_t n_past      = 0;
    int32_t n_decoded   = 0;
    int32_t n_remaining = -1;
    int32_t i_batch     = -1;
    int32_t n_predict   = -1; // TODO: disambiguate from params.n_predict

    // n_prompt_tokens may not be equal to prompt_tokens.size(), because prompt maybe truncated
    int32_t n_prompt_tokens           = 0;
    int32_t n_prompt_tokens_processed = 0;

    // input prompt tokens
    server_tokens prompt_tokens;

    size_t last_nl_pos = 0;

    std::string  generated_text;
    llama_tokens generated_tokens;
    common_chat_msg chat_msg;

    server_tokens cache_tokens;

    std::vector<completion_token_output> generated_token_probs;

    bool has_next_token = true;
    bool has_new_line   = false;
    bool truncated      = false;
    stop_type stop;

    std::string stopping_word;

    // sampling
    json json_schema;

    struct common_sampler * smpl = nullptr;

    llama_token sampled;

    common_chat_format chat_format = COMMON_CHAT_FORMAT_CONTENT_ONLY;
    std::vector<std::string> generated_tool_call_ids;

    // stats
    size_t n_sent_text        = 0; // number of sent text character

    int64_t t_start_process_prompt;
    int64_t t_start_generation;

    double t_prompt_processing; // ms
    double t_token_generation;  // ms

    std::function<void(int)> callback_on_release;

    // Speculative decoding stats
    int32_t n_draft_total = 0;      // Total draft tokens generated
    int32_t n_draft_accepted = 0;   // Draft tokens actually accepted

    void reset() {
        SLT_DBG(*this, "%s", "\n");

        n_prompt_tokens    = 0;
        last_nl_pos        = 0;
        generated_text     = "";
        has_new_line       = false;
        truncated          = false;
        stop               = STOP_TYPE_NONE;
        stopping_word      = "";
        n_past             = 0;
        n_sent_text        = 0;
        task_type          = SERVER_TASK_TYPE_COMPLETION;
        chat_format        = COMMON_CHAT_FORMAT_CONTENT_ONLY;

        generated_tokens.clear();
        generated_token_probs.clear();
        chat_msg = {};
        json_schema = json();
        generated_tool_call_ids.clear();

        // clear speculative decoding stats
        n_draft_total = 0;
        n_draft_accepted = 0;
    }

    bool need_embd() const {
        return server_task_type_need_embd(task_type);
    }

    bool need_logits() const {
        return server_task_type_need_logits(task_type);
    }

    // if the context does not have a memory module then all embeddings have to be computed within a single ubatch
    // also we cannot split if the pooling would require any past tokens
    bool can_split() const {
        return
            !need_embd() ||
            (llama_get_memory(ctx) && llama_pooling_type(ctx) == LLAMA_POOLING_TYPE_LAST);
    }

    bool can_batch_with(server_slot & other_slot) const {
        return task_type == other_slot.task_type && are_lora_equal(lora, other_slot.lora);
    }

    bool has_budget(const common_params & global_params) {
        if (params.n_predict == -1 && global_params.n_predict == -1) {
            return true; // limitless
        }

        n_remaining = -1;

        if (params.n_predict != -1) {
            n_remaining = params.n_predict - n_decoded;
        } else if (global_params.n_predict != -1) {
            n_remaining = global_params.n_predict - n_decoded;
        }

        return n_remaining > 0; // no budget
    }

    bool is_processing() const {
        return state != SLOT_STATE_IDLE;
    }

    bool can_speculate() const {
        return ctx_dft && params.speculative.n_max > 0 && params.cache_prompt;
    }

    void add_token(const completion_token_output & token) {
        if (!is_processing()) {
            SLT_WRN(*this, "%s", "slot is not processing\n");
            return;
        }
        generated_token_probs.push_back(token);
    }

    void release() {
        if (is_processing()) {
            SLT_INF(*this, "stop processing: n_past = %d, truncated = %d\n", n_past, truncated);

            t_last_used = ggml_time_us();
            t_token_generation = (ggml_time_us() - t_start_generation) / 1e3;
            state = SLOT_STATE_IDLE;
            callback_on_release(id);
        }
    }

    result_timings get_timings() const {
        result_timings timings;
        timings.prompt_n = n_prompt_tokens_processed;
        timings.prompt_ms = t_prompt_processing;
        timings.prompt_per_token_ms = t_prompt_processing / n_prompt_tokens_processed;
        timings.prompt_per_second = 1e3 / t_prompt_processing * n_prompt_tokens_processed;

        timings.predicted_n = n_decoded;
        timings.predicted_ms = t_token_generation;
        timings.predicted_per_token_ms = t_token_generation / n_decoded;
        timings.predicted_per_second = 1e3 / t_token_generation * n_decoded;

        // Add speculative metrics
        if (n_draft_total > 0) {
            timings.draft_n = n_draft_total;
            timings.draft_n_accepted = n_draft_accepted;
        }

        return timings;
    }

    const common_chat_msg & update_chat_msg(std::vector<common_chat_msg_diff> & diffs) {
        auto previous_msg = chat_msg;
        SRV_DBG("Parsing chat message: %s\n", generated_text.c_str());
        auto new_msg = common_chat_parse(
            generated_text,
            /* is_partial= */ stop != STOP_TYPE_EOS,
            params.oaicompat_chat_syntax);
        if (!new_msg.empty()) {
            new_msg.ensure_tool_call_ids_set(generated_tool_call_ids, gen_tool_call_id);
            chat_msg = new_msg;
            diffs = common_chat_msg_diff::compute_diffs(previous_msg, new_msg.empty() ? previous_msg : new_msg);
        }
        return chat_msg;
    }

    size_t find_stopping_strings(const std::string & text, const size_t last_token_size, bool is_full_stop) {
        size_t stop_pos = std::string::npos;

        for (const std::string & word : params.antiprompt) {
            size_t pos;

            if (is_full_stop) {
                const size_t tmp      = word.size() + last_token_size;
                const size_t from_pos = text.size() > tmp ? text.size() - tmp : 0;

                pos = text.find(word, from_pos);
            } else {
                // otherwise, partial stop
                pos = string_find_partial_stop(text, word);
            }

            if (pos != std::string::npos && (stop_pos == std::string::npos || pos < stop_pos)) {
                if (is_full_stop) {
                    stop           = STOP_TYPE_WORD;
                    stopping_word  = word;
                    has_next_token = false;
                }
                stop_pos = pos;
            }
        }

        return stop_pos;
    }

    void print_timings() const {
        const double t_prompt        =       t_prompt_processing / n_prompt_tokens_processed;
        const double n_prompt_second = 1e3 / t_prompt_processing * n_prompt_tokens_processed;

        const double t_gen        =       t_token_generation / n_decoded;
        const double n_gen_second = 1e3 / t_token_generation * n_decoded;

        SLT_INF(*this,
                "\n"
                "prompt eval time = %10.2f ms / %5d tokens (%8.2f ms per token, %8.2f tokens per second)\n"
                "       eval time = %10.2f ms / %5d tokens (%8.2f ms per token, %8.2f tokens per second)\n"
                "      total time = %10.2f ms / %5d tokens\n",
                t_prompt_processing, n_prompt_tokens_processed, t_prompt, n_prompt_second,
                t_token_generation, n_decoded, t_gen, n_gen_second,
                t_prompt_processing + t_token_generation, n_prompt_tokens_processed + n_decoded);

        if (n_draft_total > 0) {
            const float draft_ratio = (float) n_draft_accepted / n_draft_total;
            SLT_INF(*this,
                    "\n"
                    "draft acceptance rate = %0.5f (%5d accepted / %5d generated)\n",
                    draft_ratio, n_draft_accepted, n_draft_total
            );
        }
    }

    json to_json() const {
        return json {
            {"id",            id},
            {"id_task",       id_task},
            {"n_ctx",         n_ctx},
            {"speculative",   can_speculate()},
            {"is_processing", is_processing()},
            {"params",        params.to_json()},
            {"prompt",        prompt_tokens.detokenize(ctx, true)},
            {"next_token",
                {
                    {"has_next_token", has_next_token},
                    {"has_new_line",   has_new_line},
                    {"n_remain",       n_remaining},
                    {"n_decoded",      n_decoded},
                    {"stopping_word",  stopping_word},
                }
            },
        };
    }
};

// 统计信息
struct server_metrics {
    int64_t t_start = 0;

    uint64_t n_prompt_tokens_processed_total = 0;
    uint64_t t_prompt_processing_total       = 0;
    uint64_t n_tokens_predicted_total        = 0;
    uint64_t t_tokens_generation_total       = 0;

    uint64_t n_prompt_tokens_processed = 0;
    uint64_t t_prompt_processing       = 0;

    uint64_t n_tokens_predicted  = 0;
    uint64_t t_tokens_generation = 0;

    uint64_t n_decode_total     = 0;
    uint64_t n_busy_slots_total = 0;

    void init() {
        t_start = ggml_time_us();
    }

    void on_prompt_eval(const server_slot & slot) {
        n_prompt_tokens_processed_total += slot.n_prompt_tokens_processed;
        n_prompt_tokens_processed       += slot.n_prompt_tokens_processed;
        t_prompt_processing             += slot.t_prompt_processing;
        t_prompt_processing_total       += slot.t_prompt_processing;
    }

    void on_prediction(const server_slot & slot) {
        n_tokens_predicted_total   += slot.n_decoded;
        n_tokens_predicted         += slot.n_decoded;
        t_tokens_generation        += slot.t_token_generation;
        t_tokens_generation_total  += slot.t_token_generation;
    }

    void on_decoded(const std::vector<server_slot> & slots) {
        n_decode_total++;
        for (const auto & slot : slots) {
            if (slot.is_processing()) {
                n_busy_slots_total++;
            }
        }
    }

    void reset_bucket() {
        n_prompt_tokens_processed = 0;
        t_prompt_processing       = 0;
        n_tokens_predicted        = 0;
        t_tokens_generation       = 0;
    }
};

// 任务队列
struct server_queue {
    int id = 0;
    bool running;

    // queues
    std::deque<server_task> queue_tasks;
    std::deque<server_task> queue_tasks_deferred;

    std::mutex mutex_tasks;
    std::condition_variable condition_tasks;

    // callback functions
    std::function<void(server_task &&)> callback_new_task;
    std::function<void(void)>           callback_update_slots;

    // Add a new task to the end of the queue
    int post(server_task && task, bool front = false) {
        std::unique_lock<std::mutex> lock(mutex_tasks);
        GGML_ASSERT(task.id != -1);
        // if this is cancel task make sure to clean up pending tasks
        if (task.type == SERVER_TASK_TYPE_CANCEL) {
            cleanup_pending_task(task.id_target);
        }
        const int task_id = task.id;
        QUE_DBG("new task, id = %d, front = %d\n", task_id, front);
        if (front) {
            queue_tasks.push_front(std::move(task));
        } else {
            queue_tasks.push_back(std::move(task));
        }
        condition_tasks.notify_one();
        return task_id;
    }

    // multi-task version of post()
    int post(std::vector<server_task> && tasks, bool front = false) {
        std::unique_lock<std::mutex> lock(mutex_tasks);
        for (auto & task : tasks) {
            if (task.id == -1) {
                task.id = id++;
            }
            // if this is cancel task make sure to clean up pending tasks
            if (task.type == SERVER_TASK_TYPE_CANCEL) {
                cleanup_pending_task(task.id_target);
            }
            QUE_DBG("new task, id = %d/%d, front = %d\n", task.id, (int) tasks.size(), front);
            if (front) {
                queue_tasks.push_front(std::move(task));
            } else {
                queue_tasks.push_back(std::move(task));
            }
        }
        condition_tasks.notify_one();
        return 0;
    }

    // Add a new task, but defer until one slot is available
    void defer(server_task && task) {
        std::unique_lock<std::mutex> lock(mutex_tasks);
        QUE_DBG("defer task, id = %d\n", task.id);
        queue_tasks_deferred.push_back(std::move(task));
        condition_tasks.notify_one();
    }

    // Get the next id for creating a new task
    int get_new_id() {
        std::unique_lock<std::mutex> lock(mutex_tasks);
        int new_id = id++;
        return new_id;
    }

    // Register function to process a new task
    void on_new_task(std::function<void(server_task &&)> callback) {
        callback_new_task = std::move(callback);
    }

    // Register the function to be called when all slots data is ready to be processed
    void on_update_slots(std::function<void(void)> callback) {
        callback_update_slots = std::move(callback);
    }

    // Call when the state of one slot is changed, it will move one task from deferred to main queue
    void pop_deferred_task() {
        std::unique_lock<std::mutex> lock(mutex_tasks);
        if (!queue_tasks_deferred.empty()) {
            queue_tasks.emplace_back(std::move(queue_tasks_deferred.front()));
            queue_tasks_deferred.pop_front();
        }
        condition_tasks.notify_one();
    }

    // end the start_loop routine
    void terminate() {
        std::unique_lock<std::mutex> lock(mutex_tasks);
        running = false;
        condition_tasks.notify_all();
    }

    /**
     * Main loop consists of these steps:
     * - Wait until a new task arrives
     * - Process the task (i.e. maybe copy data into slot)
     * - Check if multitask is finished
     * - Update all slots
     */
    void start_loop() {
        running = true;

        while (true) {
            // 记录日志，表示开始处理新任务
            QUE_DBG("%s", "processing new tasks\n");

            while (true) {
                // 获取互斥锁 mutex_tasks，以保护对共享任务队列的访问
                std::unique_lock<std::mutex> lock(mutex_tasks);
                if (!running) {
                    QUE_DBG("%s", "terminate\n");
                    return;
                }
                if (queue_tasks.empty()) {
                    lock.unlock();
                    break;
                }
                // 从任务队列的前端取出一个任务
                server_task task = std::move(queue_tasks.front());
                // 将取出的任务从队列中移除
                queue_tasks.pop_front();
                lock.unlock();

                // 记录正在处理的任务 ID
                QUE_DBG("processing task, id = %d\n", task.id);
                // 调用注册的回调函数
                callback_new_task(std::move(task));
            }

            // all tasks in the current loop is processed, slots data is now ready
            // 记录日志，表示当前批次的任务已初步处理完毕，准备更新所有槽位的状态
            QUE_DBG("%s", "update slots\n");

            // 调用注册的回调函数，执行实际模型推理
            callback_update_slots();

            // 记录日志，表示当前轮次的槽位更新已完成，线程将等待新任务
            QUE_DBG("%s", "waiting for new tasks\n");
            {
                std::unique_lock<std::mutex> lock(mutex_tasks);
                if (!running) {
                    QUE_DBG("%s", "terminate\n");
                    return;
                }
                // 如果任务队列仍然为空，使用条件变量 condition_tasks 使当前线程进入等待状态。线程会释放锁 lock 并阻塞，直到以下任一条件满足：
                // 1. 任务队列不再为空（即有新任务被其他线程通过 notify_one() 或 notify_all() 推入并唤醒此线程）
                // 2. 运行状态 running 被设置为 false（即服务器被终止）
                if (queue_tasks.empty()) {
                    condition_tasks.wait(lock, [&]{
                        return (!queue_tasks.empty() || !running);
                    });
                }
            }
        }
    }

private:
    void cleanup_pending_task(int id_target) {
        // no need lock because this is called exclusively by post()
        auto rm_func = [id_target](const server_task & task) {
            return task.id_target == id_target;
        };
        queue_tasks.erase(
            std::remove_if(queue_tasks.begin(),          queue_tasks.end(),          rm_func),
            queue_tasks.end());
        queue_tasks_deferred.erase(
            std::remove_if(queue_tasks_deferred.begin(), queue_tasks_deferred.end(), rm_func),
            queue_tasks_deferred.end());
    }
};

// 结果队列
struct server_response {
    bool running = true;

    // for keeping track of all tasks waiting for the result
    std::unordered_set<int> waiting_task_ids;

    // the main result queue (using ptr for polymorphism)
    std::vector<server_task_result_ptr> queue_results;

    std::mutex mutex_results;
    std::condition_variable condition_results;

    // add the id_task to the list of tasks waiting for response
    void add_waiting_task_id(int id_task) {
        SRV_DBG("add task %d to waiting list. current waiting = %d (before add)\n", id_task, (int) waiting_task_ids.size());

        std::unique_lock<std::mutex> lock(mutex_results);
        waiting_task_ids.insert(id_task);
    }

    void add_waiting_tasks(const std::vector<server_task> & tasks) {
        std::unique_lock<std::mutex> lock(mutex_results);

        for (const auto & task : tasks) {
            SRV_DBG("add task %d to waiting list. current waiting = %d (before add)\n", task.id, (int) waiting_task_ids.size());
            waiting_task_ids.insert(task.id);
        }
    }

    // when the request is finished, we can remove task associated with it
    void remove_waiting_task_id(int id_task) {
        SRV_DBG("remove task %d from waiting list. current waiting = %d (before remove)\n", id_task, (int) waiting_task_ids.size());

        std::unique_lock<std::mutex> lock(mutex_results);
        waiting_task_ids.erase(id_task);
        // make sure to clean up all pending results
        queue_results.erase(
            std::remove_if(queue_results.begin(), queue_results.end(), [id_task](const server_task_result_ptr & res) {
                return res->id == id_task;
            }),
            queue_results.end());
    }

    void remove_waiting_task_ids(const std::unordered_set<int> & id_tasks) {
        std::unique_lock<std::mutex> lock(mutex_results);

        for (const auto & id_task : id_tasks) {
            SRV_DBG("remove task %d from waiting list. current waiting = %d (before remove)\n", id_task, (int) waiting_task_ids.size());
            waiting_task_ids.erase(id_task);
        }
    }

    // This function blocks the thread until there is a response for one of the id_tasks
    server_task_result_ptr recv(const std::unordered_set<int> & id_tasks) {
        while (true) {
            std::unique_lock<std::mutex> lock(mutex_results);
            condition_results.wait(lock, [&]{
                if (!running) {
                    SRV_DBG("%s : queue result stop\n", __func__);
                    std::terminate(); // we cannot return here since the caller is HTTP code
                }
                return !queue_results.empty();
            });

            for (size_t i = 0; i < queue_results.size(); i++) {
                if (id_tasks.find(queue_results[i]->id) != id_tasks.end()) {
                    server_task_result_ptr res = std::move(queue_results[i]);
                    queue_results.erase(queue_results.begin() + i);
                    return res;
                }
            }
        }

        // should never reach here
    }

    // same as recv(), but have timeout in seconds
    // if timeout is reached, nullptr is returned
    server_task_result_ptr recv_with_timeout(const std::unordered_set<int> & id_tasks, int timeout) {
        while (true) {
            std::unique_lock<std::mutex> lock(mutex_results);

            for (int i = 0; i < (int) queue_results.size(); i++) {
                if (id_tasks.find(queue_results[i]->id) != id_tasks.end()) {
                    server_task_result_ptr res = std::move(queue_results[i]);
                    queue_results.erase(queue_results.begin() + i);
                    return res;
                }
            }

            std::cv_status cr_res = condition_results.wait_for(lock, std::chrono::seconds(timeout));
            if (!running) {
                SRV_DBG("%s : queue result stop\n", __func__);
                std::terminate(); // we cannot return here since the caller is HTTP code
            }
            if (cr_res == std::cv_status::timeout) {
                return nullptr;
            }
        }

        // should never reach here
    }

    // single-task version of recv()
    server_task_result_ptr recv(int id_task) {
        std::unordered_set<int> id_tasks = {id_task};
        return recv(id_tasks);
    }

    // Send a new result to a waiting id_task
    void send(server_task_result_ptr && result) {
        SRV_DBG("sending result for task id = %d\n", result->id);

        std::unique_lock<std::mutex> lock(mutex_results);
        for (const auto & id_task : waiting_task_ids) {
            if (result->id == id_task) {
                SRV_DBG("task id = %d pushed to result queue\n", result->id);

                queue_results.emplace_back(std::move(result));
                condition_results.notify_all();
                return;
            }
        }
    }

    // terminate the waiting loop
    void terminate() {
        running = false;
        condition_results.notify_all();
    }
};

// 服务端全局上下文
struct server_context {
    common_params params_base; // 基础通用参数，通常来自命令行或配置文件

    // 注意：保持这些对象的生命周期 - 它们决定了模型、上下文等的生命周期
    // note: keep these alive - they determine the lifetime of the model, context, etc.
    common_init_result llama_init; // 主要模型的初始化结果
    common_init_result llama_init_dft; // 草稿模型（用于推测解码）的初始化结果

    // 指向已加载的 Llama 模型对象的指针
    llama_model * model = nullptr;
    // 指向 Llama 模型执行上下文的指针 (主模型)
    llama_context * ctx = nullptr;

    // 多模态上下文，用于处理图像等多模态输入
    // multimodal
    mtmd_context * mctx = nullptr;

    // 指向模型词汇表的指针
    const llama_vocab * vocab = nullptr;

    // 指向草稿模型的指针（用于推测解码）
    llama_model * model_dft = nullptr;

    // 草稿模型的上下文参数
    llama_context_params cparams_dft;

    // 用于模型推理的批处理对象
    llama_batch batch {};

    bool clean_kv_cache = true; // 标志位：是否在所有槽位空闲时清理KV缓存
    bool add_bos_token  = true; // 标志位：是否自动为prompt添加BOS (Begin Of Sentence) token
    bool has_eos_token  = false; // 标志位：模型是否具有EOS (End Of Sentence) token (这个似乎在当前版本中主要用于判断，而不是主动添加)

    // 所有客户端/槽位共享的总上下文长度
    int32_t n_ctx; // total context for all clients / slots

    // 槽位/客户端：存储所有活动或等待处理的客户端请求/会话 (server_slot)
    // slots / clients
    std::vector<server_slot> slots;
    // JSON对象，存储用于属性（props）的默认生成设置
    json default_generation_settings_for_props;

    // 任务队列，存储待处理的服务端任务
    server_queue    queue_tasks;
    // 结果队列，存储已处理完成的响应
    server_response queue_results;

    // 服务端性能指标收集器
    server_metrics metrics;

    // 用于槽位选择的prompt相似度阈值 (当一个新请求进来时，如果其prompt与某个空闲槽位之前的prompt足够相似，可能会复用该槽位)
    // Necessary similarity of prompt for slot selection
    float slot_prompt_similarity = 0.0f;

    // 指向聊天模板管理对象的智能指针
    common_chat_templates_ptr chat_templates;
    // OpenAI兼容性解析器的选项
    oaicompat_parser_options  oai_parser_opt;

    ~server_context() {
        mtmd_free(mctx);

        // Clear any sampling context
        for (server_slot & slot : slots) {
            common_sampler_free(slot.smpl);
            slot.smpl = nullptr;

            llama_free(slot.ctx_dft);
            slot.ctx_dft = nullptr;

            common_speculative_free(slot.spec);
            slot.spec = nullptr;

            llama_batch_free(slot.batch_spec);
        }

        llama_batch_free(batch);
    }

    bool load_model(const common_params & params) {
        SRV_INF("loading model '%s'\n", params.model.path.c_str());

        params_base = params;

        llama_init = common_init_from_params(params_base);

        model = llama_init.model.get();
        ctx   = llama_init.context.get();

        if (model == nullptr) {
            SRV_ERR("failed to load model, '%s'\n", params_base.model.path.c_str());
            return false;
        }

        vocab = llama_model_get_vocab(model);

        n_ctx = llama_n_ctx(ctx);

        add_bos_token = llama_vocab_get_add_bos(vocab);
        has_eos_token = llama_vocab_eos(vocab) != LLAMA_TOKEN_NULL;

        if (!params_base.speculative.model.path.empty() || !params_base.speculative.model.hf_repo.empty()) {
            SRV_INF("loading draft model '%s'\n", params_base.speculative.model.path.c_str());

            auto params_dft = params_base;

            params_dft.devices      = params_base.speculative.devices;
            params_dft.model        = params_base.speculative.model;
            params_dft.n_ctx        = params_base.speculative.n_ctx == 0 ? params_base.n_ctx / params_base.n_parallel : params_base.speculative.n_ctx;
            params_dft.n_gpu_layers = params_base.speculative.n_gpu_layers;
            params_dft.n_parallel   = 1;
            params_dft.cache_type_k = params_base.speculative.cache_type_k;
            params_dft.cache_type_v = params_base.speculative.cache_type_v;

            llama_init_dft = common_init_from_params(params_dft);

            model_dft = llama_init_dft.model.get();

            if (model_dft == nullptr) {
                SRV_ERR("failed to load draft model, '%s'\n", params_base.speculative.model.path.c_str());
                return false;
            }

            if (!common_speculative_are_compatible(ctx, llama_init_dft.context.get())) {
                SRV_ERR("the draft model '%s' is not compatible with the target model '%s'\n", params_base.speculative.model.path.c_str(), params_base.model.path.c_str());

                return false;
            }

            const int n_ctx_dft = llama_n_ctx(llama_init_dft.context.get());

            cparams_dft = common_context_params_to_llama(params_dft);
            cparams_dft.n_batch = n_ctx_dft;

            // the context is not needed - we will create one for each slot
            llama_init_dft.context.reset();
        }

        chat_templates = common_chat_templates_init(model, params_base.chat_template);
        try {
            common_chat_format_example(chat_templates.get(), params.use_jinja);
        } catch (const std::exception & e) {
            SRV_WRN("%s: Chat template parsing error: %s\n", __func__, e.what());
            SRV_WRN("%s: The chat template that comes with this model is not yet supported, falling back to chatml. This may cause the model to output suboptimal responses\n", __func__);
            chat_templates = common_chat_templates_init(model, "chatml");
        }

        std::string & mmproj_path = params_base.mmproj.path;
        if (!mmproj_path.empty()) {
            mtmd_context_params mparams = mtmd_context_params_default();
            mparams.use_gpu       = params_base.mmproj_use_gpu;
            mparams.print_timings = false;
            mparams.n_threads     = params_base.cpuparams.n_threads;
            mparams.verbosity     = params_base.verbosity > 0 ? GGML_LOG_LEVEL_DEBUG : GGML_LOG_LEVEL_INFO;
            mctx = mtmd_init_from_file(mmproj_path.c_str(), model, mparams);
            if (mctx == nullptr) {
                SRV_ERR("failed to load multimodal model, '%s'\n", mmproj_path.c_str());
                return false;
            }
            SRV_INF("loaded multimodal model, '%s'\n", mmproj_path.c_str());

            if (params_base.ctx_shift) {
                params_base.ctx_shift = false;
                SRV_WRN("%s\n", "ctx_shift is not supported by multimodal, it will be disabled");
            }

            if (params_base.n_cache_reuse) {
                params_base.n_cache_reuse = 0;
                SRV_WRN("%s\n", "cache_reuse is not supported by multimodal, it will be disabled");
            }

            if (!params_base.speculative.model.path.empty()) {
                SRV_ERR("%s\n", "err: speculative decode is not supported by multimodal");
                return false;
            }
        }

        if (!llama_memory_can_shift(llama_get_memory(ctx))) {
            if (params_base.ctx_shift) {
                params_base.ctx_shift = false;
                SRV_WRN("%s\n", "ctx_shift is not supported by this context, it will be disabled");
            }

            if (params_base.n_cache_reuse) {
                params_base.n_cache_reuse = 0;
                SRV_WRN("%s\n", "cache_reuse is not supported by this context, it will be disabled");
            }
        }

        return true;
    }

    void init() {
        const int32_t n_ctx_slot = n_ctx / params_base.n_parallel;

        SRV_INF("initializing slots, n_slots = %d\n", params_base.n_parallel);

        for (int i = 0; i < params_base.n_parallel; i++) {
            server_slot slot;

            slot.id = i;
            slot.ctx = ctx;
            slot.n_ctx = n_ctx_slot;
            slot.n_predict = params_base.n_predict;
            slot.mctx = mctx;
            slot.cache_tokens.has_mtmd = mctx != nullptr;

            if (model_dft) {
                slot.batch_spec = llama_batch_init(params_base.speculative.n_max + 1, 0, 1);

                slot.ctx_dft = llama_init_from_model(model_dft, cparams_dft);
                if (slot.ctx_dft == nullptr) {
                    SRV_ERR("%s", "failed to create draft context\n");
                    return;
                }

                slot.spec = common_speculative_init(slot.ctx_dft);
                if (slot.spec == nullptr) {
                    SRV_ERR("%s", "failed to create speculator\n");
                    return;
                }
            }

            SLT_INF(slot, "new slot n_ctx_slot = %d\n", slot.n_ctx);

            slot.params.sampling = params_base.sampling;
            slot.params.n_keep = params_base.n_keep;

            slot.callback_on_release = [this](int) {
                queue_tasks.pop_deferred_task();
            };

            slot.reset();

            slots.push_back(std::move(slot));
        }

        default_generation_settings_for_props = slots[0].to_json();

        // the update_slots() logic will always submit a maximum of n_batch or n_parallel tokens
        // note that n_batch can be > n_ctx (e.g. for non-causal attention models such as BERT where the KV cache is not used)
        {
            const int32_t n_batch = llama_n_batch(ctx);
            batch = llama_batch_init(std::max(n_batch, params_base.n_parallel), 0, 1);
        }

        metrics.init();

        oai_parser_opt = {
            /* use_jinja             */ params_base.use_jinja,
            /* prefill_assistant     */ params_base.prefill_assistant,
            /* reasoning_format      */ params_base.reasoning_format,
            /* chat_template_kwargs  */ params_base.default_template_kwargs,
            /* common_chat_templates */ chat_templates.get(),
            /* allow_image           */ mctx ? mtmd_support_vision(mctx) : false,
            /* allow_audio           */ mctx ? mtmd_support_audio (mctx) : false,
            /* enable_thinking       */ params_base.reasoning_budget != 0,
        };
    }

    server_slot * get_slot_by_id(int id) {
        for (server_slot & slot : slots) {
            if (slot.id == id) {
                return &slot;
            }
        }

        return nullptr;
    }

    server_slot * get_available_slot(const server_task & task) {
        server_slot * ret = nullptr;

        // find the slot that has at least n% prompt similarity
        if (ret == nullptr && slot_prompt_similarity != 0.0f) {
            int lcs_len = 0;
            float similarity = 0;

            for (server_slot & slot : slots) {
                // skip the slot if it is not available
                if (slot.is_processing()) {
                    continue;
                }

                // skip the slot if it does not contains cached tokens
                if (slot.cache_tokens.empty()) {
                    continue;
                }

                // length of the Longest Common Subsequence between the current slot's prompt and the input prompt
                int cur_lcs_len = slot.cache_tokens.get_common_prefix(task.prompt_tokens);

                // fraction of the common subsequence length compared to the current slot's prompt length
                float cur_similarity = static_cast<float>(cur_lcs_len) / static_cast<int>(slot.cache_tokens.size());

                // select the current slot if the criteria match
                if (cur_lcs_len > lcs_len && cur_similarity > slot_prompt_similarity) {
                    lcs_len = cur_lcs_len;
                    similarity = cur_similarity;
                    ret = &slot;
                }
            }

            if (ret != nullptr) {
                SLT_DBG(*ret, "selected slot by lcs similarity, lcs_len = %d, similarity = %f\n", lcs_len, similarity);
            }
        }

        // find the slot that has been least recently used
        if (ret == nullptr) {
            int64_t t_last = -1;

            for (server_slot & slot : slots) {
                // skip the slot if it is not available
                if (slot.is_processing()) {
                    continue;
                }

                // select the current slot if the criteria match
                if (!ret || slot.t_last_used <= t_last) {
                    t_last = slot.t_last_used;
                    ret = &slot;
                }
            }

            if (ret != nullptr) {
                SLT_DBG(*ret, "selected slot by lru, t_last = %" PRId64 "\n", t_last);
            }
        }

        return ret;
    }

    bool launch_slot_with_task(server_slot & slot, server_task && task) {
        slot.reset();
        slot.id_task       = task.id;
        slot.index         = task.index;
        slot.task_type     = task.type;
        slot.params        = std::move(task.params);
        slot.prompt_tokens = std::move(task.prompt_tokens);

        if (!are_lora_equal(slot.params.lora, slot.lora)) {
            // if lora is changed, we cannot reuse cached tokens
            slot.cache_tokens.clear();
            slot.lora = slot.params.lora;
        }

        if (!slot.prompt_tokens.validate(ctx)) {
            send_error(task, "Prompt contains invalid tokens", ERROR_TYPE_INVALID_REQUEST);
            return false;
        }
        SLT_DBG(slot, "launching slot : %s\n", safe_json_to_str(slot.to_json()).c_str());

        if (slot.n_predict > 0 && slot.params.n_predict > slot.n_predict) {
            // Might be better to reject the request with a 400 ?
            SLT_WRN(slot, "n_predict = %d exceeds server configuration, setting to %d\n", slot.params.n_predict, slot.n_predict);
            slot.params.n_predict = slot.n_predict;
        }

        if (slot.params.ignore_eos && has_eos_token) {
            slot.params.sampling.logit_bias.push_back({llama_vocab_eos(vocab), -INFINITY});
        }

        {
            if (slot.smpl != nullptr) {
                common_sampler_free(slot.smpl);
            }

            slot.smpl = common_sampler_init(model, slot.params.sampling);
            if (slot.smpl == nullptr) {
                // for now, the only error that may happen here is invalid grammar
                send_error(task, "Failed to parse grammar", ERROR_TYPE_INVALID_REQUEST);
                return false;
            }
        }

        if (slot.ctx_dft) {
            llama_batch_free(slot.batch_spec);

            slot.batch_spec = llama_batch_init(slot.params.speculative.n_max + 1, 0, 1);
        }

        slot.state = SLOT_STATE_STARTED;

        SLT_INF(slot, "%s", "processing task\n");

        return true;
    }

    void kv_cache_clear() {
        SRV_DBG("%s", "clearing KV cache\n");

        // clear the entire KV cache
        llama_memory_clear(llama_get_memory(ctx), true);
        clean_kv_cache = false;
    }

    bool process_token(completion_token_output & result, server_slot & slot) {
        // remember which tokens were sampled - used for repetition penalties during sampling
        const std::string token_str = result.text_to_send;
        slot.sampled = result.tok;

        slot.generated_text += token_str;
        if (slot.params.return_tokens) {
            slot.generated_tokens.push_back(result.tok);
        }
        slot.has_next_token = true;

        // check if there is incomplete UTF-8 character at the end
        bool incomplete = validate_utf8(slot.generated_text) < slot.generated_text.size();

        // search stop word and delete it
        if (!incomplete) {
            size_t pos = std::min(slot.n_sent_text, slot.generated_text.size());

            const std::string str_test = slot.generated_text.substr(pos);
            bool send_text = true;

            size_t stop_pos = slot.find_stopping_strings(str_test, token_str.size(), true);
            if (stop_pos != std::string::npos) {
                slot.generated_text.erase(
                    slot.generated_text.begin() + pos + stop_pos,
                    slot.generated_text.end());
                pos = std::min(slot.n_sent_text, slot.generated_text.size());
            } else if (slot.has_next_token) {
                stop_pos = slot.find_stopping_strings(str_test, token_str.size(), false);
                send_text = stop_pos == std::string::npos;
            }

            // check if there is any token to predict
            if (send_text) {
                // no send the stop word in the response
                result.text_to_send = slot.generated_text.substr(pos, std::string::npos);
                slot.n_sent_text += result.text_to_send.size();
                // add the token to slot queue and cache
            } else {
                result.text_to_send = "";
            }

            slot.add_token(result);
            if (slot.params.stream) {
                send_partial_response(slot, result);
            }
        }

        if (incomplete) {
            slot.has_next_token = true;
        }

        // if context shifting is disabled, make sure that we don't run out of context
        if (!params_base.ctx_shift && slot.n_past + 1 >= slot.n_ctx) {
            slot.stop           = STOP_TYPE_LIMIT;
            slot.has_next_token = false;

            SLT_DBG(slot, "stopped due to running out of context, n_past = %d, n_ctx = %d\n", slot.n_past, slot.n_ctx);
        }

        // check the limits
        if (slot.n_decoded > 0 && slot.has_next_token && !slot.has_budget(params_base)) {
            slot.stop           = STOP_TYPE_LIMIT;
            slot.has_next_token = false;

            SLT_DBG(slot, "stopped by limit, n_decoded = %d, n_predict = %d\n", slot.n_decoded, slot.params.n_predict);
        }

        if (slot.has_new_line) {
            // require that each new line has a whitespace prefix (i.e. indentation) of at least slot.params.n_indent
            if (slot.params.n_indent > 0) {
                // check the current indentation
                // TODO: improve by not doing it more than once for each new line
                if (slot.last_nl_pos > 0) {
                    size_t pos = slot.last_nl_pos;

                    int n_indent = 0;
                    while (pos < slot.generated_text.size() && (slot.generated_text[pos] == ' ' || slot.generated_text[pos] == '\t')) {
                        n_indent++;
                        pos++;
                    }

                    if (pos < slot.generated_text.size() && n_indent < slot.params.n_indent) {
                        slot.stop           = STOP_TYPE_LIMIT;
                        slot.has_next_token = false;

                        // cut the last line
                        slot.generated_text.erase(pos, std::string::npos);

                        SLT_DBG(slot, "stopped by indentation limit, n_decoded = %d, n_indent = %d\n", slot.n_decoded, n_indent);
                    }
                }

                // find the next new line
                {
                    const size_t pos = slot.generated_text.find('\n', slot.last_nl_pos);

                    if (pos != std::string::npos) {
                        slot.last_nl_pos = pos + 1;
                    }
                }
            }
        }

        // check if there is a new line in the generated text
        if (result.text_to_send.find('\n') != std::string::npos) {
            slot.has_new_line = true;

            // if we have seen a new line, we stop after a certain time limit, but only upon another new line
            if (slot.params.t_max_predict_ms > 0 && (ggml_time_us() - slot.t_start_generation > 1000.0f*slot.params.t_max_predict_ms)) {
                slot.stop           = STOP_TYPE_LIMIT;
                slot.has_next_token = false;

                SLT_DBG(slot, "stopped by time limit, n_decoded = %d, t_max_predict_ms = %d ms\n", slot.n_decoded, (int) slot.params.t_max_predict_ms);
            }
        }

        // if context shift is disabled, we stop when it reaches the context limit
        if (slot.n_past >= slot.n_ctx) {
            slot.truncated      = true;
            slot.stop           = STOP_TYPE_LIMIT;
            slot.has_next_token = false;

            SLT_DBG(slot, "stopped due to running out of context capacity, n_past = %d, n_prompt_tokens = %d, n_decoded = %d, n_ctx = %d\n",
                    slot.n_decoded, slot.n_prompt_tokens, slot.n_past, slot.n_ctx);
        }

        if (llama_vocab_is_eog(vocab, result.tok)) {
            slot.stop           = STOP_TYPE_EOS;
            slot.has_next_token = false;

            SLT_DBG(slot, "%s", "stopped by EOS\n");
        }

        const auto n_ctx_train = llama_model_n_ctx_train(model);

        if (slot.params.n_predict < 1 && slot.n_predict < 1 && slot.n_prompt_tokens + slot.n_decoded >= n_ctx_train) {
            slot.truncated      = true;
            slot.stop           = STOP_TYPE_LIMIT;
            slot.has_next_token = false; // stop prediction

            SLT_WRN(slot,
                    "n_predict (%d) is set for infinite generation. "
                    "Limiting generated tokens to n_ctx_train (%d) to avoid EOS-less generation infinite loop\n",
                    slot.params.n_predict, n_ctx_train);
        }

        SLT_DBG(slot, "n_decoded = %d, n_remaining = %d, next token: %5d '%s'\n", slot.n_decoded, slot.n_remaining, result.tok, token_str.c_str());

        return slot.has_next_token; // continue
    }

    void populate_token_probs(const server_slot & slot, completion_token_output & result, bool post_sampling, bool special, int idx) {
        size_t n_probs = slot.params.sampling.n_probs;
        size_t n_vocab = llama_vocab_n_tokens(vocab);
        if (post_sampling) {
            const auto * cur_p = common_sampler_get_candidates(slot.smpl);
            const size_t max_probs = cur_p->size;

            // set probability for sampled token
            for (size_t i = 0; i < max_probs; i++) {
                if (cur_p->data[i].id == result.tok) {
                    result.prob = cur_p->data[i].p;
                    break;
                }
            }

            // set probability for top n_probs tokens
            result.probs.reserve(max_probs);
            for (size_t i = 0; i < std::min(max_probs, n_probs); i++) {
                result.probs.push_back({
                    cur_p->data[i].id,
                    common_token_to_piece(ctx, cur_p->data[i].id, special),
                    cur_p->data[i].p
                });
            }
        } else {
            // TODO: optimize this with min-p optimization
            std::vector<llama_token_data> cur = get_token_probabilities(ctx, idx);

            // set probability for sampled token
            for (size_t i = 0; i < n_vocab; i++) {
                // set probability for sampled token
                if (cur[i].id == result.tok) {
                    result.prob = cur[i].p;
                    break;
                }
            }

            // set probability for top n_probs tokens
            result.probs.reserve(n_probs);
            for (size_t i = 0; i < std::min(n_vocab, n_probs); i++) {
                result.probs.push_back({
                    cur[i].id,
                    common_token_to_piece(ctx, cur[i].id, special),
                    cur[i].p
                });
            }
        }
    }

    void send_error(const server_task & task, const std::string & error, const enum error_type type = ERROR_TYPE_SERVER) {
        send_error(task.id, error, type);
    }

    void send_error(const server_slot & slot, const std::string & error, const enum error_type type = ERROR_TYPE_SERVER) {
        send_error(slot.id_task, error, type);
    }

    void send_error(const int id_task, const std::string & error, const enum error_type type = ERROR_TYPE_SERVER) {
        SRV_ERR("task id = %d, error: %s\n", id_task, error.c_str());

        auto res = std::make_unique<server_task_result_error>();
        res->id       = id_task;
        res->err_type = type;
        res->err_msg  = error;

        queue_results.send(std::move(res));
    }

    // if multimodal is enabled, send an error and return false
    bool ensure_no_mtmd(const int id_task) {
        if (mctx) {
            send_error(id_task, "This feature is not supported by multimodal", ERROR_TYPE_NOT_SUPPORTED);
            return false;
        }
        return true;
    }

    void send_partial_response(server_slot & slot, const completion_token_output & tkn) {
        auto res = std::make_unique<server_task_result_cmpl_partial>();

        res->id      = slot.id_task;
        res->index   = slot.index;
        res->content = tkn.text_to_send;
        res->tokens  = { tkn.tok };

        res->n_decoded           = slot.n_decoded;
        res->n_prompt_tokens     = slot.n_prompt_tokens;
        res->post_sampling_probs = slot.params.post_sampling_probs;

        res->verbose               = slot.params.verbose;
        res->oaicompat             = slot.params.oaicompat;
        res->oaicompat_model       = slot.params.oaicompat_model;
        res->oaicompat_cmpl_id     = slot.params.oaicompat_cmpl_id;

        slot.update_chat_msg(res->oaicompat_msg_diffs);

        // populate res.probs_output
        if (slot.params.sampling.n_probs > 0) {
            res->prob_output = tkn; // copy the token probs
        }

        // populate timings if this is final response or timings_per_token is enabled
        if (slot.stop != STOP_TYPE_NONE || slot.params.timings_per_token) {
            res->timings = slot.get_timings();
        }

        queue_results.send(std::move(res));
    }

    void send_final_response(server_slot & slot) {
        auto res = std::make_unique<server_task_result_cmpl_final>();
        res->id              = slot.id_task;
        res->id_slot         = slot.id;

        res->index           = slot.index;
        res->content         = slot.generated_text;
        res->tokens          = std::move(slot.generated_tokens);
        res->timings         = slot.get_timings();
        res->prompt          = slot.prompt_tokens.detokenize(ctx, true);
        res->response_fields = std::move(slot.params.response_fields);

        res->truncated           = slot.truncated;
        res->n_decoded           = slot.n_decoded;
        res->n_prompt_tokens     = slot.n_prompt_tokens;
        res->n_tokens_cached     = slot.n_past;
        res->has_new_line        = slot.has_new_line;
        res->stopping_word       = slot.stopping_word;
        res->stop                = slot.stop;
        res->post_sampling_probs = slot.params.post_sampling_probs;

        res->verbose               = slot.params.verbose;
        res->stream                = slot.params.stream;
        res->oaicompat             = slot.params.oaicompat;
        res->oaicompat_model       = slot.params.oaicompat_model;
        res->oaicompat_cmpl_id     = slot.params.oaicompat_cmpl_id;
        res->oaicompat_msg         = slot.update_chat_msg(res->oaicompat_msg_diffs);

        // populate res.probs_output
        if (slot.params.sampling.n_probs > 0) {
            if (!slot.params.stream && slot.stop == STOP_TYPE_WORD) {
                const llama_tokens stop_word_toks = common_tokenize(ctx, slot.stopping_word, false);

                size_t safe_offset = std::min(slot.generated_token_probs.size(), stop_word_toks.size());
                res->probs_output = std::vector<completion_token_output>(
                        slot.generated_token_probs.begin(),
                        slot.generated_token_probs.end() - safe_offset);
            } else {
                res->probs_output = std::vector<completion_token_output>(
                        slot.generated_token_probs.begin(),
                        slot.generated_token_probs.end());
            }
        }

        res->generation_params = slot.params; // copy the parameters

        queue_results.send(std::move(res));
    }

    void send_embedding(const server_slot & slot, const llama_batch & batch) {
        auto res = std::make_unique<server_task_result_embd>();
        res->id        = slot.id_task;
        res->index     = slot.index;
        res->n_tokens  = slot.n_prompt_tokens;
        res->oaicompat = slot.params.oaicompat;

        const int n_embd = llama_model_n_embd(model);

        std::vector<float> embd_res(n_embd, 0.0f);

        for (int i = 0; i < batch.n_tokens; ++i) {
            if (!batch.logits[i] || batch.seq_id[i][0] != slot.id) {
                continue;
            }

            const float * embd = llama_get_embeddings_seq(ctx, batch.seq_id[i][0]);
            if (embd == NULL) {
                embd = llama_get_embeddings_ith(ctx, i);
            }

            if (embd == NULL) {
                SLT_ERR(slot, "failed to get embeddings, token = %d, seq_id = %d\n", batch.token[i], batch.seq_id[i][0]);

                res->embedding.push_back(std::vector<float>(n_embd, 0.0f));
                continue;
            }

            // normalize only when there is pooling
            // TODO: configurable
            if (llama_pooling_type(slot.ctx) != LLAMA_POOLING_TYPE_NONE) {
                common_embd_normalize(embd, embd_res.data(), n_embd, 2);
                res->embedding.push_back(embd_res);
            } else {
                res->embedding.push_back({ embd, embd + n_embd });
            }
        }

        SLT_DBG(slot, "%s", "sending embeddings\n");

        queue_results.send(std::move(res));
    }

    void send_rerank(const server_slot & slot, const llama_batch & batch) {
        auto res = std::make_unique<server_task_result_rerank>();
        res->id    = slot.id_task;
        res->index = slot.index;
        res->n_tokens = slot.n_prompt_tokens;

        for (int i = 0; i < batch.n_tokens; ++i) {
            if (!batch.logits[i] || batch.seq_id[i][0] != slot.id) {
                continue;
            }

            const float * embd = llama_get_embeddings_seq(ctx, batch.seq_id[i][0]);
            if (embd == NULL) {
                embd = llama_get_embeddings_ith(ctx, i);
            }

            if (embd == NULL) {
                SLT_ERR(slot, "failed to get embeddings, token = %d, seq_id = %d\n", batch.token[i], batch.seq_id[i][0]);

                res->score = -1e6;
                continue;
            }

            res->score = embd[0];
        }

        SLT_DBG(slot, "sending rerank result, res.score = %f\n", res->score);

        queue_results.send(std::move(res));
    }

    //
    // Functions to create new task(s) and receive result(s)
    //

    void cancel_tasks(const std::unordered_set<int> & id_tasks) {
        std::vector<server_task> cancel_tasks;
        cancel_tasks.reserve(id_tasks.size());
        for (const auto & id_task : id_tasks) {
            SRV_WRN("cancel task, id_task = %d\n", id_task);

            server_task task(SERVER_TASK_TYPE_CANCEL);
            task.id_target = id_task;
            queue_results.remove_waiting_task_id(id_task);
            cancel_tasks.push_back(std::move(task));
        }
        // push to beginning of the queue, so it has highest priority
        queue_tasks.post(std::move(cancel_tasks), true);
    }

    // receive the results from task(s)
    void receive_multi_results(
            const std::unordered_set<int> & id_tasks,
            const std::function<void(std::vector<server_task_result_ptr>&)> & result_handler,
            const std::function<void(json)> & error_handler,
            const std::function<bool()> & is_connection_closed) {
        std::vector<server_task_result_ptr> results(id_tasks.size());
        for (int i = 0; i < (int)id_tasks.size(); i++) {
            server_task_result_ptr result = queue_results.recv_with_timeout(id_tasks, HTTP_POLLING_SECONDS);

            if (is_connection_closed()) {
                cancel_tasks(id_tasks);
                return;
            }

            if (result == nullptr) {
                i--; // retry
                continue;
            }

            if (result->is_error()) {
                error_handler(result->to_json());
                cancel_tasks(id_tasks);
                return;
            }

            GGML_ASSERT(
                dynamic_cast<server_task_result_cmpl_final*>(result.get()) != nullptr
                || dynamic_cast<server_task_result_embd*>(result.get()) != nullptr
                || dynamic_cast<server_task_result_rerank*>(result.get()) != nullptr
            );
            const size_t idx = result->get_index();
            GGML_ASSERT(idx < results.size() && "index out of range");
            results[idx] = std::move(result);
        }
        result_handler(results);
    }

    // receive the results from task(s), in stream mode
    void receive_cmpl_results_stream(
            const std::unordered_set<int> & id_tasks,
            const std::function<bool(server_task_result_ptr&)> & result_handler,
            const std::function<void(json)> & error_handler,
            const std::function<bool()> & is_connection_closed) {
        size_t n_finished = 0;
        while (true) {
            server_task_result_ptr result = queue_results.recv_with_timeout(id_tasks, HTTP_POLLING_SECONDS);

            if (is_connection_closed()) {
                cancel_tasks(id_tasks);
                return;
            }

            if (result == nullptr) {
                continue; // retry
            }

            if (result->is_error()) {
                error_handler(result->to_json());
                cancel_tasks(id_tasks);
                return;
            }

            GGML_ASSERT(
                dynamic_cast<server_task_result_cmpl_partial*>(result.get()) != nullptr
                || dynamic_cast<server_task_result_cmpl_final*>(result.get()) != nullptr
            );
            if (!result_handler(result)) {
                cancel_tasks(id_tasks);
                break;
            }

            if (result->is_stop()) {
                if (++n_finished == id_tasks.size()) {
                    break;
                }
            }
        }
    }

    //
    // Functions to process the task
    //

    void process_single_task(server_task && task) {
        switch (task.type) {
            // 推理类任务
            case SERVER_TASK_TYPE_COMPLETION:
            case SERVER_TASK_TYPE_INFILL:
            case SERVER_TASK_TYPE_EMBEDDING:
            case SERVER_TASK_TYPE_RERANK:
                {
                    const int id_slot = task.id_selected_slot;

                    // 如果任务指定了特定槽位ID，则获取该槽位；否则获取一个可用的槽位
                    server_slot * slot = id_slot != -1 ? get_slot_by_id(id_slot) : get_available_slot(task);

                    if (slot == nullptr) {
                        // if no slot is available, we defer this task for processing later
                        SRV_DBG("no slot is available, defer task, id_task = %d\n", task.id);
                        queue_tasks.defer(std::move(task));
                        break;
                    }

                    if (slot->is_processing()) {
                        // if requested slot is unavailable, we defer this task for processing later
                        SRV_DBG("requested slot is unavailable, defer task, id_task = %d\n", task.id);
                        queue_tasks.defer(std::move(task));
                        break;
                    }

                    // 将任务分配给槽位并初始化推理过程
                    if (!launch_slot_with_task(*slot, std::move(task))) {
                        SRV_ERR("failed to launch slot with task, id_task = %d\n", task.id);
                        break;
                    }
                } break;
            // 取消任务
            case SERVER_TASK_TYPE_CANCEL:
                {
                    // release slot linked with the task id
                    for (auto & slot : slots) {
                        if (slot.id_task == task.id_target) {
                            slot.release();
                            break;
                        }
                    }
                } break;
            case SERVER_TASK_TYPE_NEXT_RESPONSE:
                {
                    // do nothing
                } break;
            // 获取指标
            case SERVER_TASK_TYPE_METRICS:
                {
                    json slots_data = json::array();

                    int n_idle_slots       = 0;
                    int n_processing_slots = 0;

                    for (server_slot & slot : slots) {
                        json slot_data = slot.to_json();

                        if (slot.is_processing()) {
                            n_processing_slots++;
                        } else {
                            n_idle_slots++;
                        }

                        slots_data.push_back(slot_data);
                    }
                    SRV_DBG("n_idle_slots = %d, n_processing_slots = %d\n", n_idle_slots, n_processing_slots);

                    auto res = std::make_unique<server_task_result_metrics>();
                    res->id                  = task.id;
                    res->slots_data          = std::move(slots_data);
                    res->n_idle_slots        = n_idle_slots;
                    res->n_processing_slots  = n_processing_slots;
                    res->n_tasks_deferred    = queue_tasks.queue_tasks_deferred.size();
                    res->t_start             = metrics.t_start;

                    res->n_prompt_tokens_processed_total = metrics.n_prompt_tokens_processed_total;
                    res->t_prompt_processing_total       = metrics.t_prompt_processing_total;
                    res->n_tokens_predicted_total        = metrics.n_tokens_predicted_total;
                    res->t_tokens_generation_total       = metrics.t_tokens_generation_total;

                    res->n_prompt_tokens_processed = metrics.n_prompt_tokens_processed;
                    res->t_prompt_processing       = metrics.t_prompt_processing;
                    res->n_tokens_predicted        = metrics.n_tokens_predicted;
                    res->t_tokens_generation       = metrics.t_tokens_generation;

                    res->n_decode_total          = metrics.n_decode_total;
                    res->n_busy_slots_total      = metrics.n_busy_slots_total;

                    if (task.metrics_reset_bucket) {
                        metrics.reset_bucket();
                    }
                    queue_results.send(std::move(res));
                } break;
            case SERVER_TASK_TYPE_SLOT_SAVE:
                {
                    if (!ensure_no_mtmd(task.id)) {
                        break;
                    }

                    int id_slot = task.slot_action.slot_id;
                    server_slot * slot = get_slot_by_id(id_slot);
                    if (slot == nullptr) {
                        send_error(task, "Invalid slot ID", ERROR_TYPE_INVALID_REQUEST);
                        break;
                    }
                    if (slot->is_processing()) {
                        // if requested slot is unavailable, we defer this task for processing later
                        SRV_DBG("requested slot is unavailable, defer task, id_task = %d\n", task.id);
                        queue_tasks.defer(std::move(task));
                        break;
                    }

                    const size_t token_count = slot->cache_tokens.size();
                    const int64_t t_start = ggml_time_us();

                    std::string filename = task.slot_action.filename;
                    std::string filepath = task.slot_action.filepath;

                    const llama_tokens & tokens = slot->cache_tokens.get_text_tokens();
                    const size_t nwrite = llama_state_seq_save_file(ctx, filepath.c_str(), slot->id, tokens.data(), token_count);

                    const int64_t t_end = ggml_time_us();
                    const double t_save_ms = (t_end - t_start) / 1000.0;

                    auto res = std::make_unique<server_task_result_slot_save_load>();
                    res->id       = task.id;
                    res->id_slot  = id_slot;
                    res->filename = filename;
                    res->is_save  = true;
                    res->n_tokens = token_count;
                    res->n_bytes  = nwrite;
                    res->t_ms     = t_save_ms;
                    queue_results.send(std::move(res));
                } break;
            case SERVER_TASK_TYPE_SLOT_RESTORE:
                {
                    if (!ensure_no_mtmd(task.id)) break;
                    int id_slot = task.slot_action.slot_id;
                    server_slot * slot = get_slot_by_id(id_slot);
                    if (slot == nullptr) {
                        send_error(task, "Invalid slot ID", ERROR_TYPE_INVALID_REQUEST);
                        break;
                    }
                    if (slot->is_processing()) {
                        // if requested slot is unavailable, we defer this task for processing later
                        SRV_DBG("requested slot is unavailable, defer task, id_task = %d\n", task.id);
                        queue_tasks.defer(std::move(task));
                        break;
                    }

                    const int64_t t_start = ggml_time_us();

                    std::string filename = task.slot_action.filename;
                    std::string filepath = task.slot_action.filepath;

                    llama_tokens tokens;
                    tokens.resize(slot->n_ctx);
                    size_t token_count = 0;
                    size_t nread = llama_state_seq_load_file(ctx, filepath.c_str(), slot->id, tokens.data(), tokens.size(), &token_count);
                    if (nread == 0) {
                        slot->cache_tokens.clear(); // KV may already been invalidated?
                        send_error(task, "Unable to restore slot, no available space in KV cache or invalid slot save file", ERROR_TYPE_INVALID_REQUEST);
                        break;
                    }
                    tokens.resize(token_count);
                    slot->cache_tokens.clear();
                    slot->cache_tokens.insert(tokens);

                    const int64_t t_end = ggml_time_us();
                    const double t_restore_ms = (t_end - t_start) / 1000.0;

                    auto res = std::make_unique<server_task_result_slot_save_load>();
                    res->id       = task.id;
                    res->id_slot  = id_slot;
                    res->filename = filename;
                    res->is_save  = false;
                    res->n_tokens = token_count;
                    res->n_bytes  = nread;
                    res->t_ms     = t_restore_ms;
                    queue_results.send(std::move(res));
                } break;
            case SERVER_TASK_TYPE_SLOT_ERASE:
                {
                    if (!ensure_no_mtmd(task.id)) break;
                    int id_slot = task.slot_action.slot_id;
                    server_slot * slot = get_slot_by_id(id_slot);
                    if (slot == nullptr) {
                        send_error(task, "Invalid slot ID", ERROR_TYPE_INVALID_REQUEST);
                        break;
                    }
                    if (slot->is_processing()) {
                        // if requested slot is unavailable, we defer this task for processing later
                        SRV_DBG("requested slot is unavailable, defer task, id_task = %d\n", task.id);
                        queue_tasks.defer(std::move(task));
                        break;
                    }

                    // Erase token cache
                    const size_t n_erased = slot->cache_tokens.size();
                    llama_memory_seq_rm(llama_get_memory(ctx), slot->id, -1, -1);
                    slot->cache_tokens.clear();

                    auto res = std::make_unique<server_task_result_slot_erase>();
                    res->id       = task.id;
                    res->id_slot  = id_slot;
                    res->n_erased = n_erased;
                    queue_results.send(std::move(res));
                } break;
            case SERVER_TASK_TYPE_SET_LORA:
                {
                    params_base.lora_adapters = std::move(task.set_lora);
                    auto res = std::make_unique<server_task_result_apply_lora>();
                    res->id = task.id;
                    queue_results.send(std::move(res));
                } break;

        }
    }

    // 最核心的推理调度函数，负责管理所有并发会话槽位的状态并执行实际的模型推理
    void update_slots() {
        // 检查所有槽位是否都处于空闲状态
        // check if all slots are idle
        {
            // 假设所有槽位都是空闲的
            bool all_idle = true;

            // 遍历所有槽位
            for (auto & slot : slots) {
                // 如果任何一个槽位正在处理中 (is_processing() 返回 true)
                if (slot.is_processing()) {
                    all_idle = false;
                    break;
                }
            }

            // 检查所有槽位是否都处于空闲状态 (上面循环的结果)
            if (all_idle) {
                SRV_INF("%s", "all slots are idle\n");
                if (clean_kv_cache) {
                    // 清理KV缓存
                    kv_cache_clear();
                }

                // 如果所有槽位都空闲，则此函数直接返回，不做后续处理
                return;
            }
        }

        // 如果有槽位不空闲，则准备处理
        {
            SRV_DBG("%s", "posting NEXT_RESPONSE\n");

            // 创建一个类型为 SERVER_TASK_TYPE_NEXT_RESPONSE 的任务
            // 这通常意味着通知主循环或某个工作线程可以准备发送下一个响应了
            server_task task(SERVER_TASK_TYPE_NEXT_RESPONSE);
            // 为该任务分配一个新的唯一ID
            task.id = queue_tasks.get_new_id();
            // 将任务移动到任务队列中
            queue_tasks.post(std::move(task));
        }

        // 当槽位的上下文即将用完时，进行上下文移位操作
        // apply context-shift if needed
        // TODO: simplify and improve
        for (server_slot & slot : slots) {
            if (slot.is_processing() && slot.n_past + 1 >= slot.n_ctx) {
                if (!params_base.ctx_shift) {
                    // this check is redundant (for good)
                    // we should never get here, because generation should already stopped in process_token()
                    slot.release();
                    send_error(slot, "context shift is disabled", ERROR_TYPE_SERVER);
                    continue;
                }

                if (mctx) {
                    // we should never reach this because params_base.ctx_shift is automatically disabled if mmproj is loaded
                    // we don't support ctx_shift because an image chunk may contains multiple tokens
                    GGML_ABORT("not supported by multimodal");
                }

                // 执行上下文移位
                // Shift context
                const int n_keep    = slot.params.n_keep + add_bos_token;
                const int n_left    = slot.n_past - n_keep;
                const int n_discard = slot.params.n_discard ? slot.params.n_discard : (n_left / 2);

                SLT_WRN(slot, "slot context shift, n_keep = %d, n_left = %d, n_discard = %d\n", n_keep, n_left, n_discard);

                llama_memory_seq_rm (llama_get_memory(ctx), slot.id, n_keep            , n_keep + n_discard);
                llama_memory_seq_add(llama_get_memory(ctx), slot.id, n_keep + n_discard, slot.n_past,        -n_discard);

                // 更新槽位中缓存的token (slot.cache_tokens) 以反映上下文移位
                // add generated tokens to cache
                {
                    llama_tokens new_tokens = slot.cache_tokens.get_text_tokens(); // copy
                    for (size_t i = n_keep + n_discard; i < new_tokens.size(); i++) {
                        new_tokens[i - n_discard] = new_tokens[i];
                    }

                    new_tokens.resize(slot.cache_tokens.size() - n_discard);
                    slot.cache_tokens.clear();
                    slot.cache_tokens.insert(new_tokens);
                }

                // 更新槽位已处理的token数量
                slot.n_past -= n_discard;

                slot.truncated = true;
            }
        }

        // 开始为本次迭代填充批处理 (batch)
        // start populating the batch for this iteration
        common_batch_clear(batch);

        // track if given slot can be batched with slots already in the batch
        server_slot * slot_batched = nullptr;

        // 定义一个lambda函数，用于判断一个token是否是特殊token或用户希望保留的token
        auto accept_special_token = [&](server_slot & slot, llama_token token) {
            return params_base.special || slot.params.sampling.preserved_tokens.find(token) != slot.params.sampling.preserved_tokens.end();
        };

        // 分两个阶段构建推理批次：
        // 第一阶段：添加已采样的 token（生成阶段）
        // frist, add sampled tokens from any ongoing sequences
        // 遍历所有槽位
        for (auto & slot : slots) {
            // 如果槽位状态不是 SLOT_STATE_GENERATING (即不是正在生成token的状态)，则跳过
            if (slot.state != SLOT_STATE_GENERATING) {
                continue;
            }

            // 检查是否可以将此槽位与前一个槽位进行批处理
            // check if we can batch this slot with the previous one
            if (!slot_batched) {
                slot_batched = &slot;
            } else if (!slot_batched->can_batch_with(slot)) {
                continue;
            }

            slot.i_batch = batch.n_tokens;

            common_batch_add(batch, slot.sampled, slot.n_past, { slot.id }, true);

            slot.n_past += 1;
            slot.cache_tokens.push_back(slot.sampled);

             // 打印调试日志，显示槽位解码token的相关信息
            SLT_DBG(slot, "slot decode token, n_ctx = %d, n_past = %d, n_cache_tokens = %d, truncated = %d\n",
                    slot.n_ctx, slot.n_past, (int) slot.cache_tokens.size(), slot.truncated);
        }

        // 以 params.n_batch (物理批处理大小) 为块进行处理
        // process in chunks of params.n_batch
        int32_t n_batch  = llama_n_batch(ctx);
        int32_t n_ubatch = llama_n_ubatch(ctx);

        // 第二阶段：添加待处理的 prompt token
        // next, batch any pending prompts without exceeding n_batch
        // 如果启用了连续批处理 (cont_batching) 或者当前批处理为空 (意味着没有正在生成的序列)
        if (params_base.cont_batching || batch.n_tokens == 0) {
            // 遍历所有槽位
            for (auto & slot : slots) {
                // check if we can batch this slot with the previous one
                if (slot.is_processing()) {
                    if (!slot_batched) {
                        slot_batched = &slot;
                    } else if (!slot_batched->can_batch_with(slot)) {
                        continue;
                    }
                }

                // this slot still has a prompt to be processed
                if (slot.state == SLOT_STATE_PROCESSING_PROMPT || slot.state == SLOT_STATE_STARTED) {
                    auto & prompt_tokens = slot.prompt_tokens;

                    // 初始化新prompt，设置各种参数
                    // TODO: maybe move branch to outside of this loop in the future
                    if (slot.state == SLOT_STATE_STARTED) {
                        // 记录开始处理prompt的时间戳
                        slot.t_start_process_prompt = ggml_time_us();
                        slot.t_start_generation = 0;

                        // 已处理token数清零
                        slot.n_past = 0;
                        slot.n_prompt_tokens = prompt_tokens.size();
                        slot.state = SLOT_STATE_PROCESSING_PROMPT;

                        SLT_INF(slot, "new prompt, n_ctx_slot = %d, n_keep = %d, n_prompt_tokens = %d\n", slot.n_ctx, slot.params.n_keep, slot.n_prompt_tokens);

                        // print prompt tokens (for debugging)
                        /*if (1) {
                            // first 16 tokens (avoid flooding logs)
                            for (int i = 0; i < std::min<int>(16, prompt_tokens.size()); i++) {
                                SLT_DBG(slot, "prompt token %3d: %6d '%s'\n", i, prompt_tokens[i], common_token_to_piece(ctx, prompt_tokens[i]).c_str());
                            }
                        } else {
                            // all
                            for (int i = 0; i < (int) prompt_tokens.size(); i++) {
                                SLT_DBG(slot, "prompt token %3d: %6d '%s'\n", i, prompt_tokens[i], common_token_to_piece(ctx, prompt_tokens[i]).c_str());
                            }
                        }*/

                        // 如果传入的prompt为空
                        // empty prompt passed -> release the slot and send empty response
                        if (prompt_tokens.empty()) {
                            SLT_WRN(slot, "%s", "empty prompt - releasing slot\n");

                            slot.release();
                            slot.print_timings();
                            send_final_response(slot);
                            continue;
                        }

<<<<<<< HEAD
                        // 如果是非因果任务 (如embedding)
                        if (slot.is_non_causal()) {
=======
                        // TODO: support memory-less logits computation
                        if (slot.need_logits() && !llama_get_memory(ctx)) {
                            slot.release();
                            send_error(slot, "the current context does not logits computation. skipping", ERROR_TYPE_SERVER);
                            continue;
                        }

                        if (!slot.can_split()) {
>>>>>>> caf5681f
                            if (slot.n_prompt_tokens > n_ubatch) {
                                slot.release();
                                send_error(slot, "input is too large to process. increase the physical batch size", ERROR_TYPE_SERVER);
                                continue;
                            }

                            if (slot.n_prompt_tokens > slot.n_ctx) {
                                slot.release();
                                send_error(slot, "input is larger than the max context size. skipping", ERROR_TYPE_SERVER);
                                continue;
                            }
                        } else { // 如果是因果任务 (如文本生成)
                            // 如果上下文移位功能未启用
                            if (!params_base.ctx_shift) {
                                // if context shift is disabled, we make sure prompt size is smaller than KV size
                                // TODO: there should be a separate parameter that control prompt truncation
                                //       context shift should be applied only during the generation phase
                                if (slot.n_prompt_tokens >= slot.n_ctx) {
                                    slot.release();
                                    send_error(slot, "the request exceeds the available context size. try increasing the context size or enable context shift", ERROR_TYPE_INVALID_REQUEST);
                                    continue;
                                }
                            }
                            if (slot.params.n_keep < 0) {
                                slot.params.n_keep = slot.n_prompt_tokens;
                            }
                            slot.params.n_keep = std::min(slot.n_ctx - 4, slot.params.n_keep);

                            // 如果输入的prompt太长，则进行截断
                            // if input prompt is too big, truncate it
                            if (slot.n_prompt_tokens >= slot.n_ctx) {
                                if (mctx) {
                                    // 多模态不应到这里
                                    // we should never reach this
                                    GGML_ABORT("not supported by multimodal");
                                }
                                // 计算截断参数
                                const int n_left = slot.n_ctx - slot.params.n_keep;

                                const int n_block_size = n_left / 2;
                                // 计算需要删除的块数，从 n_keep 之后开始删除
                                const int erased_blocks = (slot.n_prompt_tokens - slot.params.n_keep - n_block_size) / n_block_size;

                                const llama_tokens & curr_tokens = slot.prompt_tokens.get_text_tokens();
                                // 创建新的token列表，首先加入 n_keep 个token
                                llama_tokens new_tokens(
                                        curr_tokens.begin(),
                                        curr_tokens.begin() + slot.params.n_keep);

                                // 然后跳过 erased_blocks * n_block_size 个token，加入剩余的token
                                new_tokens.insert(
                                        new_tokens.end(),
                                        curr_tokens.begin() + slot.params.n_keep + erased_blocks * n_block_size,
                                        curr_tokens.end());

                                prompt_tokens.clear();
                                prompt_tokens.insert(new_tokens);

                                // 标记为已截断
                                slot.truncated = true;
                                slot.n_prompt_tokens = prompt_tokens.size();

                                SLT_WRN(slot, "input truncated, n_ctx = %d, n_keep = %d, n_left = %d, n_prompt_tokens = %d\n", slot.n_ctx, slot.params.n_keep, n_left, slot.n_prompt_tokens);

                                GGML_ASSERT(slot.n_prompt_tokens < slot.n_ctx);
                            }

                            // 如果启用了prompt缓存 (slot.params.cache_prompt)
                            if (slot.params.cache_prompt) {
                                // reuse any previously computed tokens that are common with the new prompt
                                slot.n_past = slot.cache_tokens.get_common_prefix(prompt_tokens);

                                // reuse chunks from the cached prompt by shifting their KV cache in the new position
                                if (params_base.n_cache_reuse > 0) {
                                    size_t head_c = slot.n_past; // cache
                                    size_t head_p = slot.n_past; // current prompt

                                    if (mctx) {
                                        // we should never reach this
                                        GGML_ABORT("not supported by multimodal");
                                    }

                                    SLT_DBG(slot, "trying to reuse chunks with size > %d, slot.n_past = %d\n", params_base.n_cache_reuse, slot.n_past);

                                    while (head_c < slot.cache_tokens.size() &&
                                           head_p < prompt_tokens.size()) {

                                        size_t n_match = 0;
                                        while (head_c + n_match < slot.cache_tokens.size() &&
                                               head_p + n_match < prompt_tokens.size()     &&
                                               slot.cache_tokens[head_c + n_match] == prompt_tokens[head_p + n_match]) {

                                            n_match++;
                                        }

                                        if (n_match >= (size_t) params_base.n_cache_reuse) {
                                            SLT_INF(slot, "reusing chunk with size %zu, shifting KV cache [%zu, %zu) -> [%zu, %zu)\n", n_match, head_c, head_c + n_match, head_p, head_p + n_match);
                                            //for (size_t i = head_p; i < head_p + n_match; i++) {
                                            //    SLT_DBG(slot, "cache token %3zu: %6d '%s'\n", i, prompt_tokens[i], common_token_to_piece(ctx, prompt_tokens[i]).c_str());
                                            //}

                                            const int64_t kv_shift = (int64_t) head_p - (int64_t) head_c;

                                            llama_memory_seq_rm (llama_get_memory(ctx), slot.id, head_p, head_c);
                                            llama_memory_seq_add(llama_get_memory(ctx), slot.id, head_c, head_c + n_match, kv_shift);

                                            for (size_t i = 0; i < n_match; i++) {
                                                slot.cache_tokens.set_token(head_p + i, slot.cache_tokens[head_c + i]);
                                                slot.n_past++;
                                            }

                                            head_c += n_match;
                                            head_p += n_match;
                                        } else {
                                            head_c += 1;
                                        }
                                    }

                                    SLT_DBG(slot, "after context reuse, new slot.n_past = %d\n", slot.n_past);
                                }
                            } else {
                                // if we don't cache the prompt, we have to remove the entire KV cache
                                slot.n_past = 0;
                            }

                            if (slot.n_past > 0 && slot.n_past < (int) slot.cache_tokens.size()) {
                                const auto pos_min = llama_memory_seq_pos_min(llama_get_memory(ctx), slot.id);
                                if (pos_min == -1) {
                                    SLT_ERR(slot, "n_past = %d, cache_tokens.size() = %d, seq_id = %d, pos_min = %d\n", slot.n_past, (int) slot.cache_tokens.size(), slot.id, pos_min);
                                    GGML_ABORT("pos_min == -1, but n_past > 0 - should not happen: https://github.com/ggml-org/llama.cpp/pull/13833#discussion_r2116181237");
                                }

                                const auto n_swa = llama_model_n_swa(model);
                                if (pos_min > std::max(0, slot.n_past - n_swa)) {
                                    SLT_WRN(slot, "n_past = %d, cache_tokens.size() = %d, seq_id = %d, pos_min = %d, n_swa = %d\n", slot.n_past, (int) slot.cache_tokens.size(), slot.id, pos_min, n_swa);
                                    SLT_WRN(slot, "forcing full prompt re-processing due to lack of cache data (likely due to SWA, see %s)\n",
                                            "https://github.com/ggml-org/llama.cpp/pull/13194#issuecomment-2868343055");
                                    slot.n_past = 0;
                                }
                            }
                        }

                        if (slot.n_past == slot.n_prompt_tokens && slot.n_past > 0) {
                            SLT_WRN(slot, "need to evaluate at least 1 token for each active slot, n_past = %d, n_prompt_tokens = %d\n", slot.n_past, slot.n_prompt_tokens);

                            slot.n_past--;
                        }

                        slot.n_prompt_tokens_processed = 0;
                    }

                    if (!slot.can_split()) {
                        // cannot fit the prompt in the current batch - will try next iter
                        if (batch.n_tokens + slot.n_prompt_tokens > n_batch) {
                            continue;
                        }
                    }

                    // 保留KV缓存中的公共部分，移除不匹配的部分
                    // keep only the common part
<<<<<<< HEAD
                    // 从 slot.n_past 到末尾 (-1) 的KV缓存被移除
                    if (!llama_kv_self_seq_rm(ctx, slot.id, slot.n_past, -1)) {
=======
                    if (!llama_memory_seq_rm(llama_get_memory(ctx), slot.id, slot.n_past, -1)) {
>>>>>>> caf5681f
                        // could not partially delete (likely using a non-Transformer model)
                        llama_memory_seq_rm(llama_get_memory(ctx), slot.id, -1, -1);

                        // there is no common part left
                        slot.n_past = 0;
                    }

                    SLT_INF(slot, "kv cache rm [%d, end)\n", slot.n_past);

                    // remove the non-common part from the cache
                    slot.cache_tokens.keep_first(slot.n_past);

                    // check if we should process the image
                    if (slot.n_past < slot.n_prompt_tokens && slot.prompt_tokens[slot.n_past] == LLAMA_TOKEN_NULL) {
                        // process the image
                        int32_t new_n_past;
                        int32_t res = slot.prompt_tokens.process_chunk(ctx, mctx, slot.n_past, slot.id, new_n_past);
                        int32_t n_pos = new_n_past - slot.n_past;

                        if (res != 0) {
                            SLT_ERR(slot, "failed to process image, res = %d\n", res);
                            slot.release();
                            send_error(slot, "failed to process image", ERROR_TYPE_SERVER);
                            continue;
                        }

                        // add the image chunk to cache
                        {
                            const auto & chunk = slot.prompt_tokens.find_chunk(slot.n_past);
                            slot.cache_tokens.push_back(chunk.get()); // copy
                        }

                        slot.n_past                    += n_pos;
                        slot.n_prompt_tokens_processed += n_pos;
                    }

                    // 将prompt的token添加到当前批处理中进行处理
                    // 循环条件：已处理的token数小于prompt总token数，并且当前批处理的token数小于物理批处理大小
                    // add prompt tokens for processing in the current batch
                    while (slot.n_past < slot.n_prompt_tokens && batch.n_tokens < n_batch) {
                        // get next token to process
                        llama_token cur_tok = slot.prompt_tokens[slot.n_past];
                        if (cur_tok == LLAMA_TOKEN_NULL) {
                            break; // end of text chunk
                        }

                        // embedding requires all tokens in the batch to be output
                        const bool need_embd = server_task_type_need_embd(slot.task_type);

                        common_batch_add(batch, cur_tok, slot.n_past, { slot.id }, need_embd);
                        slot.cache_tokens.push_back(cur_tok);

                        slot.n_prompt_tokens_processed++;
                        slot.n_past++;
                    }

                    // SLT_INF(slot, "new cache_tokens: %s\n", slot.cache_tokens.str().c_str());

                    // 打印信息日志：prompt处理进度
                    SLT_INF(slot, "prompt processing progress, n_past = %d, n_tokens = %d, progress = %f\n", slot.n_past, batch.n_tokens, (float) slot.n_prompt_tokens_processed / slot.n_prompt_tokens);

                    // 如果整个prompt都已处理完毕 (n_past 等于 prompt_tokens 总数)
                    // entire prompt has been processed
                    if (slot.n_past == slot.n_prompt_tokens) {
                        slot.state = SLOT_STATE_DONE_PROMPT;

                        GGML_ASSERT(batch.n_tokens > 0);
                        GGML_ASSERT((size_t) slot.n_prompt_tokens == slot.prompt_tokens.size());

                        common_sampler_reset(slot.smpl);

                        // Process all prompt tokens through sampler system
                        for (int i = 0; i < slot.n_prompt_tokens; ++i) {
                            llama_token id = slot.prompt_tokens[i];
                            if (id != LLAMA_TOKEN_NULL) {
                                common_sampler_accept(slot.smpl, id, false);
                            }
                        }

                        // 只为prompt的最后一个token提取logits (用于预测下一个token)
                        // extract the logits only for the last token
                        batch.logits[batch.n_tokens - 1] = true;

                        slot.n_decoded = 0; // 重置已解码（生成）的token数量
                        // 记录该槽位在批处理中的索引 (指向prompt的最后一个token)
                        slot.i_batch   = batch.n_tokens - 1;

                        SLT_INF(slot, "prompt done, n_past = %d, n_tokens = %d\n", slot.n_past, batch.n_tokens);
                    }
                }

                // 如果批处理已满 (达到物理批处理大小 n_batch)
                if (batch.n_tokens >= n_batch) {
                    break;  // 停止向批处理中添加更多token
                }
            }
        }

        // 如果批处理中没有token (所有槽位都处理完了或都在等待)
        if (batch.n_tokens == 0) {
            SRV_WRN("%s", "no tokens to decode\n");
            return;
        }

        // 调试日志：开始解码批处理
        SRV_DBG("decoding batch, n_tokens = %d\n", batch.n_tokens);

        // 如果 slot_batched 非空 (意味着有槽位被成功批处理)
        if (slot_batched) {
<<<<<<< HEAD
            // 确保我们处于正确的embedding模式 (根据第一个被批处理的槽位是否为非因果任务)
            // make sure we're in the right embedding mode
            llama_set_embeddings(ctx, slot_batched->is_non_causal());
            // 应用LoRA适配器，每个批处理只需要应用一次 (基于第一个被批处理的槽位的LoRA设置)
=======
>>>>>>> caf5681f
            // apply lora, only need to do it once per batch
            common_set_adapter_lora(ctx, slot_batched->lora);

<<<<<<< HEAD
        // 判断是否为编码任务 (embedding 或 reranking)
        const bool do_encode = (params_base.embedding || params_base.reranking);

        // 临时解决方法：填充批处理，使得 batch.n_tokens >= n_slots
        // pad the batch so that batch.n_tokens >= n_slots
        // TODO: temporary workaround for https://github.com/ggml-org/llama.cpp/issues/13689
        if (do_encode) {
            const int n_slots = slots.size();

            if (batch.n_tokens < n_slots) {
                std::set<llama_seq_id> seq_ids;
                for (int j = 0; j < batch.n_tokens; ++j) {
                    seq_ids.insert(batch.seq_id[j][0]);
                }

                // find unused sequence id
                llama_seq_id seq_id = -1;
                for (int i = 0; i < n_slots; ++i) {
                    if (seq_ids.find(i) == seq_ids.end()) {
                        seq_id = i;
                    }
                }

                const int n_add = n_slots - batch.n_tokens;

                SRV_WRN("adding %d dummy tokens to the batch, seq_id = %d\n", n_add, seq_id);

                for (int j = 0; j < n_add; ++j) {
                    common_batch_add(batch, 0, j, { seq_id }, false);
                }
            }
=======
            llama_set_embeddings(ctx, slot_batched->need_embd());
>>>>>>> caf5681f
        }

        int32_t i_next = 0;

        // 批量推理执行
        // process the created batch of tokens
        // 循环处理批处理中的token，每次处理 n_batch (物理批处理大小) 个token
        for (int32_t i = 0; i < batch.n_tokens; i = i_next) {
            // 计算当前子批次要处理的token数量，不超过剩余token数或 n_batch
            const int32_t n_tokens = std::min(n_batch, batch.n_tokens - i);

             // 创建一个批处理视图 (llama_batch_view)，指向大 batch 中的一个子集
            llama_batch batch_view = {
                n_tokens, // 当前子批次的token数量
                batch.token    + i, // 指向当前子批次第一个token的ID
                nullptr, // embeddings指针，这里为nullptr，表示使用token ID
                batch.pos      + i, // 指向当前子批次第一个token的位置
                batch.n_seq_id + i, // 指向当前子批次第一个token的序列ID数量数组
                batch.seq_id   + i, // 指向当前子批次第一个token的序列ID数组
                batch.logits   + i, // 指向当前子批次第一个token的logits标志位
            };

            // 执行实际的模型推理
            const int ret = llama_decode(ctx, batch_view);

            // 更新性能指标：记录解码操作
            metrics.on_decoded(slots);

            // 如果 llama_decode 返回非0值，表示解码出错
            if (ret != 0) {
                {
                    std::string err;

                    if (n_batch == 1 && ret == 1) {
                        err = "Context size has been exceeded.";
                    }

                    if (ret == -1) {
                        err = "Invalid input batch.";
                    }

                    if (ret < -1) {
                        // TODO: update slot state based on llama_memory_seq_pos_min() and llama_memory_seq_pos_max()
                        err = "Compute error.";
                    }

                    // TODO: handle ret == 2 (abort) when we start aborting

                    if (!err.empty()) {
                        SRV_ERR("%s, i = %d, n_batch = %d, ret = %d\n", err.c_str(), i, n_batch, ret);
                        for (auto & slot : slots) {
                            slot.release();
                            send_error(slot, err);
                        }
                        break;
                    }
                }

                // retry with half the batch size to try to find a free slot in the KV cache
                n_batch /= 2;

                SRV_WRN("failed to find free space in the KV cache, retrying with smaller batch size, i = %d, n_batch = %d, ret = %d\n", i, n_batch, ret);

                continue; // continue loop of n_batch
            }

            // move the head of the batch forward with the number of tokens we just processed
            i_next = i + n_tokens;

            // on successful decode, restore the original batch size
            n_batch = llama_n_batch(ctx);

            // 解码成功后，处理每个槽位的输出
            for (auto & slot : slots) {
                if (slot.i_batch < (int) i || slot.i_batch >= (int) (i + n_tokens)) {
                    continue; // continue loop of slots
                }

                if (slot.state == SLOT_STATE_DONE_PROMPT) {
                    if (slot.task_type == SERVER_TASK_TYPE_EMBEDDING) {
                        // prompt evaluated for embedding
                        send_embedding(slot, batch_view);
                        slot.release();
                        slot.i_batch = -1;
                        continue; // continue loop of slots
                    }

                    if (slot.task_type == SERVER_TASK_TYPE_RERANK) {
                        send_rerank(slot, batch_view);
                        slot.release();
                        slot.i_batch = -1;
                        continue; // continue loop of slots
                    }

                    // prompt evaluated for next-token prediction
                    slot.state = SLOT_STATE_GENERATING;
                } else if (slot.state != SLOT_STATE_GENERATING) {
                    continue; // continue loop of slots
                }

                const int tok_idx = slot.i_batch - i;

                llama_token id = common_sampler_sample(slot.smpl, ctx, tok_idx);

                slot.i_batch = -1;

                common_sampler_accept(slot.smpl, id, true);

                slot.n_decoded += 1;

                const int64_t t_current = ggml_time_us();

                if (slot.n_decoded == 1) {
                    slot.t_start_generation = t_current;
                    slot.t_prompt_processing = (slot.t_start_generation - slot.t_start_process_prompt) / 1e3;
                    metrics.on_prompt_eval(slot);
                }

                slot.t_token_generation = (t_current - slot.t_start_generation) / 1e3;

                completion_token_output result;
                result.tok          = id;
                result.text_to_send = common_token_to_piece(ctx, result.tok, accept_special_token(slot, result.tok));
                result.prob         = 1.0f; // TODO: set it here instead of doing inside populate_token_probs

                if (slot.params.sampling.n_probs > 0) {
                    populate_token_probs(slot, result, slot.params.post_sampling_probs, params_base.special, tok_idx);
                }

                if (!process_token(result, slot)) {
                    // release slot because of stop condition
                    slot.release();
                    slot.print_timings();
                    send_final_response(slot);
                    metrics.on_prediction(slot);
                    continue;
                }
            }

            // 执行推测解码 (Speculative Decoding)
            // do speculative decoding
            for (auto & slot : slots) {
                if (!slot.is_processing() || !slot.can_speculate()) {
                    continue;
                }

                if (slot.state != SLOT_STATE_GENERATING) {
                    continue;
                }

                if (mctx) {
                    // we should never reach this, as speculative is automatically disabled if mmproj is loaded
                    GGML_ABORT("not supported by multimodal");
                }

                // determine the max draft that fits the current slot state
                int n_draft_max = slot.params.speculative.n_max;

                // note: n_past is not yet increased for the `id` token sampled above
                //       also, need to leave space for 1 extra token to allow context shifts
                n_draft_max = std::min(n_draft_max, slot.n_ctx - slot.n_past - 2);

                if (slot.n_remaining > 0) {
                    n_draft_max = std::min(n_draft_max, slot.n_remaining - 1);
                }

                SLT_DBG(slot, "max possible draft: %d\n", n_draft_max);

                if (n_draft_max < slot.params.speculative.n_min) {
                    SLT_DBG(slot, "the max possible draft is too small: %d < %d - skipping speculative decoding\n", n_draft_max, slot.params.speculative.n_min);

                    continue;
                }

                llama_token id = slot.sampled;

                struct common_speculative_params params_spec;
                params_spec.n_draft   = n_draft_max;
                params_spec.n_reuse   = llama_n_ctx(slot.ctx_dft) - slot.params.speculative.n_max;
                params_spec.p_min     = slot.params.speculative.p_min;

                const llama_tokens & cached_text_tokens = slot.cache_tokens.get_text_tokens();
                llama_tokens draft = common_speculative_gen_draft(slot.spec, params_spec, cached_text_tokens, id);

                // ignore small drafts
                if (slot.params.speculative.n_min > (int) draft.size()) {
                    SLT_DBG(slot, "ignoring small draft: %d < %d\n", (int) draft.size(), slot.params.speculative.n_min);

                    continue;
                }

                // keep track of total number of drafted tokens tested
                slot.n_draft_total += draft.size();

                // construct the speculation batch
                common_batch_clear(slot.batch_spec);
                common_batch_add  (slot.batch_spec, id, slot.n_past, { slot.id }, true);

                for (size_t i = 0; i < draft.size(); ++i) {
                    common_batch_add(slot.batch_spec, draft[i], slot.n_past + 1 + i, { slot.id }, true);
                }

                SLT_DBG(slot, "decoding speculative batch, size = %d\n", slot.batch_spec.n_tokens);

                llama_decode(ctx, slot.batch_spec);

                // the accepted tokens from the speculation
                const auto ids = common_sampler_sample_and_accept_n(slot.smpl, ctx, draft);

                slot.n_past    += ids.size();
                slot.n_decoded += ids.size();

                // update how many tokens out of those tested were accepted
                slot.n_draft_accepted += ids.size() - 1;

                slot.cache_tokens.push_back(id);
                slot.cache_tokens.insert({ids.begin(), ids.end() - 1});

                llama_memory_seq_rm(llama_get_memory(ctx), slot.id, slot.n_past, -1);

                for (size_t i = 0; i < ids.size(); ++i) {
                    completion_token_output result;

                    result.tok          = ids[i];
                    result.text_to_send = common_token_to_piece(ctx, result.tok, accept_special_token(slot, result.tok));
                    result.prob         = 1.0f; // set later

                    // TODO: set result.probs

                    if (!process_token(result, slot)) {
                        // release slot because of stop condition
                        slot.release();
                        slot.print_timings();
                        send_final_response(slot);
                        metrics.on_prediction(slot);
                        break;
                    }
                }

                SLT_DBG(slot, "accepted %d/%d draft tokens, new n_past = %d\n", (int) ids.size() - 1, (int) draft.size(), slot.n_past);
            }
        }

        SRV_DBG("%s", "run slots completed\n");
    }

    json model_meta() const {
        return json {
            {"vocab_type",  llama_vocab_type       (vocab)},
            {"n_vocab",     llama_vocab_n_tokens   (vocab)},
            {"n_ctx_train", llama_model_n_ctx_train(model)},
            {"n_embd",      llama_model_n_embd     (model)},
            {"n_params",    llama_model_n_params   (model)},
            {"size",        llama_model_size       (model)},
        };
    }
};

static void log_server_request(const httplib::Request & req, const httplib::Response & res) {
    // skip GH copilot requests when using default port
    if (req.path == "/v1/health" || req.path == "/v1/completions") {
        return;
    }

    // reminder: this function is not covered by httplib's exception handler; if someone does more complicated stuff, think about wrapping it in try-catch

    SRV_INF("request: %s %s %s %d\n", req.method.c_str(), req.path.c_str(), req.remote_addr.c_str(), res.status);

    SRV_DBG("request:  %s\n", req.body.c_str());
    SRV_DBG("response: %s\n", res.body.c_str());
}

std::function<void(int)> shutdown_handler;
std::atomic_flag is_terminating = ATOMIC_FLAG_INIT;

inline void signal_handler(int signal) {
    if (is_terminating.test_and_set()) {
        // in case it hangs, we can force terminate the server by hitting Ctrl+C twice
        // this is for better developer experience, we can remove when the server is stable enough
        fprintf(stderr, "Received second interrupt, terminating immediately.\n");
        exit(1);
    }

    shutdown_handler(signal);
}

int main(int argc, char ** argv) {
    // own arguments required by this example
    common_params params;

    if (!common_params_parse(argc, argv, params, LLAMA_EXAMPLE_SERVER)) {
        return 1;
    }

    common_init();

    // struct that contains llama context and inference
    server_context ctx_server;

    llama_backend_init();
    llama_numa_init(params.numa);

    LOG_INF("system info: n_threads = %d, n_threads_batch = %d, total_threads = %d\n", params.cpuparams.n_threads, params.cpuparams_batch.n_threads, std::thread::hardware_concurrency());
    LOG_INF("\n");
    LOG_INF("%s\n", common_params_get_system_info(params).c_str());
    LOG_INF("\n");

    std::unique_ptr<httplib::Server> svr;
#ifdef CPPHTTPLIB_OPENSSL_SUPPORT
    if (params.ssl_file_key != "" && params.ssl_file_cert != "") {
        LOG_INF("Running with SSL: key = %s, cert = %s\n", params.ssl_file_key.c_str(), params.ssl_file_cert.c_str());
        svr.reset(
            new httplib::SSLServer(params.ssl_file_cert.c_str(), params.ssl_file_key.c_str())
        );
    } else {
        LOG_INF("Running without SSL\n");
        svr.reset(new httplib::Server());
    }
#else
    if (params.ssl_file_key != "" && params.ssl_file_cert != "") {
        LOG_ERR("Server is built without SSL support\n");
        return 1;
    }
    svr.reset(new httplib::Server());
#endif

    std::atomic<server_state> state{SERVER_STATE_LOADING_MODEL};

    svr->set_default_headers({{"Server", "llama.cpp"}});
    svr->set_logger(log_server_request);

    auto res_error = [](httplib::Response & res, const json & error_data) {
        json final_response {{"error", error_data}};
        res.set_content(safe_json_to_str(final_response), MIMETYPE_JSON);
        res.status = json_value(error_data, "code", 500);
    };

    auto res_ok = [](httplib::Response & res, const json & data) {
        res.set_content(safe_json_to_str(data), MIMETYPE_JSON);
        res.status = 200;
    };

    svr->set_exception_handler([&res_error](const httplib::Request &, httplib::Response & res, const std::exception_ptr & ep) {
        std::string message;
        try {
            std::rethrow_exception(ep);
        } catch (const std::exception & e) {
            message = e.what();
        } catch (...) {
            message = "Unknown Exception";
        }

        try {
            json formatted_error = format_error_response(message, ERROR_TYPE_SERVER);
            LOG_WRN("got exception: %s\n", formatted_error.dump().c_str());
            res_error(res, formatted_error);
        } catch (const std::exception & e) {
            LOG_ERR("got another exception: %s | while hanlding exception: %s\n", e.what(), message.c_str());
        }
    });

    svr->set_error_handler([&res_error](const httplib::Request &, httplib::Response & res) {
        if (res.status == 404) {
            res_error(res, format_error_response("File Not Found", ERROR_TYPE_NOT_FOUND));
        }
        // for other error codes, we skip processing here because it's already done by res_error()
    });

    // set timeouts and change hostname and port
    svr->set_read_timeout (params.timeout_read);
    svr->set_write_timeout(params.timeout_write);

    std::unordered_map<std::string, std::string> log_data;

    log_data["hostname"] = params.hostname;
    log_data["port"]     = std::to_string(params.port);

    if (params.api_keys.size() == 1) {
        auto key = params.api_keys[0];
        log_data["api_key"] = "api_key: ****" + key.substr(std::max((int)(key.length() - 4), 0));
    } else if (params.api_keys.size() > 1) {
        log_data["api_key"] = "api_key: " + std::to_string(params.api_keys.size()) + " keys loaded";
    }

    // Necessary similarity of prompt for slot selection
    ctx_server.slot_prompt_similarity = params.slot_prompt_similarity;

    //
    // Middlewares
    //

    auto middleware_validate_api_key = [&params, &res_error](const httplib::Request & req, httplib::Response & res) {
        static const std::unordered_set<std::string> public_endpoints = {
            "/health",
            "/models",
            "/v1/models",
            "/api/tags"
        };

        // If API key is not set, skip validation
        if (params.api_keys.empty()) {
            return true;
        }

        // If path is public or is static file, skip validation
        if (public_endpoints.find(req.path) != public_endpoints.end() || req.path == "/") {
            return true;
        }

        // Check for API key in the header
        auto auth_header = req.get_header_value("Authorization");

        std::string prefix = "Bearer ";
        if (auth_header.substr(0, prefix.size()) == prefix) {
            std::string received_api_key = auth_header.substr(prefix.size());
            if (std::find(params.api_keys.begin(), params.api_keys.end(), received_api_key) != params.api_keys.end()) {
                return true; // API key is valid
            }
        }

        // API key is invalid or not provided
        res_error(res, format_error_response("Invalid API Key", ERROR_TYPE_AUTHENTICATION));

        LOG_WRN("Unauthorized: Invalid API Key\n");

        return false;
    };

    auto middleware_server_state = [&res_error, &state](const httplib::Request & req, httplib::Response & res) {
        server_state current_state = state.load();
        if (current_state == SERVER_STATE_LOADING_MODEL) {
            auto tmp = string_split<std::string>(req.path, '.');
            if (req.path == "/" || tmp.back() == "html") {
                res.set_content(reinterpret_cast<const char*>(loading_html), loading_html_len, "text/html; charset=utf-8");
                res.status = 503;
            } else if (req.path == "/models" || req.path == "/v1/models" || req.path == "/api/tags") {
                // allow the models endpoint to be accessed during loading
                return true;
            } else {
                res_error(res, format_error_response("Loading model", ERROR_TYPE_UNAVAILABLE));
            }
            return false;
        }
        return true;
    };

    // register server middlewares
    svr->set_pre_routing_handler([&middleware_validate_api_key, &middleware_server_state](const httplib::Request & req, httplib::Response & res) {
        res.set_header("Access-Control-Allow-Origin", req.get_header_value("Origin"));
        // If this is OPTIONS request, skip validation because browsers don't include Authorization header
        if (req.method == "OPTIONS") {
            res.set_header("Access-Control-Allow-Credentials", "true");
            res.set_header("Access-Control-Allow-Methods",     "GET, POST");
            res.set_header("Access-Control-Allow-Headers",     "*");
            res.set_content("", "text/html"); // blank response, no data
            return httplib::Server::HandlerResponse::Handled; // skip further processing
        }
        if (!middleware_server_state(req, res)) {
            return httplib::Server::HandlerResponse::Handled;
        }
        if (!middleware_validate_api_key(req, res)) {
            return httplib::Server::HandlerResponse::Handled;
        }
        return httplib::Server::HandlerResponse::Unhandled;
    });

    //
    // Route handlers (or controllers)
    //

    const auto handle_health = [&](const httplib::Request &, httplib::Response & res) {
        // error and loading states are handled by middleware
        json health = {{"status", "ok"}};
        res_ok(res, health);
    };

    const auto handle_slots = [&](const httplib::Request & req, httplib::Response & res) {
        if (!params.endpoint_slots) {
            res_error(res, format_error_response("This server does not support slots endpoint. Start it with `--slots`", ERROR_TYPE_NOT_SUPPORTED));
            return;
        }

        // request slots data using task queue
        int task_id = ctx_server.queue_tasks.get_new_id();
        {
            server_task task(SERVER_TASK_TYPE_METRICS);
            task.id = task_id;
            ctx_server.queue_results.add_waiting_task_id(task_id);
            ctx_server.queue_tasks.post(std::move(task), true); // high-priority task
        }

        // get the result
        server_task_result_ptr result = ctx_server.queue_results.recv(task_id);
        ctx_server.queue_results.remove_waiting_task_id(task_id);

        if (result->is_error()) {
            res_error(res, result->to_json());
            return;
        }

        // TODO: get rid of this dynamic_cast
        auto res_metrics = dynamic_cast<server_task_result_metrics*>(result.get());
        GGML_ASSERT(res_metrics != nullptr);

        // optionally return "fail_on_no_slot" error
        if (req.has_param("fail_on_no_slot")) {
            if (res_metrics->n_idle_slots == 0) {
                res_error(res, format_error_response("no slot available", ERROR_TYPE_UNAVAILABLE));
                return;
            }
        }

        res_ok(res, res_metrics->slots_data);
    };

    const auto handle_metrics = [&](const httplib::Request &, httplib::Response & res) {
        if (!params.endpoint_metrics) {
            res_error(res, format_error_response("This server does not support metrics endpoint. Start it with `--metrics`", ERROR_TYPE_NOT_SUPPORTED));
            return;
        }

        // request slots data using task queue
        int task_id = ctx_server.queue_tasks.get_new_id();
        {
            server_task task(SERVER_TASK_TYPE_METRICS);
            task.id = task_id;
            ctx_server.queue_results.add_waiting_task_id(task_id);
            ctx_server.queue_tasks.post(std::move(task), true); // high-priority task
        }

        // get the result
        server_task_result_ptr result = ctx_server.queue_results.recv(task_id);
        ctx_server.queue_results.remove_waiting_task_id(task_id);

        if (result->is_error()) {
            res_error(res, result->to_json());
            return;
        }

        // TODO: get rid of this dynamic_cast
        auto res_metrics = dynamic_cast<server_task_result_metrics*>(result.get());
        GGML_ASSERT(res_metrics != nullptr);

        // metrics definition: https://prometheus.io/docs/practices/naming/#metric-names
        json all_metrics_def = json {
            {"counter", {{
                    {"name",  "prompt_tokens_total"},
                    {"help",  "Number of prompt tokens processed."},
                    {"value",  (uint64_t) res_metrics->n_prompt_tokens_processed_total}
            }, {
                    {"name",  "prompt_seconds_total"},
                    {"help",  "Prompt process time"},
                    {"value",  (uint64_t) res_metrics->t_prompt_processing_total / 1.e3}
            }, {
                    {"name",  "tokens_predicted_total"},
                    {"help",  "Number of generation tokens processed."},
                    {"value",  (uint64_t) res_metrics->n_tokens_predicted_total}
            }, {
                    {"name",  "tokens_predicted_seconds_total"},
                    {"help",  "Predict process time"},
                    {"value",  (uint64_t) res_metrics->t_tokens_generation_total / 1.e3}
            }, {
                    {"name",  "n_decode_total"},
                    {"help",  "Total number of llama_decode() calls"},
                    {"value",  res_metrics->n_decode_total}
            }, {
                    {"name",  "n_busy_slots_per_decode"},
                    {"help",  "Average number of busy slots per llama_decode() call"},
                    {"value",  (float) res_metrics->n_busy_slots_total / std::max((float) res_metrics->n_decode_total, 1.f)}
            }}},
            {"gauge", {{
                    {"name",  "prompt_tokens_seconds"},
                    {"help",  "Average prompt throughput in tokens/s."},
                    {"value",  res_metrics->n_prompt_tokens_processed ? 1.e3 / res_metrics->t_prompt_processing * res_metrics->n_prompt_tokens_processed : 0.}
            },{
                    {"name",  "predicted_tokens_seconds"},
                    {"help",  "Average generation throughput in tokens/s."},
                    {"value",  res_metrics->n_tokens_predicted ? 1.e3 / res_metrics->t_tokens_generation * res_metrics->n_tokens_predicted : 0.}
            },{
                    {"name",  "requests_processing"},
                    {"help",  "Number of requests processing."},
                    {"value",  (uint64_t) res_metrics->n_processing_slots}
            },{
                    {"name",  "requests_deferred"},
                    {"help",  "Number of requests deferred."},
                    {"value",  (uint64_t) res_metrics->n_tasks_deferred}
            }}}
        };

        std::stringstream prometheus;

        for (const auto & el : all_metrics_def.items()) {
            const auto & type        = el.key();
            const auto & metrics_def = el.value();

            for (const auto & metric_def : metrics_def) {
                const std::string name = metric_def.at("name");
                const std::string help = metric_def.at("help");

                auto value = json_value(metric_def, "value", 0.);
                prometheus << "# HELP llamacpp:" << name << " " << help  << "\n"
                            << "# TYPE llamacpp:" << name << " " << type  << "\n"
                            << "llamacpp:"        << name << " " << value << "\n";
            }
        }

        res.set_header("Process-Start-Time-Unix", std::to_string(res_metrics->t_start));

        res.set_content(prometheus.str(), "text/plain; version=0.0.4");
        res.status = 200; // HTTP OK
    };

    const auto handle_slots_save = [&ctx_server, &res_error, &res_ok, &params](const httplib::Request & req, httplib::Response & res, int id_slot) {
        json request_data = json::parse(req.body);
        std::string filename = request_data.at("filename");
        if (!fs_validate_filename(filename)) {
            res_error(res, format_error_response("Invalid filename", ERROR_TYPE_INVALID_REQUEST));
            return;
        }
        std::string filepath = params.slot_save_path + filename;

        int task_id = ctx_server.queue_tasks.get_new_id();
        {
            server_task task(SERVER_TASK_TYPE_SLOT_SAVE);
            task.id = task_id;
            task.slot_action.slot_id  = id_slot;
            task.slot_action.filename = filename;
            task.slot_action.filepath = filepath;

            ctx_server.queue_results.add_waiting_task_id(task_id);
            ctx_server.queue_tasks.post(std::move(task));
        }

        server_task_result_ptr result = ctx_server.queue_results.recv(task_id);
        ctx_server.queue_results.remove_waiting_task_id(task_id);

        if (result->is_error()) {
            res_error(res, result->to_json());
            return;
        }

        res_ok(res, result->to_json());
    };

    const auto handle_slots_restore = [&ctx_server, &res_error, &res_ok, &params](const httplib::Request & req, httplib::Response & res, int id_slot) {
        json request_data = json::parse(req.body);
        std::string filename = request_data.at("filename");
        if (!fs_validate_filename(filename)) {
            res_error(res, format_error_response("Invalid filename", ERROR_TYPE_INVALID_REQUEST));
            return;
        }
        std::string filepath = params.slot_save_path + filename;

        int task_id = ctx_server.queue_tasks.get_new_id();
        {
            server_task task(SERVER_TASK_TYPE_SLOT_RESTORE);
            task.id = task_id;
            task.slot_action.slot_id  = id_slot;
            task.slot_action.filename = filename;
            task.slot_action.filepath = filepath;

            ctx_server.queue_results.add_waiting_task_id(task_id);
            ctx_server.queue_tasks.post(std::move(task));
        }

        server_task_result_ptr result = ctx_server.queue_results.recv(task_id);
        ctx_server.queue_results.remove_waiting_task_id(task_id);

        if (result->is_error()) {
            res_error(res, result->to_json());
            return;
        }

        GGML_ASSERT(dynamic_cast<server_task_result_slot_save_load*>(result.get()) != nullptr);
        res_ok(res, result->to_json());
    };

    const auto handle_slots_erase = [&ctx_server, &res_error, &res_ok](const httplib::Request & /* req */, httplib::Response & res, int id_slot) {
        int task_id = ctx_server.queue_tasks.get_new_id();
        {
            server_task task(SERVER_TASK_TYPE_SLOT_ERASE);
            task.id = task_id;
            task.slot_action.slot_id = id_slot;

            ctx_server.queue_results.add_waiting_task_id(task_id);
            ctx_server.queue_tasks.post(std::move(task));
        }

        server_task_result_ptr result = ctx_server.queue_results.recv(task_id);
        ctx_server.queue_results.remove_waiting_task_id(task_id);

        if (result->is_error()) {
            res_error(res, result->to_json());
            return;
        }

        GGML_ASSERT(dynamic_cast<server_task_result_slot_erase*>(result.get()) != nullptr);
        res_ok(res, result->to_json());
    };

    const auto handle_slots_action = [&params, &res_error, &handle_slots_save, &handle_slots_restore, &handle_slots_erase](const httplib::Request & req, httplib::Response & res) {
        if (params.slot_save_path.empty()) {
            res_error(res, format_error_response("This server does not support slots action. Start it with `--slot-save-path`", ERROR_TYPE_NOT_SUPPORTED));
            return;
        }

        std::string id_slot_str = req.path_params.at("id_slot");
        int id_slot;

        try {
            id_slot = std::stoi(id_slot_str);
        } catch (const std::exception &) {
            res_error(res, format_error_response("Invalid slot ID", ERROR_TYPE_INVALID_REQUEST));
            return;
        }

        std::string action = req.get_param_value("action");

        if (action == "save") {
            handle_slots_save(req, res, id_slot);
        } else if (action == "restore") {
            handle_slots_restore(req, res, id_slot);
        } else if (action == "erase") {
            handle_slots_erase(req, res, id_slot);
        } else {
            res_error(res, format_error_response("Invalid action", ERROR_TYPE_INVALID_REQUEST));
        }
    };

    const auto handle_props = [&ctx_server, &res_ok](const httplib::Request &, httplib::Response & res) {
        // this endpoint is publicly available, please only return what is safe to be exposed
        json data = {
            { "default_generation_settings", ctx_server.default_generation_settings_for_props },
            { "total_slots",                 ctx_server.params_base.n_parallel },
            { "model_path",                  ctx_server.params_base.model.path },
            { "modalities",                  json{
                {"vision", ctx_server.oai_parser_opt.allow_image},
                {"audio",  ctx_server.oai_parser_opt.allow_audio},
            } },
            { "chat_template",               common_chat_templates_source(ctx_server.chat_templates.get()) },
            { "bos_token",                   common_token_to_piece(ctx_server.ctx, llama_vocab_bos(ctx_server.vocab), /* special= */ true)},
            { "eos_token",                   common_token_to_piece(ctx_server.ctx, llama_vocab_eos(ctx_server.vocab), /* special= */ true)},
            { "build_info",                  build_info },
        };
        if (ctx_server.params_base.use_jinja) {
            if (auto tool_use_src = common_chat_templates_source(ctx_server.chat_templates.get(), "tool_use")) {
                data["chat_template_tool_use"] = tool_use_src;
            }
        }

        res_ok(res, data);
    };

    const auto handle_props_change = [&ctx_server, &res_error, &res_ok](const httplib::Request & req, httplib::Response & res) {
        if (!ctx_server.params_base.endpoint_props) {
            res_error(res, format_error_response("This server does not support changing global properties. Start it with `--props`", ERROR_TYPE_NOT_SUPPORTED));
            return;
        }

        json data = json::parse(req.body);

        // update any props here

        res_ok(res, {{ "success", true }});
    };

    const auto handle_api_show = [&ctx_server, &res_ok](const httplib::Request &, httplib::Response & res) {
        json data = {
            {
                "template", common_chat_templates_source(ctx_server.chat_templates.get()),
            },
            {
                "model_info", {
                    { "llama.context_length", ctx_server.slots.back().n_ctx, },
                }
            },
            {"modelfile", ""},
            {"parameters", ""},
            {"template", common_chat_templates_source(ctx_server.chat_templates.get())},
            {"details", {
                {"parent_model", ""},
                {"format", "gguf"},
                {"family", ""},
                {"families", {""}},
                {"parameter_size", ""},
                {"quantization_level", ""}
            }},
            {"model_info", ""},
            {"capabilities", {"completion"}}
        };

        res_ok(res, data);
    };

    // handle completion-like requests (completion, chat, infill)
    // we can optionally provide a custom format for partial results and final results
    const auto handle_completions_impl = [&ctx_server, &res_error, &res_ok](
            server_task_type type,
            json & data,
            const std::vector<raw_buffer> & files,
            const std::function<bool()> & is_connection_closed,
            httplib::Response & res,
            oaicompat_type oaicompat) -> void {
        GGML_ASSERT(type == SERVER_TASK_TYPE_COMPLETION || type == SERVER_TASK_TYPE_INFILL);

        auto completion_id = gen_chatcmplid();
        std::unordered_set<int> task_ids;
        try {
            std::vector<server_task> tasks;

            // 提取 Prompt
            const auto & prompt = data.at("prompt");
            // TODO: this log can become very long, put it behind a flag or think about a more compact format
            //SRV_DBG("Prompt: %s\n", prompt.is_string() ? prompt.get<std::string>().c_str() : prompt.dump(2).c_str());

            // process files
            // 处理多模态文件 (如果支持)
            mtmd::bitmaps bitmaps;
            const bool has_mtmd = ctx_server.mctx != nullptr;
            {
                if (!has_mtmd && !files.empty()) {
                    throw std::runtime_error("This server does not support multimodal");
                }
                for (auto & file : files) {
                    mtmd::bitmap bmp(mtmd_helper_bitmap_init_from_buf(ctx_server.mctx, file.data(), file.size()));
                    if (!bmp.ptr) {
                        throw std::runtime_error("Failed to load image or audio file");
                    }
                    // calculate bitmap hash (for KV caching)
                    std::string hash = fnv_hash(bmp.data(), bmp.n_bytes());
                    bmp.set_id(hash.c_str());
                    bitmaps.entries.push_back(std::move(bmp));
                }
            }

            // process prompt
            std::vector<server_tokens> inputs;
            if (oaicompat && !prompt.is_string()) {
                throw std::runtime_error("prompt must be a string");
            }

            if (oaicompat && has_mtmd) {
                // multimodal
                std::string prompt_str = prompt.get<std::string>();
                mtmd_input_text inp_txt = {
                    prompt_str.c_str(),
                    /* add_special */   true,
                    /* parse_special */ true,
                };
                mtmd::input_chunks chunks(mtmd_input_chunks_init());
                auto bitmaps_c_ptr = bitmaps.c_ptr();
                int32_t tokenized = mtmd_tokenize(ctx_server.mctx,
                                                    chunks.ptr.get(),
                                                    &inp_txt,
                                                    bitmaps_c_ptr.data(),
                                                    bitmaps_c_ptr.size());
                if (tokenized != 0) {
                    throw std::runtime_error("Failed to tokenize prompt");
                }

                server_tokens tmp(chunks, true);
                inputs.push_back(std::move(tmp));
            } else {
                // non-multimodal version
                // Tokenize 输入
                auto tokenized_prompts = tokenize_input_prompts(ctx_server.vocab, prompt, true, true);
                for (auto & p : tokenized_prompts) {
                    auto tmp = server_tokens(p, ctx_server.mctx != nullptr);
                    inputs.push_back(std::move(tmp));
                }
            }

            // 对于每一个处理后的输入 prompt，创建一个 server_task 对象
            tasks.reserve(inputs.size());
            for (size_t i = 0; i < inputs.size(); i++) {
                server_task task = server_task(type);

                task.id    = ctx_server.queue_tasks.get_new_id();
                task.index = i;

                task.prompt_tokens    = std::move(inputs[i]);
                task.params           = server_task::params_from_json_cmpl(
                        ctx_server.ctx,
                        ctx_server.params_base,
                        data);
                task.id_selected_slot = json_value(data, "id_slot", -1);

                // OAI-compat
                task.params.oaicompat                 = oaicompat;
                task.params.oaicompat_cmpl_id         = completion_id;
                // oaicompat_model is already populated by params_from_json_cmpl

                tasks.push_back(std::move(task));
            }

            task_ids = server_task::get_list_id(tasks);
            // 任务入队
            ctx_server.queue_results.add_waiting_tasks(tasks);
            ctx_server.queue_tasks.post(std::move(tasks));
        } catch (const std::exception & e) {
            res_error(res, format_error_response(e.what(), ERROR_TYPE_INVALID_REQUEST));
            return;
        }

        bool stream = json_value(data, "stream", false);

        if (!stream) {
            // 等待所有相关的 task_ids 完成并收集它们的结果
            ctx_server.receive_multi_results(task_ids, [&](std::vector<server_task_result_ptr> & results) {
                if (results.size() == 1) {
                    // single result
                    res_ok(res, results[0]->to_json());
                } else {
                    // multiple results (multitask)
                    json arr = json::array();
                    for (auto & res : results) {
                        arr.push_back(res->to_json());
                    }
                    res_ok(res, arr);
                }
            }, [&](const json & error_data) {
                res_error(res, error_data);
            }, is_connection_closed);

            ctx_server.queue_results.remove_waiting_task_ids(task_ids);
        } else {
            const auto chunked_content_provider = [task_ids, &ctx_server, oaicompat](size_t, httplib::DataSink & sink) {
                ctx_server.receive_cmpl_results_stream(task_ids, [&](server_task_result_ptr & result) -> bool {
                    json res_json = result->to_json();
                    if (res_json.is_array()) {
                        for (const auto & res : res_json) {
                            if (!server_sent_event(sink, "data", res)) {
                                // sending failed (HTTP connection closed), cancel the generation
                                return false;
                            }
                        }
                        return true;
                    } else {
                        return server_sent_event(sink, "data", res_json);
                    }
                }, [&](const json & error_data) {
                    server_sent_event(sink, "error", error_data);
                }, [&sink]() {
                    // note: do not use req.is_connection_closed here because req is already destroyed
                    return !sink.is_writable();
                });
                if (oaicompat != OAICOMPAT_TYPE_NONE) {
                    static const std::string ev_done = "data: [DONE]\n\n";
                    sink.write(ev_done.data(), ev_done.size());
                }
                sink.done();
                return false;
            };

            auto on_complete = [task_ids, &ctx_server] (bool) {
                ctx_server.queue_results.remove_waiting_task_ids(task_ids);
            };

            res.set_chunked_content_provider("text/event-stream", chunked_content_provider, on_complete);
        }
    };

    const auto handle_completions = [&handle_completions_impl](const httplib::Request & req, httplib::Response & res) {
        json data = json::parse(req.body);
        std::vector<raw_buffer> files; // dummy
        handle_completions_impl(
            SERVER_TASK_TYPE_COMPLETION,
            data,
            files,
            req.is_connection_closed,
            res,
            OAICOMPAT_TYPE_NONE);
    };

    const auto handle_completions_oai = [&handle_completions_impl](const httplib::Request & req, httplib::Response & res) {
        json data = oaicompat_completion_params_parse(json::parse(req.body));
        std::vector<raw_buffer> files; // dummy
        handle_completions_impl(
            SERVER_TASK_TYPE_COMPLETION,
            data,
            files,
            req.is_connection_closed,
            res,
            OAICOMPAT_TYPE_COMPLETION);
    };

    const auto handle_infill = [&ctx_server, &res_error, &handle_completions_impl](const httplib::Request & req, httplib::Response & res) {
        // check model compatibility
        std::string err;
        if (llama_vocab_fim_pre(ctx_server.vocab) == LLAMA_TOKEN_NULL) {
            err += "prefix token is missing. ";
        }
        if (llama_vocab_fim_suf(ctx_server.vocab) == LLAMA_TOKEN_NULL) {
            err += "suffix token is missing. ";
        }
        if (llama_vocab_fim_mid(ctx_server.vocab) == LLAMA_TOKEN_NULL) {
            err += "middle token is missing. ";
        }
        if (!err.empty()) {
            res_error(res, format_error_response(string_format("Infill is not supported by this model: %s", err.c_str()), ERROR_TYPE_NOT_SUPPORTED));
            return;
        }

        json data = json::parse(req.body);

        // validate input
        if (data.contains("prompt") && !data.at("prompt").is_string()) {
            // prompt is optional
            res_error(res, format_error_response("\"prompt\" must be a string", ERROR_TYPE_INVALID_REQUEST));
        }

        if (!data.contains("input_prefix")) {
            res_error(res, format_error_response("\"input_prefix\" is required", ERROR_TYPE_INVALID_REQUEST));
        }

        if (!data.contains("input_suffix")) {
            res_error(res, format_error_response("\"input_suffix\" is required", ERROR_TYPE_INVALID_REQUEST));
        }

        if (data.contains("input_extra") && !data.at("input_extra").is_array()) {
            // input_extra is optional
            res_error(res, format_error_response("\"input_extra\" must be an array of {\"filename\": string, \"text\": string}", ERROR_TYPE_INVALID_REQUEST));
            return;
        }

        json input_extra = json_value(data, "input_extra", json::array());
        for (const auto & chunk : input_extra) {
            // { "text": string, "filename": string }
            if (!chunk.contains("text") || !chunk.at("text").is_string()) {
                res_error(res, format_error_response("extra_context chunk must contain a \"text\" field with a string value", ERROR_TYPE_INVALID_REQUEST));
                return;
            }
            // filename is optional
            if (chunk.contains("filename") && !chunk.at("filename").is_string()) {
                res_error(res, format_error_response("extra_context chunk's \"filename\" field must be a string", ERROR_TYPE_INVALID_REQUEST));
                return;
            }
        }
        data["input_extra"] = input_extra; // default to empty array if it's not exist

        std::string prompt = json_value(data, "prompt", std::string());
        std::vector<llama_tokens> tokenized_prompts = tokenize_input_prompts(ctx_server.vocab, prompt, false, true);
        SRV_DBG("creating infill tasks, n_prompts = %d\n", (int) tokenized_prompts.size());
        data["prompt"] = format_infill(
            ctx_server.vocab,
            data.at("input_prefix"),
            data.at("input_suffix"),
            data.at("input_extra"),
            ctx_server.params_base.n_batch,
            ctx_server.params_base.n_predict,
            ctx_server.slots[0].n_ctx, // TODO: there should be a better way
            ctx_server.params_base.spm_infill,
            tokenized_prompts[0]
        );

        std::vector<raw_buffer> files; // dummy
        handle_completions_impl(
            SERVER_TASK_TYPE_INFILL,
            data,
            files,
            req.is_connection_closed,
            res,
            OAICOMPAT_TYPE_NONE); // infill is not OAI compatible
    };

    const auto handle_chat_completions = [&ctx_server, &handle_completions_impl](const httplib::Request & req, httplib::Response & res) {
        LOG_DBG("request: %s\n", req.body.c_str());

        auto body = json::parse(req.body);
        std::vector<raw_buffer> files;
        json data = oaicompat_chat_params_parse(
            body,
            ctx_server.oai_parser_opt,
            files);

        handle_completions_impl(
            SERVER_TASK_TYPE_COMPLETION,
            data,
            files,
            req.is_connection_closed,
            res,
            OAICOMPAT_TYPE_CHAT);
    };

    // same with handle_chat_completions, but without inference part
    const auto handle_apply_template = [&ctx_server, &res_ok](const httplib::Request & req, httplib::Response & res) {
        auto body = json::parse(req.body);
        std::vector<raw_buffer> files; // dummy, unused
        json data = oaicompat_chat_params_parse(
            body,
            ctx_server.oai_parser_opt,
            files);
        res_ok(res, {{ "prompt", std::move(data.at("prompt")) }});
    };

    const auto handle_models = [&params, &ctx_server, &state, &res_ok](const httplib::Request &, httplib::Response & res) {
        server_state current_state = state.load();
        json model_meta = nullptr;
        if (current_state == SERVER_STATE_READY) {
            model_meta = ctx_server.model_meta();
        }

        json models = {
            {"models", {
                {
                    {"name", params.model_alias.empty() ? params.model.path : params.model_alias},
                    {"model", params.model_alias.empty() ? params.model.path : params.model_alias},
                    {"modified_at", ""},
                    {"size", ""},
                    {"digest", ""}, // dummy value, llama.cpp does not support managing model file's hash
                    {"type", "model"},
                    {"description", ""},
                    {"tags", {""}},
                    {"capabilities", {"completion"}},
                    {"parameters", ""},
                    {"details", {
                        {"parent_model", ""},
                        {"format", "gguf"},
                        {"family", ""},
                        {"families", {""}},
                        {"parameter_size", ""},
                        {"quantization_level", ""}
                    }}
                }
            }},
            {"object", "list"},
            {"data", {
                {
                    {"id",       params.model_alias.empty() ? params.model.path : params.model_alias},
                    {"object",   "model"},
                    {"created",  std::time(0)},
                    {"owned_by", "llamacpp"},
                    {"meta",     model_meta},
                },
            }}
        };

        res_ok(res, models);
    };

    const auto handle_tokenize = [&ctx_server, &res_ok](const httplib::Request & req, httplib::Response & res) {
        const json body = json::parse(req.body);

        json tokens_response = json::array();
        if (body.count("content") != 0) {
            const bool add_special = json_value(body, "add_special", false);
            const bool with_pieces = json_value(body, "with_pieces", false);

            llama_tokens tokens = tokenize_mixed(ctx_server.vocab, body.at("content"), add_special, true);

            if (with_pieces) {
                for (const auto& token : tokens) {
                    std::string piece = common_token_to_piece(ctx_server.ctx, token);
                    json piece_json;

                    // Check if the piece is valid UTF-8
                    if (is_valid_utf8(piece)) {
                        piece_json = piece;
                    } else {
                        // If not valid UTF-8, store as array of byte values
                        piece_json = json::array();
                        for (unsigned char c : piece) {
                            piece_json.push_back(static_cast<int>(c));
                        }
                    }

                    tokens_response.push_back({
                        {"id", token},
                        {"piece", piece_json}
                    });
                }
            } else {
                tokens_response = tokens;
            }
        }

        const json data = format_tokenizer_response(tokens_response);
        res_ok(res, data);
    };

    const auto handle_detokenize = [&ctx_server, &res_ok](const httplib::Request & req, httplib::Response & res) {
        const json body = json::parse(req.body);

        std::string content;
        if (body.count("tokens") != 0) {
            const llama_tokens tokens = body.at("tokens");
            content = tokens_to_str(ctx_server.ctx, tokens.cbegin(), tokens.cend());
        }

        const json data = format_detokenized_response(content);
        res_ok(res, data);
    };

    const auto handle_embeddings_impl = [&ctx_server, &res_error, &res_ok](const httplib::Request & req, httplib::Response & res, oaicompat_type oaicompat) {
        if (!ctx_server.params_base.embedding) {
            res_error(res, format_error_response("This server does not support embeddings. Start it with `--embeddings`", ERROR_TYPE_NOT_SUPPORTED));
            return;
        }

        if (oaicompat != OAICOMPAT_TYPE_NONE && llama_pooling_type(ctx_server.ctx) == LLAMA_POOLING_TYPE_NONE) {
            res_error(res, format_error_response("Pooling type 'none' is not OAI compatible. Please use a different pooling type", ERROR_TYPE_INVALID_REQUEST));
            return;
        }

        const json body = json::parse(req.body);

        // for the shape of input/content, see tokenize_input_prompts()
        json prompt;
        if (body.count("input") != 0) {
            prompt = body.at("input");
        } else if (body.contains("content")) {
            oaicompat = OAICOMPAT_TYPE_NONE; // "content" field is not OAI compatible
            prompt = body.at("content");
        } else {
            res_error(res, format_error_response("\"input\" or \"content\" must be provided", ERROR_TYPE_INVALID_REQUEST));
            return;
        }

        bool use_base64 = false;
        if (body.count("encoding_format") != 0) {
            const std::string& format = body.at("encoding_format");
            if (format == "base64") {
                use_base64 = true;
            } else if (format != "float") {
                res_error(res, format_error_response("The format to return the embeddings in. Can be either float or base64", ERROR_TYPE_INVALID_REQUEST));
                return;
            }
        }

        auto tokenized_prompts = tokenize_input_prompts(ctx_server.vocab, prompt, true, true);
        for (const auto & tokens : tokenized_prompts) {
            // this check is necessary for models that do not add BOS token to the input
            if (tokens.empty()) {
                res_error(res, format_error_response("Input content cannot be empty", ERROR_TYPE_INVALID_REQUEST));
                return;
            }
        }

        // create and queue the task
        json responses = json::array();
        bool error = false;
        std::unordered_set<int> task_ids;
        {
            std::vector<server_task> tasks;
            for (size_t i = 0; i < tokenized_prompts.size(); i++) {
                server_task task = server_task(SERVER_TASK_TYPE_EMBEDDING);

                task.id            = ctx_server.queue_tasks.get_new_id();
                task.index         = i;
                task.prompt_tokens = server_tokens(tokenized_prompts[i], ctx_server.mctx != nullptr);

                // OAI-compat
                task.params.oaicompat = oaicompat;

                tasks.push_back(std::move(task));
            }

            task_ids = server_task::get_list_id(tasks);
            ctx_server.queue_results.add_waiting_tasks(tasks);
            ctx_server.queue_tasks.post(std::move(tasks));
        }

        // get the result
        ctx_server.receive_multi_results(task_ids, [&](std::vector<server_task_result_ptr> & results) {
            for (auto & res : results) {
                GGML_ASSERT(dynamic_cast<server_task_result_embd*>(res.get()) != nullptr);
                responses.push_back(res->to_json());
            }
        }, [&](const json & error_data) {
            res_error(res, error_data);
            error = true;
        }, req.is_connection_closed);

        ctx_server.queue_results.remove_waiting_task_ids(task_ids);

        if (error) {
            return;
        }

        // write JSON response
        json root = oaicompat == OAICOMPAT_TYPE_EMBEDDING
            ? format_embeddings_response_oaicompat(body, responses, use_base64)
            : json(responses);
        res_ok(res, root);
    };

    const auto handle_embeddings = [&handle_embeddings_impl](const httplib::Request & req, httplib::Response & res) {
        handle_embeddings_impl(req, res, OAICOMPAT_TYPE_NONE);
    };

    const auto handle_embeddings_oai = [&handle_embeddings_impl](const httplib::Request & req, httplib::Response & res) {
        handle_embeddings_impl(req, res, OAICOMPAT_TYPE_EMBEDDING);
    };

    const auto handle_rerank = [&ctx_server, &res_error, &res_ok](const httplib::Request & req, httplib::Response & res) {
        if (!ctx_server.params_base.embedding || ctx_server.params_base.pooling_type != LLAMA_POOLING_TYPE_RANK) {
            res_error(res, format_error_response("This server does not support reranking. Start it with `--reranking`", ERROR_TYPE_NOT_SUPPORTED));
            return;
        }

        const json body = json::parse(req.body);

        // TODO: implement
        //int top_n = 1;
        //if (body.count("top_n") != 1) {
        //    top_n = body.at("top_n");
        //} else {
        //    res_error(res, format_error_response("\"top_n\" must be provided", ERROR_TYPE_INVALID_REQUEST));
        //    return;
        //}

        // if true, use TEI API format, otherwise use Jina API format
        // Jina: https://jina.ai/reranker/
        // TEI: https://huggingface.github.io/text-embeddings-inference/#/Text%20Embeddings%20Inference/rerank
        bool is_tei_format = body.contains("texts");

        json query;
        if (body.count("query") == 1) {
            query = body.at("query");
            if (!query.is_string()) {
                res_error(res, format_error_response("\"query\" must be a string", ERROR_TYPE_INVALID_REQUEST));
                return;
            }
        } else {
            res_error(res, format_error_response("\"query\" must be provided", ERROR_TYPE_INVALID_REQUEST));
            return;
        }

        std::vector<std::string> documents = json_value(body, "documents",
                                             json_value(body, "texts", std::vector<std::string>()));
        if (documents.empty()) {
            res_error(res, format_error_response("\"documents\" must be a non-empty string array", ERROR_TYPE_INVALID_REQUEST));
            return;
        }

        llama_tokens tokenized_query = tokenize_input_prompts(ctx_server.vocab, query, /* add_special */ false, true)[0];

        // create and queue the task
        json responses = json::array();
        bool error = false;
        std::unordered_set<int> task_ids;
        {
            std::vector<server_task> tasks;
            auto tokenized_docs = tokenize_input_prompts(ctx_server.vocab, documents, /* add_special */ false, true);
            tasks.reserve(tokenized_docs.size());
            for (size_t i = 0; i < tokenized_docs.size(); i++) {
                auto tmp = format_rerank(ctx_server.vocab, tokenized_query, tokenized_docs[i]);
                server_task task   = server_task(SERVER_TASK_TYPE_RERANK);
                task.id            = ctx_server.queue_tasks.get_new_id();
                task.index         = i;
                task.prompt_tokens = server_tokens(tmp, ctx_server.mctx != nullptr);
                tasks.push_back(std::move(task));
            }

            task_ids = server_task::get_list_id(tasks);
            ctx_server.queue_results.add_waiting_tasks(tasks);
            ctx_server.queue_tasks.post(std::move(tasks));
        }

        ctx_server.receive_multi_results(task_ids, [&](std::vector<server_task_result_ptr> & results) {
            for (auto & res : results) {
                GGML_ASSERT(dynamic_cast<server_task_result_rerank*>(res.get()) != nullptr);
                responses.push_back(res->to_json());
            }
        }, [&](const json & error_data) {
            res_error(res, error_data);
            error = true;
        }, req.is_connection_closed);

        if (error) {
            return;
        }

        // write JSON response
        json root = format_response_rerank(
            body,
            responses,
            is_tei_format,
            documents);

        res_ok(res, root);
    };

    const auto handle_lora_adapters_list = [&](const httplib::Request &, httplib::Response & res) {
        json result = json::array();
        const auto & loras = ctx_server.params_base.lora_adapters;
        for (size_t i = 0; i < loras.size(); ++i) {
            auto & lora = loras[i];
            result.push_back({
                {"id", i},
                {"path", lora.path},
                {"scale", lora.scale},
            });
        }
        res_ok(res, result);
        res.status = 200; // HTTP OK
    };

    const auto handle_lora_adapters_apply = [&](const httplib::Request & req, httplib::Response & res) {
        const json body = json::parse(req.body);
        if (!body.is_array()) {
            res_error(res, format_error_response("Request body must be an array", ERROR_TYPE_INVALID_REQUEST));
            return;
        }

        int task_id = ctx_server.queue_tasks.get_new_id();
        {
            server_task task(SERVER_TASK_TYPE_SET_LORA);
            task.id = task_id;
            task.set_lora = parse_lora_request(ctx_server.params_base.lora_adapters, body);
            ctx_server.queue_results.add_waiting_task_id(task_id);
            ctx_server.queue_tasks.post(std::move(task));
        }

        // get the result
        server_task_result_ptr result = ctx_server.queue_results.recv(task_id);
        ctx_server.queue_results.remove_waiting_task_id(task_id);

        if (result->is_error()) {
            res_error(res, result->to_json());
            return;
        }

        GGML_ASSERT(dynamic_cast<server_task_result_apply_lora*>(result.get()) != nullptr);
        res_ok(res, result->to_json());
    };

    //
    // Router
    //

    if (!params.webui) {
        LOG_INF("Web UI is disabled\n");
    } else {
        // register static assets routes
        if (!params.public_path.empty()) {
            // Set the base directory for serving static files
            bool is_found = svr->set_mount_point("/", params.public_path);
            if (!is_found) {
                LOG_ERR("%s: static assets path not found: %s\n", __func__, params.public_path.c_str());
                return 1;
            }
        } else {
            // using embedded static index.html
            svr->Get("/", [](const httplib::Request & req, httplib::Response & res) {
                if (req.get_header_value("Accept-Encoding").find("gzip") == std::string::npos) {
                    res.set_content("Error: gzip is not supported by this browser", "text/plain");
                } else {
                    res.set_header("Content-Encoding", "gzip");
                    // COEP and COOP headers, required by pyodide (python interpreter)
                    res.set_header("Cross-Origin-Embedder-Policy", "require-corp");
                    res.set_header("Cross-Origin-Opener-Policy", "same-origin");
                    res.set_content(reinterpret_cast<const char*>(index_html_gz), index_html_gz_len, "text/html; charset=utf-8");
                }
                return false;
            });
        }
    }

    // 路由注册
    // register API routes
    svr->Get ("/health",              handle_health); // public endpoint (no API key check)
    svr->Get ("/metrics",             handle_metrics);
    svr->Get ("/props",               handle_props);
    svr->Post("/props",               handle_props_change);
    svr->Post("/api/show",            handle_api_show);
    svr->Get ("/models",              handle_models); // public endpoint (no API key check)
    svr->Get ("/v1/models",           handle_models); // public endpoint (no API key check)
    svr->Get ("/api/tags",            handle_models); // ollama specific endpoint. public endpoint (no API key check)
    svr->Post("/completion",          handle_completions); // legacy
    svr->Post("/completions",         handle_completions);
    svr->Post("/v1/completions",      handle_completions_oai);
    svr->Post("/chat/completions",    handle_chat_completions);
    svr->Post("/v1/chat/completions", handle_chat_completions);
    svr->Post("/api/chat",            handle_chat_completions); // ollama specific endpoint
    svr->Post("/infill",              handle_infill);
    svr->Post("/embedding",           handle_embeddings); // legacy
    svr->Post("/embeddings",          handle_embeddings);
    svr->Post("/v1/embeddings",       handle_embeddings_oai);
    svr->Post("/rerank",              handle_rerank);
    svr->Post("/reranking",           handle_rerank);
    svr->Post("/v1/rerank",           handle_rerank);
    svr->Post("/v1/reranking",        handle_rerank);
    svr->Post("/tokenize",            handle_tokenize);
    svr->Post("/detokenize",          handle_detokenize);
    svr->Post("/apply-template",      handle_apply_template);
    // LoRA adapters hotswap
    svr->Get ("/lora-adapters",       handle_lora_adapters_list);
    svr->Post("/lora-adapters",       handle_lora_adapters_apply);
    // Save & load slots
    svr->Get ("/slots",               handle_slots);
    svr->Post("/slots/:id_slot",      handle_slots_action);

    //
    // Start the server
    //
    if (params.n_threads_http < 1) {
        // +2 threads for monitoring endpoints
        params.n_threads_http = std::max(params.n_parallel + 2, (int32_t) std::thread::hardware_concurrency() - 1);
    }
    log_data["n_threads_http"] =  std::to_string(params.n_threads_http);
    svr->new_task_queue = [&params] { return new httplib::ThreadPool(params.n_threads_http); };

    // clean up function, to be called before exit
    auto clean_up = [&svr, &ctx_server]() {
        SRV_INF("%s: cleaning up before exit...\n", __func__);
        svr->stop();
        ctx_server.queue_results.terminate();
        llama_backend_free();
    };

    bool was_bound = false;
    bool is_sock = false;
    if (string_ends_with(std::string(params.hostname), ".sock")) {
        is_sock = true;
        LOG_INF("%s: setting address family to AF_UNIX\n", __func__);
        svr->set_address_family(AF_UNIX);
        // bind_to_port requires a second arg, any value other than 0 should
        // simply get ignored
        was_bound = svr->bind_to_port(params.hostname, 8080);
    } else {
        LOG_INF("%s: binding port with default address family\n", __func__);
        // bind HTTP listen port
        if (params.port == 0) {
            int bound_port = svr->bind_to_any_port(params.hostname);
            if ((was_bound = (bound_port >= 0))) {
                params.port = bound_port;
            }
        } else {
            was_bound = svr->bind_to_port(params.hostname, params.port);
        }
    }

    if (!was_bound) {
        LOG_ERR("%s: couldn't bind HTTP server socket, hostname: %s, port: %d\n", __func__, params.hostname.c_str(), params.port);
        clean_up();
        return 1;
    }

    // run the HTTP server in a thread
    std::thread t([&]() { svr->listen_after_bind(); });
    svr->wait_until_ready();

    LOG_INF("%s: HTTP server is listening, hostname: %s, port: %d, http threads: %d\n", __func__, params.hostname.c_str(), params.port, params.n_threads_http);

    // load the model
    LOG_INF("%s: loading model\n", __func__);

    if (!ctx_server.load_model(params)) {
        clean_up();
        t.join();
        LOG_ERR("%s: exiting due to model loading error\n", __func__);
        return 1;
    }

    ctx_server.init();
    state.store(SERVER_STATE_READY);

    LOG_INF("%s: model loaded\n", __func__);

    // print sample chat example to make it clear which template is used
    LOG_INF("%s: chat template, chat_template: %s, example_format: '%s'\n", __func__,
        common_chat_templates_source(ctx_server.chat_templates.get()),
        common_chat_format_example(ctx_server.chat_templates.get(), ctx_server.params_base.use_jinja).c_str());

    // 注册新任务回调函数
    ctx_server.queue_tasks.on_new_task([&ctx_server](server_task && task) {
        ctx_server.process_single_task(std::move(task));
    });

    // 注册实际推理回调函数
    ctx_server.queue_tasks.on_update_slots([&ctx_server]() {
        ctx_server.update_slots();
    });

    shutdown_handler = [&](int) {
        // this will unblock start_loop()
        ctx_server.queue_tasks.terminate();
    };

#if defined (__unix__) || (defined (__APPLE__) && defined (__MACH__))
    struct sigaction sigint_action;
    sigint_action.sa_handler = signal_handler;
    sigemptyset (&sigint_action.sa_mask);
    sigint_action.sa_flags = 0;
    sigaction(SIGINT, &sigint_action, NULL);
    sigaction(SIGTERM, &sigint_action, NULL);
#elif defined (_WIN32)
    auto console_ctrl_handler = +[](DWORD ctrl_type) -> BOOL {
        return (ctrl_type == CTRL_C_EVENT) ? (signal_handler(SIGINT), true) : false;
    };
    SetConsoleCtrlHandler(reinterpret_cast<PHANDLER_ROUTINE>(console_ctrl_handler), true);
#endif

    LOG_INF("%s: server is listening on %s - starting the main loop\n", __func__,
            is_sock ? string_format("unix://%s", params.hostname.c_str()).c_str() :
                      string_format("http://%s:%d", params.hostname.c_str(), params.port).c_str());

    // this call blocks the main thread until queue_tasks.terminate() is called
    ctx_server.queue_tasks.start_loop();

    clean_up();
    t.join();

    return 0;
}<|MERGE_RESOLUTION|>--- conflicted
+++ resolved
@@ -88,9 +88,6 @@
     ERROR_TYPE_NOT_SUPPORTED, // custom error
 };
 
-<<<<<<< HEAD
-// 推理参数
-=======
 static bool server_task_type_need_embd(server_task_type task_type) {
     switch (task_type) {
         case SERVER_TASK_TYPE_EMBEDDING:
@@ -111,7 +108,6 @@
     }
 }
 
->>>>>>> caf5681f
 struct slot_params {
     bool stream        = true;
     bool cache_prompt  = true; // remember the prompt to avoid reprocessing all prompt
@@ -3201,10 +3197,6 @@
                             continue;
                         }
 
-<<<<<<< HEAD
-                        // 如果是非因果任务 (如embedding)
-                        if (slot.is_non_causal()) {
-=======
                         // TODO: support memory-less logits computation
                         if (slot.need_logits() && !llama_get_memory(ctx)) {
                             slot.release();
@@ -3213,7 +3205,6 @@
                         }
 
                         if (!slot.can_split()) {
->>>>>>> caf5681f
                             if (slot.n_prompt_tokens > n_ubatch) {
                                 slot.release();
                                 send_error(slot, "input is too large to process. increase the physical batch size", ERROR_TYPE_SERVER);
@@ -3374,12 +3365,7 @@
 
                     // 保留KV缓存中的公共部分，移除不匹配的部分
                     // keep only the common part
-<<<<<<< HEAD
-                    // 从 slot.n_past 到末尾 (-1) 的KV缓存被移除
-                    if (!llama_kv_self_seq_rm(ctx, slot.id, slot.n_past, -1)) {
-=======
                     if (!llama_memory_seq_rm(llama_get_memory(ctx), slot.id, slot.n_past, -1)) {
->>>>>>> caf5681f
                         // could not partially delete (likely using a non-Transformer model)
                         llama_memory_seq_rm(llama_get_memory(ctx), slot.id, -1, -1);
 
@@ -3489,51 +3475,10 @@
 
         // 如果 slot_batched 非空 (意味着有槽位被成功批处理)
         if (slot_batched) {
-<<<<<<< HEAD
-            // 确保我们处于正确的embedding模式 (根据第一个被批处理的槽位是否为非因果任务)
-            // make sure we're in the right embedding mode
-            llama_set_embeddings(ctx, slot_batched->is_non_causal());
-            // 应用LoRA适配器，每个批处理只需要应用一次 (基于第一个被批处理的槽位的LoRA设置)
-=======
->>>>>>> caf5681f
             // apply lora, only need to do it once per batch
             common_set_adapter_lora(ctx, slot_batched->lora);
 
-<<<<<<< HEAD
-        // 判断是否为编码任务 (embedding 或 reranking)
-        const bool do_encode = (params_base.embedding || params_base.reranking);
-
-        // 临时解决方法：填充批处理，使得 batch.n_tokens >= n_slots
-        // pad the batch so that batch.n_tokens >= n_slots
-        // TODO: temporary workaround for https://github.com/ggml-org/llama.cpp/issues/13689
-        if (do_encode) {
-            const int n_slots = slots.size();
-
-            if (batch.n_tokens < n_slots) {
-                std::set<llama_seq_id> seq_ids;
-                for (int j = 0; j < batch.n_tokens; ++j) {
-                    seq_ids.insert(batch.seq_id[j][0]);
-                }
-
-                // find unused sequence id
-                llama_seq_id seq_id = -1;
-                for (int i = 0; i < n_slots; ++i) {
-                    if (seq_ids.find(i) == seq_ids.end()) {
-                        seq_id = i;
-                    }
-                }
-
-                const int n_add = n_slots - batch.n_tokens;
-
-                SRV_WRN("adding %d dummy tokens to the batch, seq_id = %d\n", n_add, seq_id);
-
-                for (int j = 0; j < n_add; ++j) {
-                    common_batch_add(batch, 0, j, { seq_id }, false);
-                }
-            }
-=======
             llama_set_embeddings(ctx, slot_batched->need_embd());
->>>>>>> caf5681f
         }
 
         int32_t i_next = 0;
