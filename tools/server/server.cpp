#include "chat.h"
#include "utils.hpp"

#include "arg.h"
#include "common.h"
#include "json-schema-to-grammar.h"
#include "llama.h"
#include "log.h"
#include "sampling.h"
#include "speculative.h"
#include "mtmd.h"
#include "mtmd-helper.h"

// mime type for sending response
#define MIMETYPE_JSON "application/json; charset=utf-8"

// auto generated files (see README.md for details)
#include "index.html.gz.hpp"
#include "loading.html.hpp"

#include <atomic>
#include <chrono>
#include <condition_variable>
#include <cstddef>
#include <cinttypes>
#include <deque>
#include <memory>
#include <mutex>
#include <signal.h>
#include <thread>
#include <unordered_map>
#include <unordered_set>

using json = nlohmann::ordered_json;

constexpr int HTTP_POLLING_SECONDS = 1;

enum stop_type {
    STOP_TYPE_NONE,
    STOP_TYPE_EOS,
    STOP_TYPE_WORD,
    STOP_TYPE_LIMIT,
};

// state diagram: https://github.com/ggml-org/llama.cpp/pull/9283
enum slot_state {
    SLOT_STATE_IDLE,
    SLOT_STATE_STARTED, // TODO: this state is only used for setting up the initial prompt processing; maybe merge it with launch_slot_with_task in the future
    SLOT_STATE_PROCESSING_PROMPT,
    SLOT_STATE_DONE_PROMPT,
    SLOT_STATE_GENERATING,
};

enum server_state {
    SERVER_STATE_LOADING_MODEL,  // Server is starting up, model not fully loaded yet
    SERVER_STATE_READY,          // Server is ready and model is loaded
};

enum server_task_type {
    SERVER_TASK_TYPE_COMPLETION,
    SERVER_TASK_TYPE_EMBEDDING,
    SERVER_TASK_TYPE_RERANK,
    SERVER_TASK_TYPE_INFILL,
    SERVER_TASK_TYPE_CANCEL,
    SERVER_TASK_TYPE_NEXT_RESPONSE,
    SERVER_TASK_TYPE_METRICS,
    SERVER_TASK_TYPE_SLOT_SAVE,
    SERVER_TASK_TYPE_SLOT_RESTORE,
    SERVER_TASK_TYPE_SLOT_ERASE,
    SERVER_TASK_TYPE_SET_LORA,
};

enum oaicompat_type {
    OAICOMPAT_TYPE_NONE,
    OAICOMPAT_TYPE_CHAT,
    OAICOMPAT_TYPE_COMPLETION,
    OAICOMPAT_TYPE_EMBEDDING,
};

// https://community.openai.com/t/openai-chat-list-of-error-codes-and-types/357791/11
enum error_type {
    ERROR_TYPE_INVALID_REQUEST,
    ERROR_TYPE_AUTHENTICATION,
    ERROR_TYPE_SERVER,
    ERROR_TYPE_NOT_FOUND,
    ERROR_TYPE_PERMISSION,
    ERROR_TYPE_UNAVAILABLE, // custom error
    ERROR_TYPE_NOT_SUPPORTED, // custom error
};

// 推理参数
struct slot_params {
    bool stream        = true;
    bool cache_prompt  = true; // remember the prompt to avoid reprocessing all prompt
    bool return_tokens = false;

    int32_t n_keep    =  0; // number of tokens to keep from initial prompt
    int32_t n_discard =  0; // number of tokens after n_keep that may be discarded when shifting context, 0 defaults to half
    int32_t n_predict = -1; // new tokens to predict
    int32_t n_indent  =  0; // mininum line indentation for the generated text in number of whitespace characters

    int64_t t_max_prompt_ms  = -1; // TODO: implement
    int64_t t_max_predict_ms = -1; // if positive, limit the generation phase to this time limit

    std::vector<common_adapter_lora_info> lora;

    std::vector<std::string> antiprompt;
    std::vector<std::string> response_fields;
    bool timings_per_token = false;
    bool post_sampling_probs = false;
    bool ignore_eos = false;

    struct common_params_sampling sampling;
    struct common_params_speculative speculative;

    // OAI-compat fields
    bool                         verbose                   = false;
    oaicompat_type               oaicompat                 = OAICOMPAT_TYPE_NONE;
    std::string                  oaicompat_model;
    std::string                  oaicompat_cmpl_id;
    common_chat_syntax           oaicompat_chat_syntax;

    json to_json() const {
        std::vector<std::string> samplers;
        samplers.reserve(sampling.samplers.size());
        for (const auto & sampler : sampling.samplers) {
            samplers.emplace_back(common_sampler_type_to_str(sampler));
        }

        json lora = json::array();
        for (size_t i = 0; i < this->lora.size(); ++i) {
            lora.push_back({{"id", i}, {"scale", this->lora[i].scale}});
        }

        auto grammar_triggers = json::array();
        for (const auto & trigger : sampling.grammar_triggers) {
            server_grammar_trigger ct(std::move(trigger));
            grammar_triggers.push_back(ct.to_json());
        }

        return json {
            {"n_predict",                 n_predict},     // Server configured n_predict
            {"seed",                      sampling.seed},
            {"temperature",               sampling.temp},
            {"dynatemp_range",            sampling.dynatemp_range},
            {"dynatemp_exponent",         sampling.dynatemp_exponent},
            {"top_k",                     sampling.top_k},
            {"top_p",                     sampling.top_p},
            {"min_p",                     sampling.min_p},
            {"top_n_sigma",               sampling.top_n_sigma},
            {"xtc_probability",           sampling.xtc_probability},
            {"xtc_threshold",             sampling.xtc_threshold},
            {"typical_p",                 sampling.typ_p},
            {"repeat_last_n",             sampling.penalty_last_n},
            {"repeat_penalty",            sampling.penalty_repeat},
            {"presence_penalty",          sampling.penalty_present},
            {"frequency_penalty",         sampling.penalty_freq},
            {"dry_multiplier",            sampling.dry_multiplier},
            {"dry_base",                  sampling.dry_base},
            {"dry_allowed_length",        sampling.dry_allowed_length},
            {"dry_penalty_last_n",        sampling.dry_penalty_last_n},
            {"dry_sequence_breakers",     sampling.dry_sequence_breakers},
            {"mirostat",                  sampling.mirostat},
            {"mirostat_tau",              sampling.mirostat_tau},
            {"mirostat_eta",              sampling.mirostat_eta},
            {"stop",                      antiprompt},
            {"max_tokens",                n_predict}, // User configured n_predict
            {"n_keep",                    n_keep},
            {"n_discard",                 n_discard},
            {"ignore_eos",                sampling.ignore_eos},
            {"stream",                    stream},
            {"logit_bias",                format_logit_bias(sampling.logit_bias)},
            {"n_probs",                   sampling.n_probs},
            {"min_keep",                  sampling.min_keep},
            {"grammar",                   sampling.grammar},
            {"grammar_lazy",              sampling.grammar_lazy},
            {"grammar_triggers",          grammar_triggers},
            {"preserved_tokens",          sampling.preserved_tokens},
            {"chat_format",               common_chat_format_name(oaicompat_chat_syntax.format)},
            {"reasoning_format",          common_reasoning_format_name(oaicompat_chat_syntax.reasoning_format)},
            {"reasoning_in_content",      oaicompat_chat_syntax.reasoning_in_content},
            {"thinking_forced_open",      oaicompat_chat_syntax.thinking_forced_open},
            {"samplers",                  samplers},
            {"speculative.n_max",         speculative.n_max},
            {"speculative.n_min",         speculative.n_min},
            {"speculative.p_min",         speculative.p_min},
            {"timings_per_token",         timings_per_token},
            {"post_sampling_probs",       post_sampling_probs},
            {"lora",                      lora},
        };
    }
};

// 任务描述
struct server_task {
    int id    = -1; // to be filled by server_queue
    int index = -1; // used when there are multiple prompts (batch request)

    server_task_type type;

    // used by SERVER_TASK_TYPE_CANCEL
    int id_target = -1;

    // used by SERVER_TASK_TYPE_INFERENCE
    slot_params   params;
    server_tokens prompt_tokens;
    int id_selected_slot = -1;

    // used by SERVER_TASK_TYPE_SLOT_SAVE, SERVER_TASK_TYPE_SLOT_RESTORE, SERVER_TASK_TYPE_SLOT_ERASE
    struct slot_action {
        int slot_id;
        std::string filename;
        std::string filepath;
    };
    slot_action slot_action;

    // used by SERVER_TASK_TYPE_METRICS
    bool metrics_reset_bucket = false;

    // used by SERVER_TASK_TYPE_SET_LORA
    std::vector<common_adapter_lora_info> set_lora;

    server_task(server_task_type type) : type(type) {}

    static slot_params params_from_json_cmpl(
            const llama_context * ctx,
            const common_params & params_base,
            const json & data) {
        const llama_model * model = llama_get_model(ctx);
        const llama_vocab * vocab = llama_model_get_vocab(model);

        slot_params params;

        // Sampling parameter defaults are loaded from the global server context (but individual requests can still override them)
        slot_params defaults;
        defaults.sampling    = params_base.sampling;
        defaults.speculative = params_base.speculative;

        // enabling this will output extra debug information in the HTTP responses from the server
        params.verbose           = params_base.verbosity > 9;
        params.timings_per_token = json_value(data, "timings_per_token", false);

        params.stream           = json_value(data, "stream",             false);
        params.cache_prompt     = json_value(data, "cache_prompt",       true);
        params.return_tokens    = json_value(data, "return_tokens",      false);
        params.n_predict        = json_value(data, "n_predict",          json_value(data, "max_tokens", defaults.n_predict));
        params.n_indent         = json_value(data, "n_indent",           defaults.n_indent);
        params.n_keep           = json_value(data, "n_keep",             defaults.n_keep);
        params.n_discard        = json_value(data, "n_discard",          defaults.n_discard);
      //params.t_max_prompt_ms  = json_value(data, "t_max_prompt_ms",    defaults.t_max_prompt_ms); // TODO: implement
        params.t_max_predict_ms = json_value(data, "t_max_predict_ms",   defaults.t_max_predict_ms);
        params.response_fields  = json_value(data, "response_fields",   std::vector<std::string>());

        params.sampling.top_k              = json_value(data, "top_k",              defaults.sampling.top_k);
        params.sampling.top_p              = json_value(data, "top_p",              defaults.sampling.top_p);
        params.sampling.min_p              = json_value(data, "min_p",              defaults.sampling.min_p);
        params.sampling.top_n_sigma        = json_value(data, "top_n_sigma",        defaults.sampling.top_n_sigma);
        params.sampling.xtc_probability    = json_value(data, "xtc_probability",    defaults.sampling.xtc_probability);
        params.sampling.xtc_threshold      = json_value(data, "xtc_threshold",      defaults.sampling.xtc_threshold);
        params.sampling.typ_p              = json_value(data, "typical_p",          defaults.sampling.typ_p);
        params.sampling.temp               = json_value(data, "temperature",        defaults.sampling.temp);
        params.sampling.dynatemp_range     = json_value(data, "dynatemp_range",     defaults.sampling.dynatemp_range);
        params.sampling.dynatemp_exponent  = json_value(data, "dynatemp_exponent",  defaults.sampling.dynatemp_exponent);
        params.sampling.penalty_last_n     = json_value(data, "repeat_last_n",      defaults.sampling.penalty_last_n);
        params.sampling.penalty_repeat     = json_value(data, "repeat_penalty",     defaults.sampling.penalty_repeat);
        params.sampling.penalty_freq       = json_value(data, "frequency_penalty",  defaults.sampling.penalty_freq);
        params.sampling.penalty_present    = json_value(data, "presence_penalty",   defaults.sampling.penalty_present);
        params.sampling.dry_multiplier     = json_value(data, "dry_multiplier",     defaults.sampling.dry_multiplier);
        params.sampling.dry_base           = json_value(data, "dry_base",           defaults.sampling.dry_base);
        params.sampling.dry_allowed_length = json_value(data, "dry_allowed_length", defaults.sampling.dry_allowed_length);
        params.sampling.dry_penalty_last_n = json_value(data, "dry_penalty_last_n", defaults.sampling.dry_penalty_last_n);
        params.sampling.mirostat           = json_value(data, "mirostat",           defaults.sampling.mirostat);
        params.sampling.mirostat_tau       = json_value(data, "mirostat_tau",       defaults.sampling.mirostat_tau);
        params.sampling.mirostat_eta       = json_value(data, "mirostat_eta",       defaults.sampling.mirostat_eta);
        params.sampling.seed               = json_value(data, "seed",               defaults.sampling.seed);
        params.sampling.n_probs            = json_value(data, "n_probs",            defaults.sampling.n_probs);
        params.sampling.min_keep           = json_value(data, "min_keep",           defaults.sampling.min_keep);
        params.post_sampling_probs         = json_value(data, "post_sampling_probs", defaults.post_sampling_probs);

        params.speculative.n_min = json_value(data, "speculative.n_min", defaults.speculative.n_min);
        params.speculative.n_max = json_value(data, "speculative.n_max", defaults.speculative.n_max);
        params.speculative.p_min = json_value(data, "speculative.p_min", defaults.speculative.p_min);

        params.speculative.n_min = std::min(params.speculative.n_max, params.speculative.n_min);
        params.speculative.n_min = std::max(params.speculative.n_min, 0);
        params.speculative.n_max = std::max(params.speculative.n_max, 0);

        // Use OpenAI API logprobs only if n_probs wasn't provided
        if (data.contains("logprobs") && params.sampling.n_probs == defaults.sampling.n_probs){
            params.sampling.n_probs = json_value(data, "logprobs", defaults.sampling.n_probs);
        }

        if (data.contains("lora")) {
            if (data.at("lora").is_array()) {
                params.lora = parse_lora_request(params_base.lora_adapters, data.at("lora"));
            } else {
                throw std::runtime_error("Error: 'lora' must be an array of objects with 'id' and 'scale' fields");
            }
        } else {
            params.lora = params_base.lora_adapters;
        }

        // TODO: add more sanity checks for the input parameters

        if (params.sampling.penalty_last_n < -1) {
            throw std::runtime_error("Error: repeat_last_n must be >= -1");
        }

        if (params.sampling.dry_penalty_last_n < -1) {
            throw std::runtime_error("Error: dry_penalty_last_n must be >= -1");
        }

        if (params.sampling.penalty_last_n == -1) {
            // note: should be the slot's context and not the full context, but it's ok
            params.sampling.penalty_last_n = llama_n_ctx(ctx);
        }

        if (params.sampling.dry_penalty_last_n == -1) {
            params.sampling.dry_penalty_last_n = llama_n_ctx(ctx);
        }

        if (params.sampling.dry_base < 1.0f) {
            params.sampling.dry_base = defaults.sampling.dry_base;
        }

        // sequence breakers for DRY
        {
            // Currently, this is not compatible with TextGen WebUI, Koboldcpp and SillyTavern format
            // Ref: https://github.com/oobabooga/text-generation-webui/blob/d1af7a41ade7bd3c3a463bfa640725edb818ebaf/extensions/openai/typing.py#L39

            if (data.contains("dry_sequence_breakers")) {
                params.sampling.dry_sequence_breakers = json_value(data, "dry_sequence_breakers", std::vector<std::string>());
                if (params.sampling.dry_sequence_breakers.empty()) {
                    throw std::runtime_error("Error: dry_sequence_breakers must be a non-empty array of strings");
                }
            }
        }

        // process "json_schema" and "grammar"
        if (data.contains("json_schema") && !data.contains("grammar")) {
            try {
                auto schema                  = json_value(data, "json_schema", json::object());
                SRV_DBG("JSON schema: %s\n", schema.dump(2).c_str());
                params.sampling.grammar      = json_schema_to_grammar(schema);
                SRV_DBG("Converted grammar: %s\n", params.sampling.grammar.c_str());
            } catch (const std::exception & e) {
                throw std::runtime_error(std::string("\"json_schema\": ") + e.what());
            }
        } else {
            params.sampling.grammar      = json_value(data, "grammar", defaults.sampling.grammar);
            SRV_DBG("Grammar: %s\n", params.sampling.grammar.c_str());
            params.sampling.grammar_lazy = json_value(data, "grammar_lazy", defaults.sampling.grammar_lazy);
            SRV_DBG("Grammar lazy: %s\n", params.sampling.grammar_lazy ? "true" : "false");
        }

        {
            auto it = data.find("chat_format");
            if (it != data.end()) {
                params.oaicompat_chat_syntax.format = static_cast<common_chat_format>(it->get<int>());
                SRV_INF("Chat format: %s\n", common_chat_format_name(params.oaicompat_chat_syntax.format));
            } else {
                params.oaicompat_chat_syntax.format = defaults.oaicompat_chat_syntax.format;
            }
            params.oaicompat_chat_syntax.reasoning_format = params_base.reasoning_format;
            params.oaicompat_chat_syntax.reasoning_in_content = params.stream && (params_base.reasoning_format == COMMON_REASONING_FORMAT_DEEPSEEK_LEGACY);
            params.oaicompat_chat_syntax.thinking_forced_open = json_value(data, "thinking_forced_open", false);
            params.oaicompat_chat_syntax.parse_tool_calls = json_value(data, "parse_tool_calls", false);
        }

        {
            const auto preserved_tokens = data.find("preserved_tokens");
            if (preserved_tokens != data.end()) {
                for (const auto & t : *preserved_tokens) {
                    auto ids = common_tokenize(vocab, t.get<std::string>(), /* add_special= */ false, /* parse_special= */ true);
                    if (ids.size() == 1) {
                        SRV_DBG("Preserved token: %d\n", ids[0]);
                        params.sampling.preserved_tokens.insert(ids[0]);
                    } else {
                        // This may happen when using a tool call style meant for a model with special tokens to preserve on a model without said tokens.
                        SRV_DBG("Not preserved because more than 1 token: %s\n", t.get<std::string>().c_str());
                    }
                }
            }
            const auto grammar_triggers = data.find("grammar_triggers");
            if (grammar_triggers != data.end()) {
                for (const auto & t : *grammar_triggers) {
                    server_grammar_trigger ct(t);
                    if (ct.value.type == COMMON_GRAMMAR_TRIGGER_TYPE_WORD) {
                        const auto & word = ct.value.value;
                        auto ids = common_tokenize(vocab, word, /* add_special= */ false, /* parse_special= */ true);
                        if (ids.size() == 1) {
                            auto token = ids[0];
                            if (std::find(params.sampling.preserved_tokens.begin(), params.sampling.preserved_tokens.end(), (llama_token) token) == params.sampling.preserved_tokens.end()) {
                                throw std::runtime_error("Grammar trigger word should be marked as preserved token: " + word);
                            }
                            SRV_DBG("Grammar trigger token: %d (`%s`)\n", token, word.c_str());
                            common_grammar_trigger trigger;
                            trigger.type = COMMON_GRAMMAR_TRIGGER_TYPE_TOKEN;
                            trigger.value = word;
                            trigger.token = token;
                            params.sampling.grammar_triggers.push_back(std::move(trigger));
                        } else {
                            SRV_DBG("Grammar trigger word: `%s`\n", word.c_str());
                            params.sampling.grammar_triggers.push_back({COMMON_GRAMMAR_TRIGGER_TYPE_WORD, word});
                        }
                    } else {
                        if (ct.value.type == COMMON_GRAMMAR_TRIGGER_TYPE_PATTERN) {
                            SRV_DBG("Grammar trigger pattern: `%s`\n", ct.value.value.c_str());
                        } else if (ct.value.type == COMMON_GRAMMAR_TRIGGER_TYPE_PATTERN_FULL) {
                            SRV_DBG("Grammar trigger pattern full: `%s`\n", ct.value.value.c_str());
                        } else {
                            throw std::runtime_error("Unknown grammar trigger type");
                        }
                        params.sampling.grammar_triggers.emplace_back(std::move(ct.value));
                    }
                }
            }
            if (params.sampling.grammar_lazy && params.sampling.grammar_triggers.empty()) {
                throw std::runtime_error("Error: no triggers set for lazy grammar!");
            }
        }

        {
            params.sampling.logit_bias.clear();
            params.ignore_eos = json_value(data, "ignore_eos", false);

            const auto & logit_bias = data.find("logit_bias");
            if (logit_bias != data.end() && logit_bias->is_array()) {
                const int n_vocab = llama_vocab_n_tokens(vocab);
                for (const auto & el : *logit_bias) {
                    // TODO: we may want to throw errors here, in case "el" is incorrect
                    if (el.is_array() && el.size() == 2) {
                        float bias;
                        if (el[1].is_number()) {
                            bias = el[1].get<float>();
                        } else if (el[1].is_boolean() && !el[1].get<bool>()) {
                            bias = -INFINITY;
                        } else {
                            continue;
                        }

                        if (el[0].is_number_integer()) {
                            llama_token tok = el[0].get<llama_token>();
                            if (tok >= 0 && tok < n_vocab) {
                                params.sampling.logit_bias.push_back({tok, bias});
                            }
                        } else if (el[0].is_string()) {
                            auto toks = common_tokenize(vocab, el[0].get<std::string>(), false);
                            for (auto tok : toks) {
                                params.sampling.logit_bias.push_back({tok, bias});
                            }
                        }
                    }
                }
            }
        }

        {
            params.antiprompt.clear();

            const auto & stop = data.find("stop");
            if (stop != data.end() && stop->is_array()) {
                for (const auto & word : *stop) {
                    if (!word.empty()) {
                        params.antiprompt.push_back(word);
                    }
                }
            }
        }

        {
            const auto samplers = data.find("samplers");
            if (samplers != data.end()) {
                if (samplers->is_array()) {
                    params.sampling.samplers = common_sampler_types_from_names(*samplers, false);
                } else if (samplers->is_string()){
                    params.sampling.samplers = common_sampler_types_from_chars(samplers->get<std::string>());
                }
            } else {
                params.sampling.samplers = defaults.sampling.samplers;
            }
        }

        std::string model_name = params_base.model_alias.empty() ? DEFAULT_OAICOMPAT_MODEL : params_base.model_alias;
        params.oaicompat_model = json_value(data, "model", model_name);

        return params;
    }

    // utility function
    static std::unordered_set<int> get_list_id(const std::vector<server_task> & tasks) {
        std::unordered_set<int> ids(tasks.size());
        for (size_t i = 0; i < tasks.size(); i++) {
            ids.insert(tasks[i].id);
        }
        return ids;
    }
};

struct result_timings {
    int32_t prompt_n = -1;
    double prompt_ms;
    double prompt_per_token_ms;
    double prompt_per_second;

    int32_t predicted_n = -1;
    double predicted_ms;
    double predicted_per_token_ms;
    double predicted_per_second;

    // Optional speculative metrics - only included when > 0
    int32_t draft_n = 0;
    int32_t draft_n_accepted = 0;

    json to_json() const {
        json base = {
            {"prompt_n",               prompt_n},
            {"prompt_ms",              prompt_ms},
            {"prompt_per_token_ms",    prompt_per_token_ms},
            {"prompt_per_second",      prompt_per_second},

            {"predicted_n",            predicted_n},
            {"predicted_ms",           predicted_ms},
            {"predicted_per_token_ms", predicted_per_token_ms},
            {"predicted_per_second",   predicted_per_second},
        };

        if (draft_n > 0) {
            base["draft_n"] = draft_n;
            base["draft_n_accepted"] = draft_n_accepted;
        }

        return base;
    }
};

// 任务结果
struct server_task_result {
    int id           = -1;
    int id_slot      = -1;
    virtual bool is_error() {
        // only used by server_task_result_error
        return false;
    }
    virtual bool is_stop() {
        // only used by server_task_result_cmpl_*
        return false;
    }
    virtual int get_index() {
        return -1;
    }
    virtual json to_json() = 0;
    virtual ~server_task_result() = default;
};

// using shared_ptr for polymorphism of server_task_result
using server_task_result_ptr = std::unique_ptr<server_task_result>;

inline std::string stop_type_to_str(stop_type type) {
    switch (type) {
        case STOP_TYPE_EOS:   return "eos";
        case STOP_TYPE_WORD:  return "word";
        case STOP_TYPE_LIMIT: return "limit";
        default:              return "none";
    }
}

struct completion_token_output {
    llama_token tok;
    float prob;
    std::string text_to_send;
    struct prob_info {
        llama_token tok;
        std::string txt;
        float prob;
    };
    std::vector<prob_info> probs;

    json to_json(bool post_sampling_probs) const {
        json probs_for_token = json::array();
        for (const auto & p : probs) {
            std::string txt(p.txt);
            txt.resize(validate_utf8(txt));
            probs_for_token.push_back(json {
                {"id",      p.tok},
                {"token",   txt},
                {"bytes",   str_to_bytes(p.txt)},
                {
                    post_sampling_probs ? "prob" : "logprob",
                    post_sampling_probs ? p.prob : logarithm(p.prob)
                },
            });
        }
        return probs_for_token;
    }

    static json probs_vector_to_json(const std::vector<completion_token_output> & probs, bool post_sampling_probs) {
        json out = json::array();
        for (const auto & p : probs) {
            std::string txt(p.text_to_send);
            txt.resize(validate_utf8(txt));
            out.push_back(json {
                {"id",           p.tok},
                {"token",        txt},
                {"bytes",        str_to_bytes(p.text_to_send)},
                {
                    post_sampling_probs ? "prob" : "logprob",
                    post_sampling_probs ? p.prob : logarithm(p.prob)
                },
                {
                    post_sampling_probs ? "top_probs" : "top_logprobs",
                    p.to_json(post_sampling_probs)
                },
            });
        }
        return out;
    }

    static float logarithm(float x) {
        // nlohmann::json converts -inf to null, so we need to prevent that
        return x == 0.0f ? std::numeric_limits<float>::lowest() : std::log(x);
    }

    static std::vector<unsigned char> str_to_bytes(const std::string & str) {
        std::vector<unsigned char> bytes;
        for (unsigned char c : str) {
            bytes.push_back(c);
        }
        return bytes;
    }
};

// 任务结果
struct server_task_result_cmpl_final : server_task_result {
    int index = 0;

    std::string content;
    llama_tokens tokens;

    bool stream;
    result_timings timings;
    std::string prompt;

    bool truncated;
    int32_t n_decoded;
    int32_t n_prompt_tokens;
    int32_t n_tokens_cached;
    bool has_new_line;
    std::string stopping_word;
    stop_type stop = STOP_TYPE_NONE;

    bool post_sampling_probs;
    std::vector<completion_token_output> probs_output;
    std::vector<std::string>  response_fields;

    slot_params generation_params;

    // OAI-compat fields
    bool               verbose                  = false;
    oaicompat_type     oaicompat                = OAICOMPAT_TYPE_NONE;
    std::string        oaicompat_model;
    std::string        oaicompat_cmpl_id;
    common_chat_msg    oaicompat_msg;
    std::vector<common_chat_msg_diff> oaicompat_msg_diffs;

    virtual int get_index() override {
        return index;
    }

    virtual bool is_stop() override {
        return true; // in stream mode, final responses are considered stop
    }

    virtual json to_json() override {
        switch (oaicompat) {
            case OAICOMPAT_TYPE_NONE:
                return to_json_non_oaicompat();
            case OAICOMPAT_TYPE_COMPLETION:
                return to_json_oaicompat();
            case OAICOMPAT_TYPE_CHAT:
                return stream ? to_json_oaicompat_chat_stream() : to_json_oaicompat_chat();
            default:
                GGML_ASSERT(false && "Invalid oaicompat_type");
        }
    }

    json to_json_non_oaicompat() {
        json res = json {
            {"index",               index},
            {"content",             stream ? "" : content}, // in stream mode, content is already in last partial chunk
            {"tokens",              stream ? llama_tokens {} : tokens},
            {"id_slot",             id_slot},
            {"stop",                true},
            {"model",               oaicompat_model},
            {"tokens_predicted",    n_decoded},
            {"tokens_evaluated",    n_prompt_tokens},
            {"generation_settings", generation_params.to_json()},
            {"prompt",              prompt},
            {"has_new_line",        has_new_line},
            {"truncated",           truncated},
            {"stop_type",           stop_type_to_str(stop)},
            {"stopping_word",       stopping_word},
            {"tokens_cached",       n_tokens_cached},
            {"timings",             timings.to_json()},
        };
        if (!stream && !probs_output.empty()) {
            res["completion_probabilities"] = completion_token_output::probs_vector_to_json(probs_output, post_sampling_probs);
        }
        return response_fields.empty() ? res : json_get_nested_values(response_fields, res);
    }

    json to_json_oaicompat() {
        std::time_t t = std::time(0);
        json logprobs = json(nullptr); // OAI default to null
        if (!stream && probs_output.size() > 0) {
            logprobs = json{
                {"content", completion_token_output::probs_vector_to_json(probs_output, post_sampling_probs)},
            };
        }
        json finish_reason = "length";
        if (stop == STOP_TYPE_WORD || stop == STOP_TYPE_EOS) {
            finish_reason = "stop";
        }
        json res = json {
            {"choices",            json::array({
                json{
                    {"text",          stream ? "" : content}, // in stream mode, content is already in last partial chunk
                    {"index",         index},
                    {"logprobs",      logprobs},
                    {"finish_reason", finish_reason},
                }
            })},
            {"created",            t},
            {"model",              oaicompat_model},
            {"system_fingerprint", build_info},
            {"object",             "text_completion"},
            {"usage", json {
                {"completion_tokens", n_decoded},
                {"prompt_tokens",     n_prompt_tokens},
                {"total_tokens",      n_decoded + n_prompt_tokens}
            }},
            {"id", oaicompat_cmpl_id}
        };

        // extra fields for debugging purposes
        if (verbose) {
            res["__verbose"] = to_json_non_oaicompat();
        }
        if (timings.prompt_n >= 0) {
            res.push_back({"timings", timings.to_json()});
        }

        return res;
    }

    json to_json_oaicompat_chat() {
        std::string finish_reason = "length";
        common_chat_msg msg;
        if (!oaicompat_msg.empty()) {
            msg = oaicompat_msg;
        } else {
            msg.role = "assistant";
            msg.content = content;
        }
        if (stop == STOP_TYPE_WORD || stop == STOP_TYPE_EOS) {
            finish_reason = msg.tool_calls.empty() ? "stop" : "tool_calls";
        }

        json choice {
            {"finish_reason", finish_reason},
            {"index", 0},
            {"message", msg.to_json_oaicompat<json>()},
        };

        if (!stream && probs_output.size() > 0) {
            choice["logprobs"] = json{
                {"content", completion_token_output::probs_vector_to_json(probs_output, post_sampling_probs)},
            };
        }

        std::time_t t = std::time(0);

        json res = json {
            {"choices",            json::array({choice})},
            {"created",            t},
            {"model",              oaicompat_model},
            {"system_fingerprint", build_info},
            {"object",             "chat.completion"},
            {"usage", json {
                {"completion_tokens", n_decoded},
                {"prompt_tokens",     n_prompt_tokens},
                {"total_tokens",      n_decoded + n_prompt_tokens}
            }},
            {"id", oaicompat_cmpl_id}
        };

        // extra fields for debugging purposes
        if (verbose) {
            res["__verbose"] = to_json_non_oaicompat();
        }
        if (timings.prompt_n >= 0) {
            res.push_back({"timings", timings.to_json()});
        }

        return res;
    }

    json to_json_oaicompat_chat_stream() {
        std::time_t t = std::time(0);
        std::string finish_reason = "length";
        if (stop == STOP_TYPE_WORD || stop == STOP_TYPE_EOS) {
            finish_reason = oaicompat_msg.tool_calls.empty() ? "stop" : "tool_calls";
        }

        json deltas = json::array();
        for (const auto & diff : oaicompat_msg_diffs) {
            deltas.push_back({
                {"choices", json::array({
                    json {
                        {"finish_reason", nullptr},
                        {"index", 0},
                        {"delta", common_chat_msg_diff_to_json_oaicompat<json>(diff)},
                    },
                })},
                {"created", t},
                {"id", oaicompat_cmpl_id},
                {"model", oaicompat_model},
                {"system_fingerprint", build_info},
                {"object", "chat.completion.chunk"},
            });
        }

        deltas.push_back({
            {"choices", json::array({
                json {
                    {"finish_reason", finish_reason},
                    {"index", 0},
                    {"delta", json::object()},
                },
            })},
            {"created",            t},
            {"id",                 oaicompat_cmpl_id},
            {"model",              oaicompat_model},
            {"system_fingerprint", build_info},
            {"object",             "chat.completion.chunk"},
            {"usage", json {
                {"completion_tokens", n_decoded},
                {"prompt_tokens",     n_prompt_tokens},
                {"total_tokens",      n_decoded + n_prompt_tokens},
            }},
        });

        if (timings.prompt_n >= 0) {
            deltas.back().push_back({"timings", timings.to_json()});
        }

        // extra fields for debugging purposes
        if (verbose && !deltas.empty()) {
            deltas.front()["__verbose"] = to_json_non_oaicompat();
        }

        return deltas;
    }
};

struct server_task_result_cmpl_partial : server_task_result {
    int index = 0;

    std::string  content;
    llama_tokens tokens;

    int32_t n_decoded;
    int32_t n_prompt_tokens;

    bool post_sampling_probs;
    completion_token_output prob_output;
    result_timings timings;

    // OAI-compat fields
    bool            verbose   = false;
    oaicompat_type  oaicompat = OAICOMPAT_TYPE_NONE;
    std::string     oaicompat_model;
    std::string     oaicompat_cmpl_id;
    std::vector<common_chat_msg_diff> oaicompat_msg_diffs;

    virtual int get_index() override {
        return index;
    }

    virtual bool is_stop() override {
        return false; // in stream mode, partial responses are not considered stop
    }

    virtual json to_json() override {
        switch (oaicompat) {
            case OAICOMPAT_TYPE_NONE:
                return to_json_non_oaicompat();
            case OAICOMPAT_TYPE_COMPLETION:
                return to_json_oaicompat();
            case OAICOMPAT_TYPE_CHAT:
                return to_json_oaicompat_chat();
            default:
                GGML_ASSERT(false && "Invalid oaicompat_type");
        }
    }

    json to_json_non_oaicompat() {
        // non-OAI-compat JSON
        json res = json {
            {"index",            index},
            {"content",          content},
            {"tokens",           tokens},
            {"stop",             false},
            {"id_slot",          id_slot},
            {"tokens_predicted", n_decoded},
            {"tokens_evaluated", n_prompt_tokens},
        };
        // populate the timings object when needed (usually for the last response or with timings_per_token enabled)
        if (timings.prompt_n > 0) {
            res.push_back({"timings", timings.to_json()});
        }
        if (!prob_output.probs.empty()) {
            res["completion_probabilities"] = completion_token_output::probs_vector_to_json({prob_output}, post_sampling_probs);
        }
        return res;
    }

    json to_json_oaicompat() {
        std::time_t t = std::time(0);
        json logprobs = json(nullptr); // OAI default to null
        if (prob_output.probs.size() > 0) {
            logprobs = json{
                {"content", completion_token_output::probs_vector_to_json({prob_output}, post_sampling_probs)},
            };
        }
        json res = json {
            {"choices",            json::array({
                json{
                    {"text",          content},
                    {"index",         index},
                    {"logprobs",      logprobs},
                    {"finish_reason", nullptr},
                }
            })},
            {"created",            t},
            {"model",              oaicompat_model},
            {"system_fingerprint", build_info},
            {"object",             "text_completion"},
            {"id",                 oaicompat_cmpl_id}
        };

        // extra fields for debugging purposes
        if (verbose) {
            res["__verbose"] = to_json_non_oaicompat();
        }
        if (timings.prompt_n >= 0) {
            res.push_back({"timings", timings.to_json()});
        }

        return res;
    }

    json to_json_oaicompat_chat() {
        bool first = n_decoded == 1;
        std::time_t t = std::time(0);
        json choices;

        std::vector<json> deltas;
        auto add_delta = [&](const json & delta) {
            deltas.push_back({
                {"choices", json::array({
                    json {
                        {"finish_reason", nullptr},
                        {"index", 0},
                        {"delta", delta},
                    },
                })},
                {"created", t},
                {"id", oaicompat_cmpl_id},
                {"model", oaicompat_model},
                {"system_fingerprint", build_info},
                {"object", "chat.completion.chunk"},
            });
        };
        // We have to send an initial update to conform to openai behavior
        if (first) {
            add_delta({
                {"role", "assistant"},
                {"content", nullptr},
            });
        }

        for (const auto & diff : oaicompat_msg_diffs) {
            add_delta(common_chat_msg_diff_to_json_oaicompat<json>(diff));
        }

        if (!deltas.empty()) {
            GGML_ASSERT(deltas[deltas.size() - 1].at("choices").size() >= 1);

            if (prob_output.probs.size() > 0) {
                deltas[deltas.size() - 1].at("choices").at(0)["logprobs"] = json {
                    {"content", completion_token_output::probs_vector_to_json({prob_output}, post_sampling_probs)},
                };
            }

            if (timings.prompt_n >= 0) {
                deltas[deltas.size() - 1].push_back({"timings", timings.to_json()});
            }
        }

        return deltas;
    }
};

struct server_task_result_embd : server_task_result {
    int index = 0;
    std::vector<std::vector<float>> embedding;

    int32_t n_tokens;

    // OAI-compat fields
    oaicompat_type oaicompat = OAICOMPAT_TYPE_NONE;

    virtual int get_index() override {
        return index;
    }

    virtual json to_json() override {
        return oaicompat == OAICOMPAT_TYPE_EMBEDDING
            ? to_json_oaicompat()
            : to_json_non_oaicompat();
    }

    json to_json_non_oaicompat() {
        return json {
            {"index",     index},
            {"embedding", embedding},
        };
    }

    json to_json_oaicompat() {
        return json {
            {"index",            index},
            {"embedding",        embedding[0]},
            {"tokens_evaluated", n_tokens},
        };
    }
};

struct server_task_result_rerank : server_task_result {
    int index = 0;
    float score = -1e6;

    int32_t n_tokens;

    virtual int get_index() override {
        return index;
    }

    virtual json to_json() override {
        return json {
            {"index",            index},
            {"score",            score},
            {"tokens_evaluated", n_tokens},
        };
    }
};

// this function maybe used outside of server_task_result_error
static json format_error_response(const std::string & message, const enum error_type type) {
    std::string type_str;
    int code = 500;
    switch (type) {
        case ERROR_TYPE_INVALID_REQUEST:
            type_str = "invalid_request_error";
            code = 400;
            break;
        case ERROR_TYPE_AUTHENTICATION:
            type_str = "authentication_error";
            code = 401;
            break;
        case ERROR_TYPE_NOT_FOUND:
            type_str = "not_found_error";
            code = 404;
            break;
        case ERROR_TYPE_SERVER:
            type_str = "server_error";
            code = 500;
            break;
        case ERROR_TYPE_PERMISSION:
            type_str = "permission_error";
            code = 403;
            break;
        case ERROR_TYPE_NOT_SUPPORTED:
            type_str = "not_supported_error";
            code = 501;
            break;
        case ERROR_TYPE_UNAVAILABLE:
            type_str = "unavailable_error";
            code = 503;
            break;
    }
    return json {
        {"code", code},
        {"message", message},
        {"type", type_str},
    };
}

struct server_task_result_error : server_task_result {
    int index = 0;
    error_type err_type = ERROR_TYPE_SERVER;
    std::string err_msg;

    virtual bool is_error() override {
        return true;
    }

    virtual json to_json() override {
        return format_error_response(err_msg, err_type);
    }
};

struct server_task_result_metrics : server_task_result {
    int n_idle_slots;
    int n_processing_slots;
    int n_tasks_deferred;
    int64_t t_start;

    // TODO: somehow reuse server_metrics in the future, instead of duplicating the fields
    uint64_t n_prompt_tokens_processed_total = 0;
    uint64_t t_prompt_processing_total       = 0;
    uint64_t n_tokens_predicted_total        = 0;
    uint64_t t_tokens_generation_total       = 0;

    uint64_t n_prompt_tokens_processed = 0;
    uint64_t t_prompt_processing       = 0;

    uint64_t n_tokens_predicted  = 0;
    uint64_t t_tokens_generation = 0;

    uint64_t n_decode_total     = 0;
    uint64_t n_busy_slots_total = 0;

    // while we can also use std::vector<server_slot> this requires copying the slot object which can be quite messy
    // therefore, we use json to temporarily store the slot.to_json() result
    json slots_data = json::array();

    virtual json to_json() override {
        return json {
            { "idle",                            n_idle_slots },
            { "processing",                      n_processing_slots },
            { "deferred",                        n_tasks_deferred },
            { "t_start",                         t_start },

            { "n_prompt_tokens_processed_total", n_prompt_tokens_processed_total },
            { "t_tokens_generation_total",       t_tokens_generation_total },
            { "n_tokens_predicted_total",        n_tokens_predicted_total },
            { "t_prompt_processing_total",       t_prompt_processing_total },

            { "n_prompt_tokens_processed",       n_prompt_tokens_processed },
            { "t_prompt_processing",             t_prompt_processing },
            { "n_tokens_predicted",              n_tokens_predicted },
            { "t_tokens_generation",             t_tokens_generation },

            { "n_decode_total",                  n_decode_total },
            { "n_busy_slots_total",              n_busy_slots_total },

            { "slots",                           slots_data },
        };
    }
};

struct server_task_result_slot_save_load : server_task_result {
    std::string filename;
    bool is_save; // true = save, false = load

    size_t n_tokens;
    size_t n_bytes;
    double t_ms;

    virtual json to_json() override {
        if (is_save) {
            return json {
                { "id_slot",   id_slot },
                { "filename",  filename },
                { "n_saved",   n_tokens },
                { "n_written", n_bytes },
                { "timings", {
                    { "save_ms", t_ms }
                }},
            };
        } else {
            return json {
                { "id_slot",    id_slot },
                { "filename",   filename },
                { "n_restored", n_tokens },
                { "n_read",     n_bytes },
                { "timings", {
                    { "restore_ms", t_ms }
                }},
            };
        }
    }
};

struct server_task_result_slot_erase : server_task_result {
    size_t n_erased;

    virtual json to_json() override {
        return json {
            { "id_slot",  id_slot },
            { "n_erased", n_erased },
        };
    }
};

struct server_task_result_apply_lora : server_task_result {
    virtual json to_json() override {
        return json {{ "success", true }};
    }
};

// 推理槽（上下文/会话）
struct server_slot {
    int id;
    int id_task = -1;

    // only used for completion/embedding/infill/rerank
    server_task_type task_type = SERVER_TASK_TYPE_COMPLETION;

    llama_batch batch_spec = {};

    llama_context * ctx = nullptr;
    llama_context * ctx_dft = nullptr;

    // multimodal
    mtmd_context * mctx = nullptr;

    common_speculative * spec = nullptr;

    std::vector<common_adapter_lora_info> lora;

    // the index relative to completion multi-task request
    size_t index = 0;

    struct slot_params params;

    slot_state state = SLOT_STATE_IDLE;

    // used to determine the slot that has been used the longest
    int64_t t_last_used = -1;

    // generation props
    int32_t n_ctx       = 0;  // context size per slot
    int32_t n_past      = 0;
    int32_t n_decoded   = 0;
    int32_t n_remaining = -1;
    int32_t i_batch     = -1;
    int32_t n_predict   = -1; // TODO: disambiguate from params.n_predict

    // n_prompt_tokens may not be equal to prompt_tokens.size(), because prompt maybe truncated
    int32_t n_prompt_tokens           = 0;
    int32_t n_prompt_tokens_processed = 0;

    // input prompt tokens
    server_tokens prompt_tokens;

    size_t last_nl_pos = 0;

    std::string  generated_text;
    llama_tokens generated_tokens;
    common_chat_msg chat_msg;

    server_tokens cache_tokens;

    std::vector<completion_token_output> generated_token_probs;

    bool has_next_token = true;
    bool has_new_line   = false;
    bool truncated      = false;
    stop_type stop;

    std::string stopping_word;

    // sampling
    json json_schema;

    struct common_sampler * smpl = nullptr;

    llama_token sampled;

    common_chat_format chat_format = COMMON_CHAT_FORMAT_CONTENT_ONLY;
    std::vector<std::string> generated_tool_call_ids;

    // stats
    size_t n_sent_text        = 0; // number of sent text character

    int64_t t_start_process_prompt;
    int64_t t_start_generation;

    double t_prompt_processing; // ms
    double t_token_generation;  // ms

    std::function<void(int)> callback_on_release;

    // Speculative decoding stats
    int32_t n_draft_total = 0;      // Total draft tokens generated
    int32_t n_draft_accepted = 0;   // Draft tokens actually accepted

    void reset() {
        SLT_DBG(*this, "%s", "\n");

        n_prompt_tokens    = 0;
        last_nl_pos        = 0;
        generated_text     = "";
        has_new_line       = false;
        truncated          = false;
        stop               = STOP_TYPE_NONE;
        stopping_word      = "";
        n_past             = 0;
        n_sent_text        = 0;
        task_type          = SERVER_TASK_TYPE_COMPLETION;
        chat_format        = COMMON_CHAT_FORMAT_CONTENT_ONLY;

        generated_tokens.clear();
        generated_token_probs.clear();
        chat_msg = {};
        json_schema = json();
        generated_tool_call_ids.clear();

        // clear speculative decoding stats
        n_draft_total = 0;
        n_draft_accepted = 0;
    }

    bool is_non_causal() const {
        return task_type == SERVER_TASK_TYPE_EMBEDDING || task_type == SERVER_TASK_TYPE_RERANK;
    }

    bool can_batch_with(server_slot & other_slot) const {
        return is_non_causal() == other_slot.is_non_causal()
            && are_lora_equal(lora, other_slot.lora);
    }

    bool has_budget(const common_params & global_params) {
        if (params.n_predict == -1 && global_params.n_predict == -1) {
            return true; // limitless
        }

        n_remaining = -1;

        if (params.n_predict != -1) {
            n_remaining = params.n_predict - n_decoded;
        } else if (global_params.n_predict != -1) {
            n_remaining = global_params.n_predict - n_decoded;
        }

        return n_remaining > 0; // no budget
    }

    bool is_processing() const {
        return state != SLOT_STATE_IDLE;
    }

    bool can_speculate() const {
        return ctx_dft && params.speculative.n_max > 0 && params.cache_prompt;
    }

    void add_token(const completion_token_output & token) {
        if (!is_processing()) {
            SLT_WRN(*this, "%s", "slot is not processing\n");
            return;
        }
        generated_token_probs.push_back(token);
    }

    void release() {
        if (is_processing()) {
            SLT_INF(*this, "stop processing: n_past = %d, truncated = %d\n", n_past, truncated);

            t_last_used = ggml_time_us();
            t_token_generation = (ggml_time_us() - t_start_generation) / 1e3;
            state = SLOT_STATE_IDLE;
            callback_on_release(id);
        }
    }

    result_timings get_timings() const {
        result_timings timings;
        timings.prompt_n = n_prompt_tokens_processed;
        timings.prompt_ms = t_prompt_processing;
        timings.prompt_per_token_ms = t_prompt_processing / n_prompt_tokens_processed;
        timings.prompt_per_second = 1e3 / t_prompt_processing * n_prompt_tokens_processed;

        timings.predicted_n = n_decoded;
        timings.predicted_ms = t_token_generation;
        timings.predicted_per_token_ms = t_token_generation / n_decoded;
        timings.predicted_per_second = 1e3 / t_token_generation * n_decoded;

        // Add speculative metrics
        if (n_draft_total > 0) {
            timings.draft_n = n_draft_total;
            timings.draft_n_accepted = n_draft_accepted;
        }

        return timings;
    }

    const common_chat_msg & update_chat_msg(std::vector<common_chat_msg_diff> & diffs) {
        auto previous_msg = chat_msg;
        SRV_DBG("Parsing chat message: %s\n", generated_text.c_str());
        auto new_msg = common_chat_parse(
            generated_text,
            /* is_partial= */ stop != STOP_TYPE_EOS,
            params.oaicompat_chat_syntax);
        if (!new_msg.empty()) {
            new_msg.ensure_tool_call_ids_set(generated_tool_call_ids, gen_tool_call_id);
            chat_msg = new_msg;
            diffs = common_chat_msg_diff::compute_diffs(previous_msg, new_msg.empty() ? previous_msg : new_msg);
        }
        return chat_msg;
    }

    size_t find_stopping_strings(const std::string & text, const size_t last_token_size, bool is_full_stop) {
        size_t stop_pos = std::string::npos;

        for (const std::string & word : params.antiprompt) {
            size_t pos;

            if (is_full_stop) {
                const size_t tmp      = word.size() + last_token_size;
                const size_t from_pos = text.size() > tmp ? text.size() - tmp : 0;

                pos = text.find(word, from_pos);
            } else {
                // otherwise, partial stop
                pos = string_find_partial_stop(text, word);
            }

            if (pos != std::string::npos && (stop_pos == std::string::npos || pos < stop_pos)) {
                if (is_full_stop) {
                    stop           = STOP_TYPE_WORD;
                    stopping_word  = word;
                    has_next_token = false;
                }
                stop_pos = pos;
            }
        }

        return stop_pos;
    }

    void print_timings() const {
        const double t_prompt        =       t_prompt_processing / n_prompt_tokens_processed;
        const double n_prompt_second = 1e3 / t_prompt_processing * n_prompt_tokens_processed;

        const double t_gen        =       t_token_generation / n_decoded;
        const double n_gen_second = 1e3 / t_token_generation * n_decoded;

        SLT_INF(*this,
                "\n"
                "prompt eval time = %10.2f ms / %5d tokens (%8.2f ms per token, %8.2f tokens per second)\n"
                "       eval time = %10.2f ms / %5d tokens (%8.2f ms per token, %8.2f tokens per second)\n"
                "      total time = %10.2f ms / %5d tokens\n",
                t_prompt_processing, n_prompt_tokens_processed, t_prompt, n_prompt_second,
                t_token_generation, n_decoded, t_gen, n_gen_second,
                t_prompt_processing + t_token_generation, n_prompt_tokens_processed + n_decoded);

        if (n_draft_total > 0) {
            const float draft_ratio = (float) n_draft_accepted / n_draft_total;
            SLT_INF(*this,
                    "\n"
                    "draft acceptance rate = %0.5f (%5d accepted / %5d generated)\n",
                    draft_ratio, n_draft_accepted, n_draft_total
            );
        }
    }

    json to_json() const {
        return json {
            {"id",            id},
            {"id_task",       id_task},
            {"n_ctx",         n_ctx},
            {"speculative",   can_speculate()},
            {"is_processing", is_processing()},
            {"non_causal",    is_non_causal()},
            {"params",        params.to_json()},
            {"prompt",        prompt_tokens.detokenize(ctx, true)},
            {"next_token",
                {
                    {"has_next_token", has_next_token},
                    {"has_new_line",   has_new_line},
                    {"n_remain",       n_remaining},
                    {"n_decoded",      n_decoded},
                    {"stopping_word",  stopping_word},
                }
            },
        };
    }
};

// 统计信息
struct server_metrics {
    int64_t t_start = 0;

    uint64_t n_prompt_tokens_processed_total = 0;
    uint64_t t_prompt_processing_total       = 0;
    uint64_t n_tokens_predicted_total        = 0;
    uint64_t t_tokens_generation_total       = 0;

    uint64_t n_prompt_tokens_processed = 0;
    uint64_t t_prompt_processing       = 0;

    uint64_t n_tokens_predicted  = 0;
    uint64_t t_tokens_generation = 0;

    uint64_t n_decode_total     = 0;
    uint64_t n_busy_slots_total = 0;

    void init() {
        t_start = ggml_time_us();
    }

    void on_prompt_eval(const server_slot & slot) {
        n_prompt_tokens_processed_total += slot.n_prompt_tokens_processed;
        n_prompt_tokens_processed       += slot.n_prompt_tokens_processed;
        t_prompt_processing             += slot.t_prompt_processing;
        t_prompt_processing_total       += slot.t_prompt_processing;
    }

    void on_prediction(const server_slot & slot) {
        n_tokens_predicted_total   += slot.n_decoded;
        n_tokens_predicted         += slot.n_decoded;
        t_tokens_generation        += slot.t_token_generation;
        t_tokens_generation_total  += slot.t_token_generation;
    }

    void on_decoded(const std::vector<server_slot> & slots) {
        n_decode_total++;
        for (const auto & slot : slots) {
            if (slot.is_processing()) {
                n_busy_slots_total++;
            }
        }
    }

    void reset_bucket() {
        n_prompt_tokens_processed = 0;
        t_prompt_processing       = 0;
        n_tokens_predicted        = 0;
        t_tokens_generation       = 0;
    }
};

// 任务队列
struct server_queue {
    int id = 0;
    bool running;

    // queues
    std::deque<server_task> queue_tasks;
    std::deque<server_task> queue_tasks_deferred;

    std::mutex mutex_tasks;
    std::condition_variable condition_tasks;

    // callback functions
    std::function<void(server_task &&)> callback_new_task;
    std::function<void(void)>           callback_update_slots;

    // Add a new task to the end of the queue
    int post(server_task && task, bool front = false) {
        std::unique_lock<std::mutex> lock(mutex_tasks);
        GGML_ASSERT(task.id != -1);
        // if this is cancel task make sure to clean up pending tasks
        if (task.type == SERVER_TASK_TYPE_CANCEL) {
            cleanup_pending_task(task.id_target);
        }
        const int task_id = task.id;
        QUE_DBG("new task, id = %d, front = %d\n", task_id, front);
        if (front) {
            queue_tasks.push_front(std::move(task));
        } else {
            queue_tasks.push_back(std::move(task));
        }
        condition_tasks.notify_one();
        return task_id;
    }

    // multi-task version of post()
    int post(std::vector<server_task> && tasks, bool front = false) {
        std::unique_lock<std::mutex> lock(mutex_tasks);
        for (auto & task : tasks) {
            if (task.id == -1) {
                task.id = id++;
            }
            // if this is cancel task make sure to clean up pending tasks
            if (task.type == SERVER_TASK_TYPE_CANCEL) {
                cleanup_pending_task(task.id_target);
            }
            QUE_DBG("new task, id = %d/%d, front = %d\n", task.id, (int) tasks.size(), front);
            if (front) {
                queue_tasks.push_front(std::move(task));
            } else {
                queue_tasks.push_back(std::move(task));
            }
        }
        condition_tasks.notify_one();
        return 0;
    }

    // Add a new task, but defer until one slot is available
    void defer(server_task && task) {
        std::unique_lock<std::mutex> lock(mutex_tasks);
        QUE_DBG("defer task, id = %d\n", task.id);
        queue_tasks_deferred.push_back(std::move(task));
        condition_tasks.notify_one();
    }

    // Get the next id for creating a new task
    int get_new_id() {
        std::unique_lock<std::mutex> lock(mutex_tasks);
        int new_id = id++;
        return new_id;
    }

    // Register function to process a new task
    void on_new_task(std::function<void(server_task &&)> callback) {
        callback_new_task = std::move(callback);
    }

    // Register the function to be called when all slots data is ready to be processed
    void on_update_slots(std::function<void(void)> callback) {
        callback_update_slots = std::move(callback);
    }

    // Call when the state of one slot is changed, it will move one task from deferred to main queue
    void pop_deferred_task() {
        std::unique_lock<std::mutex> lock(mutex_tasks);
        if (!queue_tasks_deferred.empty()) {
            queue_tasks.emplace_back(std::move(queue_tasks_deferred.front()));
            queue_tasks_deferred.pop_front();
        }
        condition_tasks.notify_one();
    }

    // end the start_loop routine
    void terminate() {
        std::unique_lock<std::mutex> lock(mutex_tasks);
        running = false;
        condition_tasks.notify_all();
    }

    /**
     * Main loop consists of these steps:
     * - Wait until a new task arrives
     * - Process the task (i.e. maybe copy data into slot)
     * - Check if multitask is finished
     * - Update all slots
     */
    void start_loop() {
        running = true;

        while (true) {
            // 记录日志，表示开始处理新任务
            QUE_DBG("%s", "processing new tasks\n");

            while (true) {
                // 获取互斥锁 mutex_tasks，以保护对共享任务队列的访问
                std::unique_lock<std::mutex> lock(mutex_tasks);
                if (!running) {
                    QUE_DBG("%s", "terminate\n");
                    return;
                }
                if (queue_tasks.empty()) {
                    lock.unlock();
                    break;
                }
                // 从任务队列的前端取出一个任务
                server_task task = std::move(queue_tasks.front());
                // 将取出的任务从队列中移除
                queue_tasks.pop_front();
                lock.unlock();

                // 记录正在处理的任务 ID
                QUE_DBG("processing task, id = %d\n", task.id);
                // 调用注册的回调函数
                callback_new_task(std::move(task));
            }

            // all tasks in the current loop is processed, slots data is now ready
            // 记录日志，表示当前批次的任务已初步处理完毕，准备更新所有槽位的状态
            QUE_DBG("%s", "update slots\n");

            // 调用注册的回调函数，执行实际模型推理
            callback_update_slots();

            // 记录日志，表示当前轮次的槽位更新已完成，线程将等待新任务
            QUE_DBG("%s", "waiting for new tasks\n");
            {
                std::unique_lock<std::mutex> lock(mutex_tasks);
                if (!running) {
                    QUE_DBG("%s", "terminate\n");
                    return;
                }
                // 如果任务队列仍然为空，使用条件变量 condition_tasks 使当前线程进入等待状态。线程会释放锁 lock 并阻塞，直到以下任一条件满足：
                // 1. 任务队列不再为空（即有新任务被其他线程通过 notify_one() 或 notify_all() 推入并唤醒此线程）
                // 2. 运行状态 running 被设置为 false（即服务器被终止）
                if (queue_tasks.empty()) {
                    condition_tasks.wait(lock, [&]{
                        return (!queue_tasks.empty() || !running);
                    });
                }
            }
        }
    }

private:
    void cleanup_pending_task(int id_target) {
        // no need lock because this is called exclusively by post()
        auto rm_func = [id_target](const server_task & task) {
            return task.id_target == id_target;
        };
        queue_tasks.erase(
            std::remove_if(queue_tasks.begin(),          queue_tasks.end(),          rm_func),
            queue_tasks.end());
        queue_tasks_deferred.erase(
            std::remove_if(queue_tasks_deferred.begin(), queue_tasks_deferred.end(), rm_func),
            queue_tasks_deferred.end());
    }
};

// 结果队列
struct server_response {
    bool running = true;

    // for keeping track of all tasks waiting for the result
    std::unordered_set<int> waiting_task_ids;

    // the main result queue (using ptr for polymorphism)
    std::vector<server_task_result_ptr> queue_results;

    std::mutex mutex_results;
    std::condition_variable condition_results;

    // add the id_task to the list of tasks waiting for response
    void add_waiting_task_id(int id_task) {
        SRV_DBG("add task %d to waiting list. current waiting = %d (before add)\n", id_task, (int) waiting_task_ids.size());

        std::unique_lock<std::mutex> lock(mutex_results);
        waiting_task_ids.insert(id_task);
    }

    void add_waiting_tasks(const std::vector<server_task> & tasks) {
        std::unique_lock<std::mutex> lock(mutex_results);

        for (const auto & task : tasks) {
            SRV_DBG("add task %d to waiting list. current waiting = %d (before add)\n", task.id, (int) waiting_task_ids.size());
            waiting_task_ids.insert(task.id);
        }
    }

    // when the request is finished, we can remove task associated with it
    void remove_waiting_task_id(int id_task) {
        SRV_DBG("remove task %d from waiting list. current waiting = %d (before remove)\n", id_task, (int) waiting_task_ids.size());

        std::unique_lock<std::mutex> lock(mutex_results);
        waiting_task_ids.erase(id_task);
        // make sure to clean up all pending results
        queue_results.erase(
            std::remove_if(queue_results.begin(), queue_results.end(), [id_task](const server_task_result_ptr & res) {
                return res->id == id_task;
            }),
            queue_results.end());
    }

    void remove_waiting_task_ids(const std::unordered_set<int> & id_tasks) {
        std::unique_lock<std::mutex> lock(mutex_results);

        for (const auto & id_task : id_tasks) {
            SRV_DBG("remove task %d from waiting list. current waiting = %d (before remove)\n", id_task, (int) waiting_task_ids.size());
            waiting_task_ids.erase(id_task);
        }
    }

    // This function blocks the thread until there is a response for one of the id_tasks
    server_task_result_ptr recv(const std::unordered_set<int> & id_tasks) {
        while (true) {
            std::unique_lock<std::mutex> lock(mutex_results);
            condition_results.wait(lock, [&]{
                if (!running) {
                    SRV_DBG("%s : queue result stop\n", __func__);
                    std::terminate(); // we cannot return here since the caller is HTTP code
                }
                return !queue_results.empty();
            });

            for (size_t i = 0; i < queue_results.size(); i++) {
                if (id_tasks.find(queue_results[i]->id) != id_tasks.end()) {
                    server_task_result_ptr res = std::move(queue_results[i]);
                    queue_results.erase(queue_results.begin() + i);
                    return res;
                }
            }
        }

        // should never reach here
    }

    // same as recv(), but have timeout in seconds
    // if timeout is reached, nullptr is returned
    server_task_result_ptr recv_with_timeout(const std::unordered_set<int> & id_tasks, int timeout) {
        while (true) {
            std::unique_lock<std::mutex> lock(mutex_results);

            for (int i = 0; i < (int) queue_results.size(); i++) {
                if (id_tasks.find(queue_results[i]->id) != id_tasks.end()) {
                    server_task_result_ptr res = std::move(queue_results[i]);
                    queue_results.erase(queue_results.begin() + i);
                    return res;
                }
            }

            std::cv_status cr_res = condition_results.wait_for(lock, std::chrono::seconds(timeout));
            if (!running) {
                SRV_DBG("%s : queue result stop\n", __func__);
                std::terminate(); // we cannot return here since the caller is HTTP code
            }
            if (cr_res == std::cv_status::timeout) {
                return nullptr;
            }
        }

        // should never reach here
    }

    // single-task version of recv()
    server_task_result_ptr recv(int id_task) {
        std::unordered_set<int> id_tasks = {id_task};
        return recv(id_tasks);
    }

    // Send a new result to a waiting id_task
    void send(server_task_result_ptr && result) {
        SRV_DBG("sending result for task id = %d\n", result->id);

        std::unique_lock<std::mutex> lock(mutex_results);
        for (const auto & id_task : waiting_task_ids) {
            if (result->id == id_task) {
                SRV_DBG("task id = %d pushed to result queue\n", result->id);

                queue_results.emplace_back(std::move(result));
                condition_results.notify_all();
                return;
            }
        }
    }

    // terminate the waiting loop
    void terminate() {
        running = false;
        condition_results.notify_all();
    }
};

// 服务端全局上下文
struct server_context {
    common_params params_base; // 基础通用参数，通常来自命令行或配置文件

    // 注意：保持这些对象的生命周期 - 它们决定了模型、上下文等的生命周期
    // note: keep these alive - they determine the lifetime of the model, context, etc.
    common_init_result llama_init; // 主要模型的初始化结果
    common_init_result llama_init_dft; // 草稿模型（用于推测解码）的初始化结果

    // 指向已加载的 Llama 模型对象的指针
    llama_model * model = nullptr;
    // 指向 Llama 模型执行上下文的指针 (主模型)
    llama_context * ctx = nullptr;

    // 多模态上下文，用于处理图像等多模态输入
    // multimodal
    mtmd_context * mctx = nullptr;

    // 指向模型词汇表的指针
    const llama_vocab * vocab = nullptr;

    // 指向草稿模型的指针（用于推测解码）
    llama_model * model_dft = nullptr;

    // 草稿模型的上下文参数
    llama_context_params cparams_dft;

    // 用于模型推理的批处理对象
    llama_batch batch {};

    bool clean_kv_cache = true; // 标志位：是否在所有槽位空闲时清理KV缓存
    bool add_bos_token  = true; // 标志位：是否自动为prompt添加BOS (Begin Of Sentence) token
    bool has_eos_token  = false; // 标志位：模型是否具有EOS (End Of Sentence) token (这个似乎在当前版本中主要用于判断，而不是主动添加)

    // 所有客户端/槽位共享的总上下文长度
    int32_t n_ctx; // total context for all clients / slots

    // 槽位/客户端：存储所有活动或等待处理的客户端请求/会话 (server_slot)
    // slots / clients
    std::vector<server_slot> slots;
    // JSON对象，存储用于属性（props）的默认生成设置
    json default_generation_settings_for_props;

    // 任务队列，存储待处理的服务端任务
    server_queue    queue_tasks;
    // 结果队列，存储已处理完成的响应
    server_response queue_results;

    // 服务端性能指标收集器
    server_metrics metrics;

    // 用于槽位选择的prompt相似度阈值 (当一个新请求进来时，如果其prompt与某个空闲槽位之前的prompt足够相似，可能会复用该槽位)
    // Necessary similarity of prompt for slot selection
    float slot_prompt_similarity = 0.0f;

    // 指向聊天模板管理对象的智能指针
    common_chat_templates_ptr chat_templates;
    // OpenAI兼容性解析器的选项
    oaicompat_parser_options  oai_parser_opt;

    ~server_context() {
        mtmd_free(mctx);

        // Clear any sampling context
        for (server_slot & slot : slots) {
            common_sampler_free(slot.smpl);
            slot.smpl = nullptr;

            llama_free(slot.ctx_dft);
            slot.ctx_dft = nullptr;

            common_speculative_free(slot.spec);
            slot.spec = nullptr;

            llama_batch_free(slot.batch_spec);
        }

        llama_batch_free(batch);
    }

    bool load_model(const common_params & params) {
        SRV_INF("loading model '%s'\n", params.model.path.c_str());

        params_base = params;

        llama_init = common_init_from_params(params_base);

        model = llama_init.model.get();
        ctx   = llama_init.context.get();

        if (model == nullptr) {
            SRV_ERR("failed to load model, '%s'\n", params_base.model.path.c_str());
            return false;
        }

        vocab = llama_model_get_vocab(model);

        n_ctx = llama_n_ctx(ctx);

        add_bos_token = llama_vocab_get_add_bos(vocab);
        has_eos_token = llama_vocab_eos(vocab) != LLAMA_TOKEN_NULL;

        if (!params_base.speculative.model.path.empty() || !params_base.speculative.model.hf_repo.empty()) {
            SRV_INF("loading draft model '%s'\n", params_base.speculative.model.path.c_str());

            auto params_dft = params_base;

            params_dft.devices      = params_base.speculative.devices;
            params_dft.model        = params_base.speculative.model;
            params_dft.n_ctx        = params_base.speculative.n_ctx == 0 ? params_base.n_ctx / params_base.n_parallel : params_base.speculative.n_ctx;
            params_dft.n_gpu_layers = params_base.speculative.n_gpu_layers;
            params_dft.n_parallel   = 1;

            // force F16 KV cache for the draft model for extra performance
            params_dft.cache_type_k = GGML_TYPE_F16;
            params_dft.cache_type_v = GGML_TYPE_F16;

            llama_init_dft = common_init_from_params(params_dft);

            model_dft = llama_init_dft.model.get();

            if (model_dft == nullptr) {
                SRV_ERR("failed to load draft model, '%s'\n", params_base.speculative.model.path.c_str());
                return false;
            }

            if (!common_speculative_are_compatible(ctx, llama_init_dft.context.get())) {
                SRV_ERR("the draft model '%s' is not compatible with the target model '%s'\n", params_base.speculative.model.path.c_str(), params_base.model.path.c_str());

                return false;
            }

            const int n_ctx_dft = llama_n_ctx(llama_init_dft.context.get());

            cparams_dft = common_context_params_to_llama(params_dft);
            cparams_dft.n_batch = n_ctx_dft;

            // the context is not needed - we will create one for each slot
            llama_init_dft.context.reset();
        }

        chat_templates = common_chat_templates_init(model, params_base.chat_template);
        try {
            common_chat_format_example(chat_templates.get(), params.use_jinja);
        } catch (const std::exception & e) {
            SRV_WRN("%s: Chat template parsing error: %s\n", __func__, e.what());
            SRV_WRN("%s: The chat template that comes with this model is not yet supported, falling back to chatml. This may cause the model to output suboptimal responses\n", __func__);
            chat_templates = common_chat_templates_init(model, "chatml");
        }

        std::string & mmproj_path = params_base.mmproj.path;
        if (!mmproj_path.empty()) {
            mtmd_context_params mparams = mtmd_context_params_default();
            mparams.use_gpu       = params_base.mmproj_use_gpu;
            mparams.print_timings = false;
            mparams.n_threads     = params_base.cpuparams.n_threads;
            mparams.verbosity     = params_base.verbosity > 0 ? GGML_LOG_LEVEL_DEBUG : GGML_LOG_LEVEL_INFO;
            mctx = mtmd_init_from_file(mmproj_path.c_str(), model, mparams);
            if (mctx == nullptr) {
                SRV_ERR("failed to load multimodal model, '%s'\n", mmproj_path.c_str());
                return false;
            }
            SRV_INF("loaded multimodal model, '%s'\n", mmproj_path.c_str());

            if (params_base.ctx_shift) {
                params_base.ctx_shift = false;
                SRV_WRN("%s\n", "ctx_shift is not supported by multimodal, it will be disabled");
            }

            if (params_base.n_cache_reuse) {
                params_base.n_cache_reuse = 0;
                SRV_WRN("%s\n", "cache_reuse is not supported by multimodal, it will be disabled");
            }

            if (!params_base.speculative.model.path.empty()) {
                SRV_ERR("%s\n", "err: speculative decode is not supported by multimodal");
                return false;
            }
        }

        if (!llama_kv_self_can_shift(ctx)) {
            if (params_base.ctx_shift) {
                params_base.ctx_shift = false;
                SRV_WRN("%s\n", "ctx_shift is not supported by this context, it will be disabled");
            }

            if (params_base.n_cache_reuse) {
                params_base.n_cache_reuse = 0;
                SRV_WRN("%s\n", "cache_reuse is not supported by this context, it will be disabled");
            }

            if (!params_base.speculative.model.path.empty()) {
                SRV_ERR("%s\n", "err: speculative decode is not supported by this context");
                return false;
            }
        }

        return true;
    }

    void init() {
        const int32_t n_ctx_slot = n_ctx / params_base.n_parallel;

        SRV_INF("initializing slots, n_slots = %d\n", params_base.n_parallel);

        for (int i = 0; i < params_base.n_parallel; i++) {
            server_slot slot;

            slot.id = i;
            slot.ctx = ctx;
            slot.n_ctx = n_ctx_slot;
            slot.n_predict = params_base.n_predict;
            slot.mctx = mctx;
            slot.cache_tokens.has_mtmd = mctx != nullptr;

            if (model_dft) {
                slot.batch_spec = llama_batch_init(params_base.speculative.n_max + 1, 0, 1);

                slot.ctx_dft = llama_init_from_model(model_dft, cparams_dft);
                if (slot.ctx_dft == nullptr) {
                    SRV_ERR("%s", "failed to create draft context\n");
                    return;
                }

                slot.spec = common_speculative_init(slot.ctx_dft);
                if (slot.spec == nullptr) {
                    SRV_ERR("%s", "failed to create speculator\n");
                    return;
                }
            }

            SLT_INF(slot, "new slot n_ctx_slot = %d\n", slot.n_ctx);

            slot.params.sampling = params_base.sampling;

            slot.callback_on_release = [this](int) {
                queue_tasks.pop_deferred_task();
            };

            slot.reset();

            slots.push_back(std::move(slot));
        }

        default_generation_settings_for_props = slots[0].to_json();

        // the update_slots() logic will always submit a maximum of n_batch or n_parallel tokens
        // note that n_batch can be > n_ctx (e.g. for non-causal attention models such as BERT where the KV cache is not used)
        {
            const int32_t n_batch = llama_n_batch(ctx);
            batch = llama_batch_init(std::max(n_batch, params_base.n_parallel), 0, 1);
        }

        metrics.init();

        oai_parser_opt = {
            /* use_jinja             */ params_base.use_jinja,
            /* prefill_assistant     */ params_base.prefill_assistant,
            /* reasoning_format      */ params_base.reasoning_format,
            /* common_chat_templates */ chat_templates.get(),
            /* allow_image           */ mctx ? mtmd_support_vision(mctx) : false,
            /* allow_audio           */ mctx ? mtmd_support_audio (mctx) : false,
            /* enable_thinking       */ params_base.reasoning_budget != 0,
        };
    }

    server_slot * get_slot_by_id(int id) {
        for (server_slot & slot : slots) {
            if (slot.id == id) {
                return &slot;
            }
        }

        return nullptr;
    }

    server_slot * get_available_slot(const server_task & task) {
        server_slot * ret = nullptr;

        // find the slot that has at least n% prompt similarity
        if (ret == nullptr && slot_prompt_similarity != 0.0f) {
            int lcs_len = 0;
            float similarity = 0;

            for (server_slot & slot : slots) {
                // skip the slot if it is not available
                if (slot.is_processing()) {
                    continue;
                }

                // skip the slot if it does not contains cached tokens
                if (slot.cache_tokens.empty()) {
                    continue;
                }

                // length of the Longest Common Subsequence between the current slot's prompt and the input prompt
                int cur_lcs_len = slot.cache_tokens.get_common_prefix(task.prompt_tokens);

                // fraction of the common subsequence length compared to the current slot's prompt length
                float cur_similarity = static_cast<float>(cur_lcs_len) / static_cast<int>(slot.cache_tokens.size());

                // select the current slot if the criteria match
                if (cur_lcs_len > lcs_len && cur_similarity > slot_prompt_similarity) {
                    lcs_len = cur_lcs_len;
                    similarity = cur_similarity;
                    ret = &slot;
                }
            }

            if (ret != nullptr) {
                SLT_DBG(*ret, "selected slot by lcs similarity, lcs_len = %d, similarity = %f\n", lcs_len, similarity);
            }
        }

        // find the slot that has been least recently used
        if (ret == nullptr) {
            int64_t t_last = ggml_time_us();
            for (server_slot & slot : slots) {
                // skip the slot if it is not available
                if (slot.is_processing()) {
                    continue;
                }

                // select the current slot if the criteria match
                if (slot.t_last_used < t_last) {
                    t_last = slot.t_last_used;
                    ret = &slot;
                }
            }

            if (ret != nullptr) {
                SLT_DBG(*ret, "selected slot by lru, t_last = %" PRId64 "\n", t_last);
            }
        }

        return ret;
    }

    bool launch_slot_with_task(server_slot & slot, server_task && task) {
        slot.reset();
        slot.id_task       = task.id;
        slot.index         = task.index;
        slot.task_type     = task.type;
        slot.params        = std::move(task.params);
        slot.prompt_tokens = std::move(task.prompt_tokens);

        if (!are_lora_equal(slot.params.lora, slot.lora)) {
            // if lora is changed, we cannot reuse cached tokens
            slot.cache_tokens.clear();
            slot.lora = slot.params.lora;
        }

        if (!slot.prompt_tokens.validate(ctx)) {
            send_error(task, "Prompt contains invalid tokens", ERROR_TYPE_INVALID_REQUEST);
            return false;
        }
        SLT_DBG(slot, "launching slot : %s\n", safe_json_to_str(slot.to_json()).c_str());

        if (slot.n_predict > 0 && slot.params.n_predict > slot.n_predict) {
            // Might be better to reject the request with a 400 ?
            SLT_WRN(slot, "n_predict = %d exceeds server configuration, setting to %d\n", slot.params.n_predict, slot.n_predict);
            slot.params.n_predict = slot.n_predict;
        }

        if (slot.params.ignore_eos && has_eos_token) {
            slot.params.sampling.logit_bias.push_back({llama_vocab_eos(vocab), -INFINITY});
        }

        {
            if (slot.smpl != nullptr) {
                common_sampler_free(slot.smpl);
            }

            slot.smpl = common_sampler_init(model, slot.params.sampling);
            if (slot.smpl == nullptr) {
                // for now, the only error that may happen here is invalid grammar
                send_error(task, "Failed to parse grammar", ERROR_TYPE_INVALID_REQUEST);
                return false;
            }
        }

        if (slot.ctx_dft) {
            llama_batch_free(slot.batch_spec);

            slot.batch_spec = llama_batch_init(slot.params.speculative.n_max + 1, 0, 1);
        }

        slot.state = SLOT_STATE_STARTED;

        SLT_INF(slot, "%s", "processing task\n");

        return true;
    }

    void kv_cache_clear() {
        SRV_DBG("%s", "clearing KV cache\n");

        // clear the entire KV cache
        llama_kv_self_clear(ctx);
        clean_kv_cache = false;
    }

    bool process_token(completion_token_output & result, server_slot & slot) {
        // remember which tokens were sampled - used for repetition penalties during sampling
        const std::string token_str = result.text_to_send;
        slot.sampled = result.tok;

        slot.generated_text += token_str;
        if (slot.params.return_tokens) {
            slot.generated_tokens.push_back(result.tok);
        }
        slot.has_next_token = true;

        // check if there is incomplete UTF-8 character at the end
        bool incomplete = validate_utf8(slot.generated_text) < slot.generated_text.size();

        // search stop word and delete it
        if (!incomplete) {
            size_t pos = std::min(slot.n_sent_text, slot.generated_text.size());

            const std::string str_test = slot.generated_text.substr(pos);
            bool send_text = true;

            size_t stop_pos = slot.find_stopping_strings(str_test, token_str.size(), true);
            if (stop_pos != std::string::npos) {
                slot.generated_text.erase(
                    slot.generated_text.begin() + pos + stop_pos,
                    slot.generated_text.end());
                pos = std::min(slot.n_sent_text, slot.generated_text.size());
            } else if (slot.has_next_token) {
                stop_pos = slot.find_stopping_strings(str_test, token_str.size(), false);
                send_text = stop_pos == std::string::npos;
            }

            // check if there is any token to predict
            if (send_text) {
                // no send the stop word in the response
                result.text_to_send = slot.generated_text.substr(pos, std::string::npos);
                slot.n_sent_text += result.text_to_send.size();
                // add the token to slot queue and cache
            } else {
                result.text_to_send = "";
            }

            slot.add_token(result);
            if (slot.params.stream) {
                send_partial_response(slot, result);
            }
        }

        if (incomplete) {
            slot.has_next_token = true;
        }

        // if context shifting is disabled, make sure that we don't run out of context
        if (!params_base.ctx_shift && slot.n_past + 1 >= slot.n_ctx) {
            slot.stop           = STOP_TYPE_LIMIT;
            slot.has_next_token = false;

            SLT_DBG(slot, "stopped due to running out of context, n_past = %d, n_ctx = %d\n", slot.n_past, slot.n_ctx);
        }

        // check the limits
        if (slot.n_decoded > 0 && slot.has_next_token && !slot.has_budget(params_base)) {
            slot.stop           = STOP_TYPE_LIMIT;
            slot.has_next_token = false;

            SLT_DBG(slot, "stopped by limit, n_decoded = %d, n_predict = %d\n", slot.n_decoded, slot.params.n_predict);
        }

        if (slot.has_new_line) {
            // require that each new line has a whitespace prefix (i.e. indentation) of at least slot.params.n_indent
            if (slot.params.n_indent > 0) {
                // check the current indentation
                // TODO: improve by not doing it more than once for each new line
                if (slot.last_nl_pos > 0) {
                    size_t pos = slot.last_nl_pos;

                    int n_indent = 0;
                    while (pos < slot.generated_text.size() && (slot.generated_text[pos] == ' ' || slot.generated_text[pos] == '\t')) {
                        n_indent++;
                        pos++;
                    }

                    if (pos < slot.generated_text.size() && n_indent < slot.params.n_indent) {
                        slot.stop           = STOP_TYPE_LIMIT;
                        slot.has_next_token = false;

                        // cut the last line
                        slot.generated_text.erase(pos, std::string::npos);

                        SLT_DBG(slot, "stopped by indentation limit, n_decoded = %d, n_indent = %d\n", slot.n_decoded, n_indent);
                    }
                }

                // find the next new line
                {
                    const size_t pos = slot.generated_text.find('\n', slot.last_nl_pos);

                    if (pos != std::string::npos) {
                        slot.last_nl_pos = pos + 1;
                    }
                }
            }
        }

        // check if there is a new line in the generated text
        if (result.text_to_send.find('\n') != std::string::npos) {
            slot.has_new_line = true;

            // if we have seen a new line, we stop after a certain time limit, but only upon another new line
            if (slot.params.t_max_predict_ms > 0 && (ggml_time_us() - slot.t_start_generation > 1000.0f*slot.params.t_max_predict_ms)) {
                slot.stop           = STOP_TYPE_LIMIT;
                slot.has_next_token = false;

                SLT_DBG(slot, "stopped by time limit, n_decoded = %d, t_max_predict_ms = %d ms\n", slot.n_decoded, (int) slot.params.t_max_predict_ms);
            }
        }

        // if context shift is disabled, we stop when it reaches the context limit
        if (slot.n_past >= slot.n_ctx) {
            slot.truncated      = true;
            slot.stop           = STOP_TYPE_LIMIT;
            slot.has_next_token = false;

            SLT_DBG(slot, "stopped due to running out of context capacity, n_past = %d, n_prompt_tokens = %d, n_decoded = %d, n_ctx = %d\n",
                    slot.n_decoded, slot.n_prompt_tokens, slot.n_past, slot.n_ctx);
        }

        if (llama_vocab_is_eog(vocab, result.tok)) {
            slot.stop           = STOP_TYPE_EOS;
            slot.has_next_token = false;

            SLT_DBG(slot, "%s", "stopped by EOS\n");
        }

        const auto n_ctx_train = llama_model_n_ctx_train(model);

        if (slot.params.n_predict < 1 && slot.n_predict < 1 && slot.n_prompt_tokens + slot.n_decoded >= n_ctx_train) {
            slot.truncated      = true;
            slot.stop           = STOP_TYPE_LIMIT;
            slot.has_next_token = false; // stop prediction

            SLT_WRN(slot,
                    "n_predict (%d) is set for infinite generation. "
                    "Limiting generated tokens to n_ctx_train (%d) to avoid EOS-less generation infinite loop\n",
                    slot.params.n_predict, n_ctx_train);
        }

        SLT_DBG(slot, "n_decoded = %d, n_remaining = %d, next token: %5d '%s'\n", slot.n_decoded, slot.n_remaining, result.tok, token_str.c_str());

        return slot.has_next_token; // continue
    }

    void populate_token_probs(const server_slot & slot, completion_token_output & result, bool post_sampling, bool special, int idx) {
        size_t n_probs = slot.params.sampling.n_probs;
        size_t n_vocab = llama_vocab_n_tokens(vocab);
        if (post_sampling) {
            const auto * cur_p = common_sampler_get_candidates(slot.smpl);
            const size_t max_probs = cur_p->size;

            // set probability for sampled token
            for (size_t i = 0; i < max_probs; i++) {
                if (cur_p->data[i].id == result.tok) {
                    result.prob = cur_p->data[i].p;
                    break;
                }
            }

            // set probability for top n_probs tokens
            result.probs.reserve(max_probs);
            for (size_t i = 0; i < std::min(max_probs, n_probs); i++) {
                result.probs.push_back({
                    cur_p->data[i].id,
                    common_token_to_piece(ctx, cur_p->data[i].id, special),
                    cur_p->data[i].p
                });
            }
        } else {
            // TODO: optimize this with min-p optimization
            std::vector<llama_token_data> cur = get_token_probabilities(ctx, idx);

            // set probability for sampled token
            for (size_t i = 0; i < n_vocab; i++) {
                // set probability for sampled token
                if (cur[i].id == result.tok) {
                    result.prob = cur[i].p;
                    break;
                }
            }

            // set probability for top n_probs tokens
            result.probs.reserve(n_probs);
            for (size_t i = 0; i < std::min(n_vocab, n_probs); i++) {
                result.probs.push_back({
                    cur[i].id,
                    common_token_to_piece(ctx, cur[i].id, special),
                    cur[i].p
                });
            }
        }
    }

    void send_error(const server_task & task, const std::string & error, const enum error_type type = ERROR_TYPE_SERVER) {
        send_error(task.id, error, type);
    }

    void send_error(const server_slot & slot, const std::string & error, const enum error_type type = ERROR_TYPE_SERVER) {
        send_error(slot.id_task, error, type);
    }

    void send_error(const int id_task, const std::string & error, const enum error_type type = ERROR_TYPE_SERVER) {
        SRV_ERR("task id = %d, error: %s\n", id_task, error.c_str());

        auto res = std::make_unique<server_task_result_error>();
        res->id       = id_task;
        res->err_type = type;
        res->err_msg  = error;

        queue_results.send(std::move(res));
    }

    // if multimodal is enabled, send an error and return false
    bool ensure_no_mtmd(const int id_task) {
        if (mctx) {
            send_error(id_task, "This feature is not supported by multimodal", ERROR_TYPE_NOT_SUPPORTED);
            return false;
        }
        return true;
    }

    void send_partial_response(server_slot & slot, const completion_token_output & tkn) {
        auto res = std::make_unique<server_task_result_cmpl_partial>();

        res->id      = slot.id_task;
        res->index   = slot.index;
        res->content = tkn.text_to_send;
        res->tokens  = { tkn.tok };

        res->n_decoded           = slot.n_decoded;
        res->n_prompt_tokens     = slot.n_prompt_tokens;
        res->post_sampling_probs = slot.params.post_sampling_probs;

        res->verbose               = slot.params.verbose;
        res->oaicompat             = slot.params.oaicompat;
        res->oaicompat_model       = slot.params.oaicompat_model;
        res->oaicompat_cmpl_id     = slot.params.oaicompat_cmpl_id;

        slot.update_chat_msg(res->oaicompat_msg_diffs);

        // populate res.probs_output
        if (slot.params.sampling.n_probs > 0) {
            res->prob_output = tkn; // copy the token probs
        }

        // populate timings if this is final response or timings_per_token is enabled
        if (slot.stop != STOP_TYPE_NONE || slot.params.timings_per_token) {
            res->timings = slot.get_timings();
        }

        queue_results.send(std::move(res));
    }

    void send_final_response(server_slot & slot) {
        auto res = std::make_unique<server_task_result_cmpl_final>();
        res->id              = slot.id_task;
        res->id_slot         = slot.id;

        res->index           = slot.index;
        res->content         = slot.generated_text;
        res->tokens          = std::move(slot.generated_tokens);
        res->timings         = slot.get_timings();
        res->prompt          = slot.prompt_tokens.detokenize(ctx, true);
        res->response_fields = std::move(slot.params.response_fields);

        res->truncated           = slot.truncated;
        res->n_decoded           = slot.n_decoded;
        res->n_prompt_tokens     = slot.n_prompt_tokens;
        res->n_tokens_cached     = slot.n_past;
        res->has_new_line        = slot.has_new_line;
        res->stopping_word       = slot.stopping_word;
        res->stop                = slot.stop;
        res->post_sampling_probs = slot.params.post_sampling_probs;

        res->verbose               = slot.params.verbose;
        res->stream                = slot.params.stream;
        res->oaicompat             = slot.params.oaicompat;
        res->oaicompat_model       = slot.params.oaicompat_model;
        res->oaicompat_cmpl_id     = slot.params.oaicompat_cmpl_id;
        res->oaicompat_msg         = slot.update_chat_msg(res->oaicompat_msg_diffs);

        // populate res.probs_output
        if (slot.params.sampling.n_probs > 0) {
            if (!slot.params.stream && slot.stop == STOP_TYPE_WORD) {
                const llama_tokens stop_word_toks = common_tokenize(ctx, slot.stopping_word, false);

                size_t safe_offset = std::min(slot.generated_token_probs.size(), stop_word_toks.size());
                res->probs_output = std::vector<completion_token_output>(
                        slot.generated_token_probs.begin(),
                        slot.generated_token_probs.end() - safe_offset);
            } else {
                res->probs_output = std::vector<completion_token_output>(
                        slot.generated_token_probs.begin(),
                        slot.generated_token_probs.end());
            }
        }

        res->generation_params = slot.params; // copy the parameters

        queue_results.send(std::move(res));
    }

    void send_embedding(const server_slot & slot, const llama_batch & batch) {
        auto res = std::make_unique<server_task_result_embd>();
        res->id        = slot.id_task;
        res->index     = slot.index;
        res->n_tokens  = slot.n_prompt_tokens;
        res->oaicompat = slot.params.oaicompat;

        const int n_embd = llama_model_n_embd(model);

        std::vector<float> embd_res(n_embd, 0.0f);

        for (int i = 0; i < batch.n_tokens; ++i) {
            if (!batch.logits[i] || batch.seq_id[i][0] != slot.id) {
                continue;
            }

            const float * embd = llama_get_embeddings_seq(ctx, batch.seq_id[i][0]);
            if (embd == NULL) {
                embd = llama_get_embeddings_ith(ctx, i);
            }

            if (embd == NULL) {
                SLT_ERR(slot, "failed to get embeddings, token = %d, seq_id = %d\n", batch.token[i], batch.seq_id[i][0]);

                res->embedding.push_back(std::vector<float>(n_embd, 0.0f));
                continue;
            }

            // normalize only when there is pooling
            // TODO: configurable
            if (llama_pooling_type(slot.ctx) != LLAMA_POOLING_TYPE_NONE) {
                common_embd_normalize(embd, embd_res.data(), n_embd, 2);
                res->embedding.push_back(embd_res);
            } else {
                res->embedding.push_back({ embd, embd + n_embd });
            }
        }

        SLT_DBG(slot, "%s", "sending embeddings\n");

        queue_results.send(std::move(res));
    }

    void send_rerank(const server_slot & slot, const llama_batch & batch) {
        auto res = std::make_unique<server_task_result_rerank>();
        res->id    = slot.id_task;
        res->index = slot.index;
        res->n_tokens = slot.n_prompt_tokens;

        for (int i = 0; i < batch.n_tokens; ++i) {
            if (!batch.logits[i] || batch.seq_id[i][0] != slot.id) {
                continue;
            }

            const float * embd = llama_get_embeddings_seq(ctx, batch.seq_id[i][0]);
            if (embd == NULL) {
                embd = llama_get_embeddings_ith(ctx, i);
            }

            if (embd == NULL) {
                SLT_ERR(slot, "failed to get embeddings, token = %d, seq_id = %d\n", batch.token[i], batch.seq_id[i][0]);

                res->score = -1e6;
                continue;
            }

            res->score = embd[0];
        }

        SLT_DBG(slot, "sending rerank result, res.score = %f\n", res->score);

        queue_results.send(std::move(res));
    }

    //
    // Functions to create new task(s) and receive result(s)
    //

    void cancel_tasks(const std::unordered_set<int> & id_tasks) {
        std::vector<server_task> cancel_tasks;
        cancel_tasks.reserve(id_tasks.size());
        for (const auto & id_task : id_tasks) {
            SRV_WRN("cancel task, id_task = %d\n", id_task);

            server_task task(SERVER_TASK_TYPE_CANCEL);
            task.id_target = id_task;
            queue_results.remove_waiting_task_id(id_task);
            cancel_tasks.push_back(std::move(task));
        }
        // push to beginning of the queue, so it has highest priority
        queue_tasks.post(std::move(cancel_tasks), true);
    }

    // receive the results from task(s)
    void receive_multi_results(
            const std::unordered_set<int> & id_tasks,
            const std::function<void(std::vector<server_task_result_ptr>&)> & result_handler,
            const std::function<void(json)> & error_handler,
            const std::function<bool()> & is_connection_closed) {
        std::vector<server_task_result_ptr> results(id_tasks.size());
        for (int i = 0; i < (int)id_tasks.size(); i++) {
            server_task_result_ptr result = queue_results.recv_with_timeout(id_tasks, HTTP_POLLING_SECONDS);

            if (is_connection_closed()) {
                cancel_tasks(id_tasks);
                return;
            }

            if (result == nullptr) {
                i--; // retry
                continue;
            }

            if (result->is_error()) {
                error_handler(result->to_json());
                cancel_tasks(id_tasks);
                return;
            }

            GGML_ASSERT(
                dynamic_cast<server_task_result_cmpl_final*>(result.get()) != nullptr
                || dynamic_cast<server_task_result_embd*>(result.get()) != nullptr
                || dynamic_cast<server_task_result_rerank*>(result.get()) != nullptr
            );
            const size_t idx = result->get_index();
            GGML_ASSERT(idx < results.size() && "index out of range");
            results[idx] = std::move(result);
        }
        result_handler(results);
    }

    // receive the results from task(s), in stream mode
    void receive_cmpl_results_stream(
            const std::unordered_set<int> & id_tasks,
            const std::function<bool(server_task_result_ptr&)> & result_handler,
            const std::function<void(json)> & error_handler,
            const std::function<bool()> & is_connection_closed) {
        size_t n_finished = 0;
        while (true) {
            server_task_result_ptr result = queue_results.recv_with_timeout(id_tasks, HTTP_POLLING_SECONDS);

            if (is_connection_closed()) {
                cancel_tasks(id_tasks);
                return;
            }

            if (result == nullptr) {
                continue; // retry
            }

            if (result->is_error()) {
                error_handler(result->to_json());
                cancel_tasks(id_tasks);
                return;
            }

            GGML_ASSERT(
                dynamic_cast<server_task_result_cmpl_partial*>(result.get()) != nullptr
                || dynamic_cast<server_task_result_cmpl_final*>(result.get()) != nullptr
            );
            if (!result_handler(result)) {
                cancel_tasks(id_tasks);
                break;
            }

            if (result->is_stop()) {
                if (++n_finished == id_tasks.size()) {
                    break;
                }
            }
        }
    }

    //
    // Functions to process the task
    //

    void process_single_task(server_task && task) {
        switch (task.type) {
            // 推理类任务
            case SERVER_TASK_TYPE_COMPLETION:
            case SERVER_TASK_TYPE_INFILL:
            case SERVER_TASK_TYPE_EMBEDDING:
            case SERVER_TASK_TYPE_RERANK:
                {
                    const int id_slot = task.id_selected_slot;

                    // 如果任务指定了特定槽位ID，则获取该槽位；否则获取一个可用的槽位
                    server_slot * slot = id_slot != -1 ? get_slot_by_id(id_slot) : get_available_slot(task);

                    if (slot == nullptr) {
                        // if no slot is available, we defer this task for processing later
                        SRV_DBG("no slot is available, defer task, id_task = %d\n", task.id);
                        queue_tasks.defer(std::move(task));
                        break;
                    }
                    if (slot->is_processing()) {
                        // if requested slot is unavailable, we defer this task for processing later
                        SRV_DBG("requested slot is unavailable, defer task, id_task = %d\n", task.id);
                        queue_tasks.defer(std::move(task));
                        break;
                    }

                    // 将任务分配给槽位并初始化推理过程
                    if (!launch_slot_with_task(*slot, std::move(task))) {
                        SRV_ERR("failed to launch slot with task, id_task = %d\n", task.id);
                        break;
                    }
                } break;
            // 取消任务
            case SERVER_TASK_TYPE_CANCEL:
                {
                    // release slot linked with the task id
                    for (auto & slot : slots) {
                        if (slot.id_task == task.id_target) {
                            slot.release();
                            break;
                        }
                    }
                } break;
            case SERVER_TASK_TYPE_NEXT_RESPONSE:
                {
                    // do nothing
                } break;
            // 获取指标
            case SERVER_TASK_TYPE_METRICS:
                {
                    json slots_data = json::array();

                    int n_idle_slots       = 0;
                    int n_processing_slots = 0;

                    for (server_slot & slot : slots) {
                        json slot_data = slot.to_json();

                        if (slot.is_processing()) {
                            n_processing_slots++;
                        } else {
                            n_idle_slots++;
                        }

                        slots_data.push_back(slot_data);
                    }
                    SRV_DBG("n_idle_slots = %d, n_processing_slots = %d\n", n_idle_slots, n_processing_slots);

                    auto res = std::make_unique<server_task_result_metrics>();
                    res->id                  = task.id;
                    res->slots_data          = std::move(slots_data);
                    res->n_idle_slots        = n_idle_slots;
                    res->n_processing_slots  = n_processing_slots;
                    res->n_tasks_deferred    = queue_tasks.queue_tasks_deferred.size();
                    res->t_start             = metrics.t_start;

                    res->n_prompt_tokens_processed_total = metrics.n_prompt_tokens_processed_total;
                    res->t_prompt_processing_total       = metrics.t_prompt_processing_total;
                    res->n_tokens_predicted_total        = metrics.n_tokens_predicted_total;
                    res->t_tokens_generation_total       = metrics.t_tokens_generation_total;

                    res->n_prompt_tokens_processed = metrics.n_prompt_tokens_processed;
                    res->t_prompt_processing       = metrics.t_prompt_processing;
                    res->n_tokens_predicted        = metrics.n_tokens_predicted;
                    res->t_tokens_generation       = metrics.t_tokens_generation;

                    res->n_decode_total          = metrics.n_decode_total;
                    res->n_busy_slots_total      = metrics.n_busy_slots_total;

                    if (task.metrics_reset_bucket) {
                        metrics.reset_bucket();
                    }
                    queue_results.send(std::move(res));
                } break;
            case SERVER_TASK_TYPE_SLOT_SAVE:
                {
                    if (!ensure_no_mtmd(task.id)) {
                        break;
                    }

                    int id_slot = task.slot_action.slot_id;
                    server_slot * slot = get_slot_by_id(id_slot);
                    if (slot == nullptr) {
                        send_error(task, "Invalid slot ID", ERROR_TYPE_INVALID_REQUEST);
                        break;
                    }
                    if (slot->is_processing()) {
                        // if requested slot is unavailable, we defer this task for processing later
                        SRV_DBG("requested slot is unavailable, defer task, id_task = %d\n", task.id);
                        queue_tasks.defer(std::move(task));
                        break;
                    }

                    const size_t token_count = slot->cache_tokens.size();
                    const int64_t t_start = ggml_time_us();

                    std::string filename = task.slot_action.filename;
                    std::string filepath = task.slot_action.filepath;

                    const llama_tokens & tokens = slot->cache_tokens.get_text_tokens();
                    const size_t nwrite = llama_state_seq_save_file(ctx, filepath.c_str(), slot->id, tokens.data(), token_count);

                    const int64_t t_end = ggml_time_us();
                    const double t_save_ms = (t_end - t_start) / 1000.0;

                    auto res = std::make_unique<server_task_result_slot_save_load>();
                    res->id       = task.id;
                    res->id_slot  = id_slot;
                    res->filename = filename;
                    res->is_save  = true;
                    res->n_tokens = token_count;
                    res->n_bytes  = nwrite;
                    res->t_ms     = t_save_ms;
                    queue_results.send(std::move(res));
                } break;
            case SERVER_TASK_TYPE_SLOT_RESTORE:
                {
                    if (!ensure_no_mtmd(task.id)) break;
                    int id_slot = task.slot_action.slot_id;
                    server_slot * slot = get_slot_by_id(id_slot);
                    if (slot == nullptr) {
                        send_error(task, "Invalid slot ID", ERROR_TYPE_INVALID_REQUEST);
                        break;
                    }
                    if (slot->is_processing()) {
                        // if requested slot is unavailable, we defer this task for processing later
                        SRV_DBG("requested slot is unavailable, defer task, id_task = %d\n", task.id);
                        queue_tasks.defer(std::move(task));
                        break;
                    }

                    const int64_t t_start = ggml_time_us();

                    std::string filename = task.slot_action.filename;
                    std::string filepath = task.slot_action.filepath;

                    llama_tokens tokens;
                    tokens.resize(slot->n_ctx);
                    size_t token_count = 0;
                    size_t nread = llama_state_seq_load_file(ctx, filepath.c_str(), slot->id, tokens.data(), tokens.size(), &token_count);
                    if (nread == 0) {
                        slot->cache_tokens.clear(); // KV may already been invalidated?
                        send_error(task, "Unable to restore slot, no available space in KV cache or invalid slot save file", ERROR_TYPE_INVALID_REQUEST);
                        break;
                    }
                    tokens.resize(token_count);
                    slot->cache_tokens.clear();
                    slot->cache_tokens.insert(tokens);

                    const int64_t t_end = ggml_time_us();
                    const double t_restore_ms = (t_end - t_start) / 1000.0;

                    auto res = std::make_unique<server_task_result_slot_save_load>();
                    res->id       = task.id;
                    res->id_slot  = id_slot;
                    res->filename = filename;
                    res->is_save  = false;
                    res->n_tokens = token_count;
                    res->n_bytes  = nread;
                    res->t_ms     = t_restore_ms;
                    queue_results.send(std::move(res));
                } break;
            case SERVER_TASK_TYPE_SLOT_ERASE:
                {
                    if (!ensure_no_mtmd(task.id)) break;
                    int id_slot = task.slot_action.slot_id;
                    server_slot * slot = get_slot_by_id(id_slot);
                    if (slot == nullptr) {
                        send_error(task, "Invalid slot ID", ERROR_TYPE_INVALID_REQUEST);
                        break;
                    }
                    if (slot->is_processing()) {
                        // if requested slot is unavailable, we defer this task for processing later
                        SRV_DBG("requested slot is unavailable, defer task, id_task = %d\n", task.id);
                        queue_tasks.defer(std::move(task));
                        break;
                    }

                    // Erase token cache
                    const size_t n_erased = slot->cache_tokens.size();
                    llama_kv_self_seq_rm(ctx, slot->id, -1, -1);
                    slot->cache_tokens.clear();

                    auto res = std::make_unique<server_task_result_slot_erase>();
                    res->id       = task.id;
                    res->id_slot  = id_slot;
                    res->n_erased = n_erased;
                    queue_results.send(std::move(res));
                } break;
            case SERVER_TASK_TYPE_SET_LORA:
                {
                    params_base.lora_adapters = std::move(task.set_lora);
                    auto res = std::make_unique<server_task_result_apply_lora>();
                    res->id = task.id;
                    queue_results.send(std::move(res));
                } break;

        }
    }

    // 最核心的推理调度函数，负责管理所有并发会话槽位的状态并执行实际的模型推理
    void update_slots() {
        // 检查所有槽位是否都处于空闲状态
        // check if all slots are idle
        {
            // 假设所有槽位都是空闲的
            bool all_idle = true;

            // 遍历所有槽位
            for (auto & slot : slots) {
                // 如果任何一个槽位正在处理中 (is_processing() 返回 true)
                if (slot.is_processing()) {
                    all_idle = false;
                    break;
                }
            }

            // 检查所有槽位是否都处于空闲状态 (上面循环的结果)
            if (all_idle) {
                SRV_INF("%s", "all slots are idle\n");
                if (clean_kv_cache) {
                    // 清理KV缓存
                    kv_cache_clear();
                }

                // 如果所有槽位都空闲，则此函数直接返回，不做后续处理
                return;
            }
        }

        // 如果有槽位不空闲，则准备处理
        {
            SRV_DBG("%s", "posting NEXT_RESPONSE\n");

            // 创建一个类型为 SERVER_TASK_TYPE_NEXT_RESPONSE 的任务
            // 这通常意味着通知主循环或某个工作线程可以准备发送下一个响应了
            server_task task(SERVER_TASK_TYPE_NEXT_RESPONSE);
            // 为该任务分配一个新的唯一ID
            task.id = queue_tasks.get_new_id();
            // 将任务移动到任务队列中
            queue_tasks.post(std::move(task));
        }

        // 当槽位的上下文即将用完时，进行上下文移位操作
        // apply context-shift if needed
        // TODO: simplify and improve
        for (server_slot & slot : slots) {
            if (slot.is_processing() && slot.n_past + 1 >= slot.n_ctx) {
                if (!params_base.ctx_shift) {
                    // this check is redundant (for good)
                    // we should never get here, because generation should already stopped in process_token()
                    slot.release();
                    send_error(slot, "context shift is disabled", ERROR_TYPE_SERVER);
                    continue;
                }

                if (mctx) {
                    // we should never reach this because params_base.ctx_shift is automatically disabled if mmproj is loaded
                    // we don't support ctx_shift because an image chunk may contains multiple tokens
                    GGML_ABORT("not supported by multimodal");
                }

                // Shift context
                const int n_keep    = slot.params.n_keep + add_bos_token;
                const int n_left    = slot.n_past - n_keep;
                const int n_discard = slot.params.n_discard ? slot.params.n_discard : (n_left / 2);

                SLT_WRN(slot, "slot context shift, n_keep = %d, n_left = %d, n_discard = %d\n", n_keep, n_left, n_discard);

                llama_kv_self_seq_rm (ctx, slot.id, n_keep            , n_keep + n_discard);
                llama_kv_self_seq_add(ctx, slot.id, n_keep + n_discard, slot.n_past,        -n_discard);

                // add generated tokens to cache
                {
                    llama_tokens new_tokens = slot.cache_tokens.get_text_tokens(); // copy
                    for (size_t i = n_keep + n_discard; i < new_tokens.size(); i++) {
                        new_tokens[i - n_discard] = new_tokens[i];
                    }

                    new_tokens.resize(slot.cache_tokens.size() - n_discard);
                    slot.cache_tokens.clear();
                    slot.cache_tokens.insert(new_tokens);
                }

                slot.n_past -= n_discard;

                slot.truncated = true;
            }
        }

        // start populating the batch for this iteration
        common_batch_clear(batch);

        // track if given slot can be batched with slots already in the batch
        server_slot * slot_batched = nullptr;

        auto accept_special_token = [&](server_slot & slot, llama_token token) {
            return params_base.special || slot.params.sampling.preserved_tokens.find(token) != slot.params.sampling.preserved_tokens.end();
        };

        // 分两个阶段构建推理批次：
        // 第一阶段：添加已采样的 token（生成阶段）
        // frist, add sampled tokens from any ongoing sequences
        for (auto & slot : slots) {
            if (slot.state != SLOT_STATE_GENERATING) {
                continue;
            }

            // check if we can batch this slot with the previous one
            if (!slot_batched) {
                slot_batched = &slot;
            } else if (!slot_batched->can_batch_with(slot)) {
                continue;
            }

            slot.i_batch = batch.n_tokens;

            common_batch_add(batch, slot.sampled, slot.n_past, { slot.id }, true);

            slot.n_past += 1;
            slot.cache_tokens.push_back(slot.sampled);

            SLT_DBG(slot, "slot decode token, n_ctx = %d, n_past = %d, n_cache_tokens = %d, truncated = %d\n",
                    slot.n_ctx, slot.n_past, (int) slot.cache_tokens.size(), slot.truncated);
        }

        // process in chunks of params.n_batch
        int32_t n_batch  = llama_n_batch(ctx);
        int32_t n_ubatch = llama_n_ubatch(ctx);

        // 第二阶段：添加待处理的 prompt token
        // next, batch any pending prompts without exceeding n_batch
        if (params_base.cont_batching || batch.n_tokens == 0) {
            for (auto & slot : slots) {
                // check if we can batch this slot with the previous one
                if (slot.is_processing()) {
                    if (!slot_batched) {
                        slot_batched = &slot;
                    } else if (!slot_batched->can_batch_with(slot)) {
                        continue;
                    }
                }

                // this slot still has a prompt to be processed
                if (slot.state == SLOT_STATE_PROCESSING_PROMPT || slot.state == SLOT_STATE_STARTED) {
                    auto & prompt_tokens = slot.prompt_tokens;

                    // 初始化新prompt，设置各种参数
                    // TODO: maybe move branch to outside of this loop in the future
                    if (slot.state == SLOT_STATE_STARTED) {
                        slot.t_start_process_prompt = ggml_time_us();
                        slot.t_start_generation = 0;

                        slot.n_past = 0;
                        slot.n_prompt_tokens = prompt_tokens.size();
                        slot.state = SLOT_STATE_PROCESSING_PROMPT;

                        SLT_INF(slot, "new prompt, n_ctx_slot = %d, n_keep = %d, n_prompt_tokens = %d\n", slot.n_ctx, slot.params.n_keep, slot.n_prompt_tokens);

                        // print prompt tokens (for debugging)
                        /*if (1) {
                            // first 16 tokens (avoid flooding logs)
                            for (int i = 0; i < std::min<int>(16, prompt_tokens.size()); i++) {
                                SLT_DBG(slot, "prompt token %3d: %6d '%s'\n", i, prompt_tokens[i], common_token_to_piece(ctx, prompt_tokens[i]).c_str());
                            }
                        } else {
                            // all
                            for (int i = 0; i < (int) prompt_tokens.size(); i++) {
                                SLT_DBG(slot, "prompt token %3d: %6d '%s'\n", i, prompt_tokens[i], common_token_to_piece(ctx, prompt_tokens[i]).c_str());
                            }
                        }*/

                        // empty prompt passed -> release the slot and send empty response
                        if (prompt_tokens.empty()) {
                            SLT_WRN(slot, "%s", "empty prompt - releasing slot\n");

                            slot.release();
                            slot.print_timings();
                            send_final_response(slot);
                            continue;
                        }

                        if (slot.is_non_causal()) {
                            if (slot.n_prompt_tokens > n_ubatch) {
                                slot.release();
                                send_error(slot, "input is too large to process. increase the physical batch size", ERROR_TYPE_SERVER);
                                continue;
                            }

                            if (slot.n_prompt_tokens > slot.n_ctx) {
                                slot.release();
                                send_error(slot, "input is larger than the max context size. skipping", ERROR_TYPE_SERVER);
                                continue;
                            }
                        } else {
                            if (!params_base.ctx_shift) {
                                // if context shift is disabled, we make sure prompt size is smaller than KV size
                                // TODO: there should be a separate parameter that control prompt truncation
                                //       context shift should be applied only during the generation phase
                                if (slot.n_prompt_tokens >= slot.n_ctx) {
                                    slot.release();
                                    send_error(slot, "the request exceeds the available context size. try increasing the context size or enable context shift", ERROR_TYPE_INVALID_REQUEST);
                                    continue;
                                }
                            }
                            if (slot.params.n_keep < 0) {
                                slot.params.n_keep = slot.n_prompt_tokens;
                            }
                            slot.params.n_keep = std::min(slot.n_ctx - 4, slot.params.n_keep);

                            // if input prompt is too big, truncate it
                            if (slot.n_prompt_tokens >= slot.n_ctx) {
                                if (mctx) {
                                    // we should never reach this
                                    GGML_ABORT("not supported by multimodal");
                                }
                                const int n_left = slot.n_ctx - slot.params.n_keep;

                                const int n_block_size = n_left / 2;
                                const int erased_blocks = (slot.n_prompt_tokens - slot.params.n_keep - n_block_size) / n_block_size;

                                const llama_tokens & curr_tokens = slot.prompt_tokens.get_text_tokens();
                                llama_tokens new_tokens(
                                        curr_tokens.begin(),
                                        curr_tokens.begin() + slot.params.n_keep);

                                new_tokens.insert(
                                        new_tokens.end(),
                                        curr_tokens.begin() + slot.params.n_keep + erased_blocks * n_block_size,
                                        curr_tokens.end());

                                prompt_tokens.clear();
                                prompt_tokens.insert(new_tokens);

                                slot.truncated = true;
                                slot.n_prompt_tokens = prompt_tokens.size();

                                SLT_WRN(slot, "input truncated, n_ctx = %d, n_keep = %d, n_left = %d, n_prompt_tokens = %d\n", slot.n_ctx, slot.params.n_keep, n_left, slot.n_prompt_tokens);

                                GGML_ASSERT(slot.n_prompt_tokens < slot.n_ctx);
                            }

                            if (slot.params.cache_prompt) {
                                // reuse any previously computed tokens that are common with the new prompt
                                slot.n_past = slot.cache_tokens.get_common_prefix(prompt_tokens);

                                // reuse chunks from the cached prompt by shifting their KV cache in the new position
                                if (params_base.n_cache_reuse > 0) {
                                    size_t head_c = slot.n_past; // cache
                                    size_t head_p = slot.n_past; // current prompt

                                    if (mctx) {
                                        // we should never reach this
                                        GGML_ABORT("not supported by multimodal");
                                    }

                                    SLT_DBG(slot, "trying to reuse chunks with size > %d, slot.n_past = %d\n", params_base.n_cache_reuse, slot.n_past);

                                    while (head_c < slot.cache_tokens.size() &&
                                           head_p < prompt_tokens.size()) {

                                        size_t n_match = 0;
                                        while (head_c + n_match < slot.cache_tokens.size() &&
                                               head_p + n_match < prompt_tokens.size()     &&
                                               slot.cache_tokens[head_c + n_match] == prompt_tokens[head_p + n_match]) {

                                            n_match++;
                                        }

                                        if (n_match >= (size_t) params_base.n_cache_reuse) {
                                            SLT_INF(slot, "reusing chunk with size %zu, shifting KV cache [%zu, %zu) -> [%zu, %zu)\n", n_match, head_c, head_c + n_match, head_p, head_p + n_match);
                                            //for (size_t i = head_p; i < head_p + n_match; i++) {
                                            //    SLT_DBG(slot, "cache token %3zu: %6d '%s'\n", i, prompt_tokens[i], common_token_to_piece(ctx, prompt_tokens[i]).c_str());
                                            //}

                                            const int64_t kv_shift = (int64_t) head_p - (int64_t) head_c;

                                            llama_kv_self_seq_rm (ctx, slot.id, head_p, head_c);
                                            llama_kv_self_seq_add(ctx, slot.id, head_c, head_c + n_match, kv_shift);

                                            for (size_t i = 0; i < n_match; i++) {
                                                slot.cache_tokens.set_token(head_p + i, slot.cache_tokens[head_c + i]);
                                                slot.n_past++;
                                            }

                                            head_c += n_match;
                                            head_p += n_match;
                                        } else {
                                            head_c += 1;
                                        }
                                    }

                                    SLT_DBG(slot, "after context reuse, new slot.n_past = %d\n", slot.n_past);
                                }
                            } else {
                                // if we don't cache the prompt, we have to remove the entire KV cache
                                slot.n_past = 0;
                            }

                            if (slot.n_past > 0 && slot.n_past < (int) slot.cache_tokens.size()) {
                                const auto pos_min = llama_kv_self_seq_pos_min(ctx, slot.id);
                                if (pos_min == -1) {
                                    SLT_ERR(slot, "n_past = %d, cache_tokens.size() = %d, seq_id = %d, pos_min = %d\n", slot.n_past, (int) slot.cache_tokens.size(), slot.id, pos_min);
                                    GGML_ABORT("pos_min == -1, but n_past > 0 - should not happen: https://github.com/ggml-org/llama.cpp/pull/13833#discussion_r2116181237");
                                }

                                const auto n_swa = llama_model_n_swa(model);
                                if (pos_min > slot.n_past - n_swa) {
                                    SLT_WRN(slot, "n_past = %d, cache_tokens.size() = %d, seq_id = %d, pos_min = %d, n_swa = %d\n", slot.n_past, (int) slot.cache_tokens.size(), slot.id, pos_min, n_swa);
                                    SLT_WRN(slot, "forcing full prompt re-processing due to lack of cache data (likely due to SWA, see %s)\n",
                                            "https://github.com/ggml-org/llama.cpp/pull/13194#issuecomment-2868343055");
                                    slot.n_past = 0;
                                }
                            }
                        }

                        if (slot.n_past == slot.n_prompt_tokens && slot.n_past > 0) {
                            // we have to evaluate at least 1 token to generate logits.
                            SLT_WRN(slot, "need to evaluate at least 1 token to generate logits, n_past = %d, n_prompt_tokens = %d\n", slot.n_past, slot.n_prompt_tokens);

                            slot.n_past--;
                        }

                        slot.n_prompt_tokens_processed = 0;
                    }

                    // non-causal tasks require to fit the entire prompt in the physical batch
                    if (slot.is_non_causal()) {
                        // cannot fit the prompt in the current batch - will try next iter
                        if (batch.n_tokens + slot.n_prompt_tokens > n_batch) {
                            continue;
                        }
                    }

                    // keep only the common part
                    if (!llama_kv_self_seq_rm(ctx, slot.id, slot.n_past, -1)) {
                        // could not partially delete (likely using a non-Transformer model)
                        llama_kv_self_seq_rm(ctx, slot.id, -1, -1);

                        // there is no common part left
                        slot.n_past = 0;
                    }

                    SLT_INF(slot, "kv cache rm [%d, end)\n", slot.n_past);

                    // remove the non-common part from the cache
                    slot.cache_tokens.keep_first(slot.n_past);

                    // check if we should process the image
                    if (slot.n_past < slot.n_prompt_tokens
                            && slot.prompt_tokens[slot.n_past] == LLAMA_TOKEN_NULL) {
                        // process the image
                        int32_t new_n_past;
                        int32_t res = slot.prompt_tokens.process_chunk(ctx, mctx, slot.n_past, slot.id, new_n_past);
                        int32_t n_pos = new_n_past - slot.n_past;

                        if (res != 0) {
                            SLT_ERR(slot, "failed to process image, res = %d\n", res);
                            slot.release();
                            send_error(slot, "failed to process image", ERROR_TYPE_SERVER);
                            continue;
                        }

                        // add the image chunk to cache
                        {
                            const auto & chunk = slot.prompt_tokens.find_chunk(slot.n_past);
                            slot.cache_tokens.push_back(chunk.get()); // copy
                        }

                        slot.n_past                    += n_pos;
                        slot.n_prompt_tokens_processed += n_pos;
                    }

                    // add prompt tokens for processing in the current batch
                    while (slot.n_past < slot.n_prompt_tokens && batch.n_tokens < n_batch) {
                        // get next token to process
                        llama_token cur_tok = slot.prompt_tokens[slot.n_past];
                        if (cur_tok == LLAMA_TOKEN_NULL) {
                            break; // end of text chunk
                        }

                        // without pooling, we want to output the embeddings for all the tokens in the batch
                        const bool need_embd = slot.task_type == SERVER_TASK_TYPE_EMBEDDING && llama_pooling_type(slot.ctx) == LLAMA_POOLING_TYPE_NONE;

                        common_batch_add(batch, cur_tok, slot.n_past, { slot.id }, need_embd);
                        slot.cache_tokens.push_back(cur_tok);

                        slot.n_prompt_tokens_processed++;
                        slot.n_past++;
                    }

                    // SLT_INF(slot, "new cache_tokens: %s\n", slot.cache_tokens.str().c_str());

                    SLT_INF(slot, "prompt processing progress, n_past = %d, n_tokens = %d, progress = %f\n", slot.n_past, batch.n_tokens, (float) slot.n_prompt_tokens_processed / slot.n_prompt_tokens);

                    // entire prompt has been processed
                    if (slot.n_past == slot.n_prompt_tokens) {
                        slot.state = SLOT_STATE_DONE_PROMPT;

                        GGML_ASSERT(batch.n_tokens > 0);
                        GGML_ASSERT((size_t) slot.n_prompt_tokens == slot.prompt_tokens.size());

                        common_sampler_reset(slot.smpl);

                        // Process all prompt tokens through sampler system
                        for (int i = 0; i < slot.n_prompt_tokens; ++i) {
                            llama_token id = slot.prompt_tokens[i];
                            if (id != LLAMA_TOKEN_NULL) {
                                common_sampler_accept(slot.smpl, id, false);
                            }
                        }

                        // extract the logits only for the last token
                        batch.logits[batch.n_tokens - 1] = true;

                        slot.n_decoded = 0;
                        slot.i_batch   = batch.n_tokens - 1;

                        SLT_INF(slot, "prompt done, n_past = %d, n_tokens = %d\n", slot.n_past, batch.n_tokens);
                    }
                }

                if (batch.n_tokens >= n_batch) {
                    break;
                }
            }
        }

        if (batch.n_tokens == 0) {
            SRV_WRN("%s", "no tokens to decode\n");
            return;
        }

        SRV_DBG("decoding batch, n_tokens = %d\n", batch.n_tokens);

        if (slot_batched) {
            // make sure we're in the right embedding mode
            llama_set_embeddings(ctx, slot_batched->is_non_causal());
            // apply lora, only need to do it once per batch
            common_set_adapter_lora(ctx, slot_batched->lora);
        }

        const bool do_encode = (params_base.embedding || params_base.reranking);

        // pad the batch so that batch.n_tokens >= n_slots
        // TODO: temporary workaround for https://github.com/ggml-org/llama.cpp/issues/13689
        if (do_encode) {
            const int n_slots = slots.size();

            if (batch.n_tokens < n_slots) {
                std::set<llama_seq_id> seq_ids;
                for (int j = 0; j < batch.n_tokens; ++j) {
                    seq_ids.insert(batch.seq_id[j][0]);
                }

                // find unused sequence id
                llama_seq_id seq_id = -1;
                for (int i = 0; i < n_slots; ++i) {
                    if (seq_ids.find(i) == seq_ids.end()) {
                        seq_id = i;
                    }
                }

                const int n_add = n_slots - batch.n_tokens;

                SRV_WRN("adding %d dummy tokens to the batch, seq_id = %d\n", n_add, seq_id);

                for (int j = 0; j < n_add; ++j) {
                    common_batch_add(batch, 0, j, { seq_id }, false);
                }
            }
        }

<<<<<<< HEAD
        // 批量推理执行
=======
        int32_t i_next = 0;

>>>>>>> d17a809e
        // process the created batch of tokens
        for (int32_t i = 0; i < batch.n_tokens; i = i_next) {
            const int32_t n_tokens = std::min(n_batch, batch.n_tokens - i);

            // 创建批次视图
            llama_batch batch_view = {
                n_tokens,
                batch.token    + i,
                nullptr,
                batch.pos      + i,
                batch.n_seq_id + i,
                batch.seq_id   + i,
                batch.logits   + i,
            };

            // 执行实际的模型推理
            const int ret = llama_decode(ctx, batch_view);

            metrics.on_decoded(slots);

            if (ret != 0) {
                {
                    std::string err;

                    if (n_batch == 1 && ret == 1) {
                        err = "Context size has been exceeded.";
                    }

                    if (ret == -1) {
                        err = "Invalid input batch.";
                    }

                    if (ret < -1) {
                        err = "Compute error.";
                    }

                    if (!err.empty()) {
                        SRV_ERR("%s, i = %d, n_batch = %d, ret = %d\n", err.c_str(), i, n_batch, ret);
                        for (auto & slot : slots) {
                            slot.release();
                            send_error(slot, err);
                        }
                        break;
                    }
                }

                // retry with half the batch size to try to find a free slot in the KV cache
                n_batch /= 2;

                SRV_WRN("failed to find free space in the KV cache, retrying with smaller batch size, i = %d, n_batch = %d, ret = %d\n", i, n_batch, ret);

                continue; // continue loop of n_batch
            }

            // move the head of the batch forward with the number of tokens we just processed
            i_next = i + n_tokens;

            // on successful decode, restore the original batch size
            n_batch = llama_n_batch(ctx);

            for (auto & slot : slots) {
                if (slot.i_batch < (int) i || slot.i_batch >= (int) (i + n_tokens)) {
                    continue; // continue loop of slots
                }

                if (slot.state == SLOT_STATE_DONE_PROMPT) {
                    if (slot.task_type == SERVER_TASK_TYPE_EMBEDDING) {
                        // prompt evaluated for embedding
                        send_embedding(slot, batch_view);
                        slot.release();
                        slot.i_batch = -1;
                        continue; // continue loop of slots
                    }

                    if (slot.task_type == SERVER_TASK_TYPE_RERANK) {
                        send_rerank(slot, batch_view);
                        slot.release();
                        slot.i_batch = -1;
                        continue; // continue loop of slots
                    }

                    // prompt evaluated for next-token prediction
                    slot.state = SLOT_STATE_GENERATING;
                } else if (slot.state != SLOT_STATE_GENERATING) {
                    continue; // continue loop of slots
                }

                const int tok_idx = slot.i_batch - i;

                llama_token id = common_sampler_sample(slot.smpl, ctx, tok_idx);

                slot.i_batch = -1;

                common_sampler_accept(slot.smpl, id, true);

                slot.n_decoded += 1;

                const int64_t t_current = ggml_time_us();

                if (slot.n_decoded == 1) {
                    slot.t_start_generation = t_current;
                    slot.t_prompt_processing = (slot.t_start_generation - slot.t_start_process_prompt) / 1e3;
                    metrics.on_prompt_eval(slot);
                }

                slot.t_token_generation = (t_current - slot.t_start_generation) / 1e3;

                completion_token_output result;
                result.tok          = id;
                result.text_to_send = common_token_to_piece(ctx, result.tok, accept_special_token(slot, result.tok));
                result.prob         = 1.0f; // TODO: set it here instead of doing inside populate_token_probs

                if (slot.params.sampling.n_probs > 0) {
                    populate_token_probs(slot, result, slot.params.post_sampling_probs, params_base.special, tok_idx);
                }

                if (!process_token(result, slot)) {
                    // release slot because of stop condition
                    slot.release();
                    slot.print_timings();
                    send_final_response(slot);
                    metrics.on_prediction(slot);
                    continue;
                }
            }

            // do speculative decoding
            for (auto & slot : slots) {
                if (!slot.is_processing() || !slot.can_speculate()) {
                    continue;
                }

                if (slot.state != SLOT_STATE_GENERATING) {
                    continue;
                }

                if (mctx) {
                    // we should never reach this, as speculative is automatically disabled if mmproj is loaded
                    GGML_ABORT("not supported by multimodal");
                }

                // determine the max draft that fits the current slot state
                int n_draft_max = slot.params.speculative.n_max;

                // note: n_past is not yet increased for the `id` token sampled above
                //       also, need to leave space for 1 extra token to allow context shifts
                n_draft_max = std::min(n_draft_max, slot.n_ctx - slot.n_past - 2);

                if (slot.n_remaining > 0) {
                    n_draft_max = std::min(n_draft_max, slot.n_remaining - 1);
                }

                SLT_DBG(slot, "max possible draft: %d\n", n_draft_max);

                if (n_draft_max < slot.params.speculative.n_min) {
                    SLT_DBG(slot, "the max possible draft is too small: %d < %d - skipping speculative decoding\n", n_draft_max, slot.params.speculative.n_min);

                    continue;
                }

                llama_token id = slot.sampled;

                struct common_speculative_params params_spec;
                params_spec.n_draft   = n_draft_max;
                params_spec.n_reuse   = llama_n_ctx(slot.ctx_dft) - slot.params.speculative.n_max;
                params_spec.p_min     = slot.params.speculative.p_min;

                const llama_tokens & cached_text_tokens = slot.cache_tokens.get_text_tokens();
                llama_tokens draft = common_speculative_gen_draft(slot.spec, params_spec, cached_text_tokens, id);

                // keep track of total number of tokens generated in the draft
                slot.n_draft_total += draft.size();

                // ignore small drafts
                if (slot.params.speculative.n_min > (int) draft.size()) {
                    SLT_DBG(slot, "ignoring small draft: %d < %d\n", (int) draft.size(), slot.params.speculative.n_min);

                    continue;
                }

                // construct the speculation batch
                common_batch_clear(slot.batch_spec);
                common_batch_add  (slot.batch_spec, id, slot.n_past, { slot.id }, true);

                for (size_t i = 0; i < draft.size(); ++i) {
                    common_batch_add(slot.batch_spec, draft[i], slot.n_past + 1 + i, { slot.id }, true);
                }

                SLT_DBG(slot, "decoding speculative batch, size = %d\n", slot.batch_spec.n_tokens);

                llama_decode(ctx, slot.batch_spec);

                // the accepted tokens from the speculation
                const auto ids = common_sampler_sample_and_accept_n(slot.smpl, ctx, draft);

                slot.n_past    += ids.size();
                slot.n_decoded += ids.size();

                // update how many tokens out of draft was accepted
                slot.n_draft_accepted += ids.size() - 1;

                slot.cache_tokens.push_back(id);
                slot.cache_tokens.insert({ids.begin(), ids.end() - 1});

                llama_kv_self_seq_rm(ctx, slot.id, slot.n_past, -1);

                for (size_t i = 0; i < ids.size(); ++i) {
                    completion_token_output result;

                    result.tok          = ids[i];
                    result.text_to_send = common_token_to_piece(ctx, result.tok, accept_special_token(slot, result.tok));
                    result.prob         = 1.0f; // set later

                    // TODO: set result.probs

                    if (!process_token(result, slot)) {
                        // release slot because of stop condition
                        slot.release();
                        slot.print_timings();
                        send_final_response(slot);
                        metrics.on_prediction(slot);
                        break;
                    }
                }

                SLT_DBG(slot, "accepted %d/%d draft tokens, new n_past = %d\n", (int) ids.size() - 1, (int) draft.size(), slot.n_past);
            }
        }

        SRV_DBG("%s", "run slots completed\n");
    }

    json model_meta() const {
        return json {
            {"vocab_type",  llama_vocab_type       (vocab)},
            {"n_vocab",     llama_vocab_n_tokens   (vocab)},
            {"n_ctx_train", llama_model_n_ctx_train(model)},
            {"n_embd",      llama_model_n_embd     (model)},
            {"n_params",    llama_model_n_params   (model)},
            {"size",        llama_model_size       (model)},
        };
    }
};

static void log_server_request(const httplib::Request & req, const httplib::Response & res) {
    // skip GH copilot requests when using default port
    if (req.path == "/v1/health" || req.path == "/v1/completions") {
        return;
    }

    // reminder: this function is not covered by httplib's exception handler; if someone does more complicated stuff, think about wrapping it in try-catch

    SRV_INF("request: %s %s %s %d\n", req.method.c_str(), req.path.c_str(), req.remote_addr.c_str(), res.status);

    SRV_DBG("request:  %s\n", req.body.c_str());
    SRV_DBG("response: %s\n", res.body.c_str());
}

std::function<void(int)> shutdown_handler;
std::atomic_flag is_terminating = ATOMIC_FLAG_INIT;

inline void signal_handler(int signal) {
    if (is_terminating.test_and_set()) {
        // in case it hangs, we can force terminate the server by hitting Ctrl+C twice
        // this is for better developer experience, we can remove when the server is stable enough
        fprintf(stderr, "Received second interrupt, terminating immediately.\n");
        exit(1);
    }

    shutdown_handler(signal);
}

int main(int argc, char ** argv) {
    // own arguments required by this example
    common_params params;

    if (!common_params_parse(argc, argv, params, LLAMA_EXAMPLE_SERVER)) {
        return 1;
    }

    common_init();

    // struct that contains llama context and inference
    server_context ctx_server;

    llama_backend_init();
    llama_numa_init(params.numa);

    LOG_INF("system info: n_threads = %d, n_threads_batch = %d, total_threads = %d\n", params.cpuparams.n_threads, params.cpuparams_batch.n_threads, std::thread::hardware_concurrency());
    LOG_INF("\n");
    LOG_INF("%s\n", common_params_get_system_info(params).c_str());
    LOG_INF("\n");

    std::unique_ptr<httplib::Server> svr;
#ifdef CPPHTTPLIB_OPENSSL_SUPPORT
    if (params.ssl_file_key != "" && params.ssl_file_cert != "") {
        LOG_INF("Running with SSL: key = %s, cert = %s\n", params.ssl_file_key.c_str(), params.ssl_file_cert.c_str());
        svr.reset(
            new httplib::SSLServer(params.ssl_file_cert.c_str(), params.ssl_file_key.c_str())
        );
    } else {
        LOG_INF("Running without SSL\n");
        svr.reset(new httplib::Server());
    }
#else
    if (params.ssl_file_key != "" && params.ssl_file_cert != "") {
        LOG_ERR("Server is built without SSL support\n");
        return 1;
    }
    svr.reset(new httplib::Server());
#endif

    std::atomic<server_state> state{SERVER_STATE_LOADING_MODEL};

    svr->set_default_headers({{"Server", "llama.cpp"}});
    svr->set_logger(log_server_request);

    auto res_error = [](httplib::Response & res, const json & error_data) {
        json final_response {{"error", error_data}};
        res.set_content(safe_json_to_str(final_response), MIMETYPE_JSON);
        res.status = json_value(error_data, "code", 500);
    };

    auto res_ok = [](httplib::Response & res, const json & data) {
        res.set_content(safe_json_to_str(data), MIMETYPE_JSON);
        res.status = 200;
    };

    svr->set_exception_handler([&res_error](const httplib::Request &, httplib::Response & res, const std::exception_ptr & ep) {
        std::string message;
        try {
            std::rethrow_exception(ep);
        } catch (const std::exception & e) {
            message = e.what();
        } catch (...) {
            message = "Unknown Exception";
        }

        try {
            json formatted_error = format_error_response(message, ERROR_TYPE_SERVER);
            LOG_WRN("got exception: %s\n", formatted_error.dump().c_str());
            res_error(res, formatted_error);
        } catch (const std::exception & e) {
            LOG_ERR("got another exception: %s | while hanlding exception: %s\n", e.what(), message.c_str());
        }
    });

    svr->set_error_handler([&res_error](const httplib::Request &, httplib::Response & res) {
        if (res.status == 404) {
            res_error(res, format_error_response("File Not Found", ERROR_TYPE_NOT_FOUND));
        }
        // for other error codes, we skip processing here because it's already done by res_error()
    });

    // set timeouts and change hostname and port
    svr->set_read_timeout (params.timeout_read);
    svr->set_write_timeout(params.timeout_write);

    std::unordered_map<std::string, std::string> log_data;

    log_data["hostname"] = params.hostname;
    log_data["port"]     = std::to_string(params.port);

    if (params.api_keys.size() == 1) {
        auto key = params.api_keys[0];
        log_data["api_key"] = "api_key: ****" + key.substr(std::max((int)(key.length() - 4), 0));
    } else if (params.api_keys.size() > 1) {
        log_data["api_key"] = "api_key: " + std::to_string(params.api_keys.size()) + " keys loaded";
    }

    // Necessary similarity of prompt for slot selection
    ctx_server.slot_prompt_similarity = params.slot_prompt_similarity;

    //
    // Middlewares
    //

    auto middleware_validate_api_key = [&params, &res_error](const httplib::Request & req, httplib::Response & res) {
        static const std::unordered_set<std::string> public_endpoints = {
            "/health",
            "/models",
            "/v1/models",
            "/api/tags"
        };

        // If API key is not set, skip validation
        if (params.api_keys.empty()) {
            return true;
        }

        // If path is public or is static file, skip validation
        if (public_endpoints.find(req.path) != public_endpoints.end() || req.path == "/") {
            return true;
        }

        // Check for API key in the header
        auto auth_header = req.get_header_value("Authorization");

        std::string prefix = "Bearer ";
        if (auth_header.substr(0, prefix.size()) == prefix) {
            std::string received_api_key = auth_header.substr(prefix.size());
            if (std::find(params.api_keys.begin(), params.api_keys.end(), received_api_key) != params.api_keys.end()) {
                return true; // API key is valid
            }
        }

        // API key is invalid or not provided
        res_error(res, format_error_response("Invalid API Key", ERROR_TYPE_AUTHENTICATION));

        LOG_WRN("Unauthorized: Invalid API Key\n");

        return false;
    };

    auto middleware_server_state = [&res_error, &state](const httplib::Request & req, httplib::Response & res) {
        server_state current_state = state.load();
        if (current_state == SERVER_STATE_LOADING_MODEL) {
            auto tmp = string_split<std::string>(req.path, '.');
            if (req.path == "/" || tmp.back() == "html") {
                res.set_content(reinterpret_cast<const char*>(loading_html), loading_html_len, "text/html; charset=utf-8");
                res.status = 503;
            } else if (req.path == "/models" || req.path == "/v1/models" || req.path == "/api/tags") {
                // allow the models endpoint to be accessed during loading
                return true;
            } else {
                res_error(res, format_error_response("Loading model", ERROR_TYPE_UNAVAILABLE));
            }
            return false;
        }
        return true;
    };

    // register server middlewares
    svr->set_pre_routing_handler([&middleware_validate_api_key, &middleware_server_state](const httplib::Request & req, httplib::Response & res) {
        res.set_header("Access-Control-Allow-Origin", req.get_header_value("Origin"));
        // If this is OPTIONS request, skip validation because browsers don't include Authorization header
        if (req.method == "OPTIONS") {
            res.set_header("Access-Control-Allow-Credentials", "true");
            res.set_header("Access-Control-Allow-Methods",     "GET, POST");
            res.set_header("Access-Control-Allow-Headers",     "*");
            res.set_content("", "text/html"); // blank response, no data
            return httplib::Server::HandlerResponse::Handled; // skip further processing
        }
        if (!middleware_server_state(req, res)) {
            return httplib::Server::HandlerResponse::Handled;
        }
        if (!middleware_validate_api_key(req, res)) {
            return httplib::Server::HandlerResponse::Handled;
        }
        return httplib::Server::HandlerResponse::Unhandled;
    });

    //
    // Route handlers (or controllers)
    //

    const auto handle_health = [&](const httplib::Request &, httplib::Response & res) {
        // error and loading states are handled by middleware
        json health = {{"status", "ok"}};
        res_ok(res, health);
    };

    const auto handle_slots = [&](const httplib::Request & req, httplib::Response & res) {
        if (!params.endpoint_slots) {
            res_error(res, format_error_response("This server does not support slots endpoint. Start it with `--slots`", ERROR_TYPE_NOT_SUPPORTED));
            return;
        }

        // request slots data using task queue
        int task_id = ctx_server.queue_tasks.get_new_id();
        {
            server_task task(SERVER_TASK_TYPE_METRICS);
            task.id = task_id;
            ctx_server.queue_results.add_waiting_task_id(task_id);
            ctx_server.queue_tasks.post(std::move(task), true); // high-priority task
        }

        // get the result
        server_task_result_ptr result = ctx_server.queue_results.recv(task_id);
        ctx_server.queue_results.remove_waiting_task_id(task_id);

        if (result->is_error()) {
            res_error(res, result->to_json());
            return;
        }

        // TODO: get rid of this dynamic_cast
        auto res_metrics = dynamic_cast<server_task_result_metrics*>(result.get());
        GGML_ASSERT(res_metrics != nullptr);

        // optionally return "fail_on_no_slot" error
        if (req.has_param("fail_on_no_slot")) {
            if (res_metrics->n_idle_slots == 0) {
                res_error(res, format_error_response("no slot available", ERROR_TYPE_UNAVAILABLE));
                return;
            }
        }

        res_ok(res, res_metrics->slots_data);
    };

    const auto handle_metrics = [&](const httplib::Request &, httplib::Response & res) {
        if (!params.endpoint_metrics) {
            res_error(res, format_error_response("This server does not support metrics endpoint. Start it with `--metrics`", ERROR_TYPE_NOT_SUPPORTED));
            return;
        }

        // request slots data using task queue
        int task_id = ctx_server.queue_tasks.get_new_id();
        {
            server_task task(SERVER_TASK_TYPE_METRICS);
            task.id = task_id;
            ctx_server.queue_results.add_waiting_task_id(task_id);
            ctx_server.queue_tasks.post(std::move(task), true); // high-priority task
        }

        // get the result
        server_task_result_ptr result = ctx_server.queue_results.recv(task_id);
        ctx_server.queue_results.remove_waiting_task_id(task_id);

        if (result->is_error()) {
            res_error(res, result->to_json());
            return;
        }

        // TODO: get rid of this dynamic_cast
        auto res_metrics = dynamic_cast<server_task_result_metrics*>(result.get());
        GGML_ASSERT(res_metrics != nullptr);

        // metrics definition: https://prometheus.io/docs/practices/naming/#metric-names
        json all_metrics_def = json {
            {"counter", {{
                    {"name",  "prompt_tokens_total"},
                    {"help",  "Number of prompt tokens processed."},
                    {"value",  (uint64_t) res_metrics->n_prompt_tokens_processed_total}
            }, {
                    {"name",  "prompt_seconds_total"},
                    {"help",  "Prompt process time"},
                    {"value",  (uint64_t) res_metrics->t_prompt_processing_total / 1.e3}
            }, {
                    {"name",  "tokens_predicted_total"},
                    {"help",  "Number of generation tokens processed."},
                    {"value",  (uint64_t) res_metrics->n_tokens_predicted_total}
            }, {
                    {"name",  "tokens_predicted_seconds_total"},
                    {"help",  "Predict process time"},
                    {"value",  (uint64_t) res_metrics->t_tokens_generation_total / 1.e3}
            }, {
                    {"name",  "n_decode_total"},
                    {"help",  "Total number of llama_decode() calls"},
                    {"value",  res_metrics->n_decode_total}
            }, {
                    {"name",  "n_busy_slots_per_decode"},
                    {"help",  "Average number of busy slots per llama_decode() call"},
                    {"value",  (float) res_metrics->n_busy_slots_total / std::max((float) res_metrics->n_decode_total, 1.f)}
            }}},
            {"gauge", {{
                    {"name",  "prompt_tokens_seconds"},
                    {"help",  "Average prompt throughput in tokens/s."},
                    {"value",  res_metrics->n_prompt_tokens_processed ? 1.e3 / res_metrics->t_prompt_processing * res_metrics->n_prompt_tokens_processed : 0.}
            },{
                    {"name",  "predicted_tokens_seconds"},
                    {"help",  "Average generation throughput in tokens/s."},
                    {"value",  res_metrics->n_tokens_predicted ? 1.e3 / res_metrics->t_tokens_generation * res_metrics->n_tokens_predicted : 0.}
            },{
                    {"name",  "requests_processing"},
                    {"help",  "Number of requests processing."},
                    {"value",  (uint64_t) res_metrics->n_processing_slots}
            },{
                    {"name",  "requests_deferred"},
                    {"help",  "Number of requests deferred."},
                    {"value",  (uint64_t) res_metrics->n_tasks_deferred}
            }}}
        };

        std::stringstream prometheus;

        for (const auto & el : all_metrics_def.items()) {
            const auto & type        = el.key();
            const auto & metrics_def = el.value();

            for (const auto & metric_def : metrics_def) {
                const std::string name = metric_def.at("name");
                const std::string help = metric_def.at("help");

                auto value = json_value(metric_def, "value", 0.);
                prometheus << "# HELP llamacpp:" << name << " " << help  << "\n"
                            << "# TYPE llamacpp:" << name << " " << type  << "\n"
                            << "llamacpp:"        << name << " " << value << "\n";
            }
        }

        res.set_header("Process-Start-Time-Unix", std::to_string(res_metrics->t_start));

        res.set_content(prometheus.str(), "text/plain; version=0.0.4");
        res.status = 200; // HTTP OK
    };

    const auto handle_slots_save = [&ctx_server, &res_error, &res_ok, &params](const httplib::Request & req, httplib::Response & res, int id_slot) {
        json request_data = json::parse(req.body);
        std::string filename = request_data.at("filename");
        if (!fs_validate_filename(filename)) {
            res_error(res, format_error_response("Invalid filename", ERROR_TYPE_INVALID_REQUEST));
            return;
        }
        std::string filepath = params.slot_save_path + filename;

        int task_id = ctx_server.queue_tasks.get_new_id();
        {
            server_task task(SERVER_TASK_TYPE_SLOT_SAVE);
            task.id = task_id;
            task.slot_action.slot_id  = id_slot;
            task.slot_action.filename = filename;
            task.slot_action.filepath = filepath;

            ctx_server.queue_results.add_waiting_task_id(task_id);
            ctx_server.queue_tasks.post(std::move(task));
        }

        server_task_result_ptr result = ctx_server.queue_results.recv(task_id);
        ctx_server.queue_results.remove_waiting_task_id(task_id);

        if (result->is_error()) {
            res_error(res, result->to_json());
            return;
        }

        res_ok(res, result->to_json());
    };

    const auto handle_slots_restore = [&ctx_server, &res_error, &res_ok, &params](const httplib::Request & req, httplib::Response & res, int id_slot) {
        json request_data = json::parse(req.body);
        std::string filename = request_data.at("filename");
        if (!fs_validate_filename(filename)) {
            res_error(res, format_error_response("Invalid filename", ERROR_TYPE_INVALID_REQUEST));
            return;
        }
        std::string filepath = params.slot_save_path + filename;

        int task_id = ctx_server.queue_tasks.get_new_id();
        {
            server_task task(SERVER_TASK_TYPE_SLOT_RESTORE);
            task.id = task_id;
            task.slot_action.slot_id  = id_slot;
            task.slot_action.filename = filename;
            task.slot_action.filepath = filepath;

            ctx_server.queue_results.add_waiting_task_id(task_id);
            ctx_server.queue_tasks.post(std::move(task));
        }

        server_task_result_ptr result = ctx_server.queue_results.recv(task_id);
        ctx_server.queue_results.remove_waiting_task_id(task_id);

        if (result->is_error()) {
            res_error(res, result->to_json());
            return;
        }

        GGML_ASSERT(dynamic_cast<server_task_result_slot_save_load*>(result.get()) != nullptr);
        res_ok(res, result->to_json());
    };

    const auto handle_slots_erase = [&ctx_server, &res_error, &res_ok](const httplib::Request & /* req */, httplib::Response & res, int id_slot) {
        int task_id = ctx_server.queue_tasks.get_new_id();
        {
            server_task task(SERVER_TASK_TYPE_SLOT_ERASE);
            task.id = task_id;
            task.slot_action.slot_id = id_slot;

            ctx_server.queue_results.add_waiting_task_id(task_id);
            ctx_server.queue_tasks.post(std::move(task));
        }

        server_task_result_ptr result = ctx_server.queue_results.recv(task_id);
        ctx_server.queue_results.remove_waiting_task_id(task_id);

        if (result->is_error()) {
            res_error(res, result->to_json());
            return;
        }

        GGML_ASSERT(dynamic_cast<server_task_result_slot_erase*>(result.get()) != nullptr);
        res_ok(res, result->to_json());
    };

    const auto handle_slots_action = [&params, &res_error, &handle_slots_save, &handle_slots_restore, &handle_slots_erase](const httplib::Request & req, httplib::Response & res) {
        if (params.slot_save_path.empty()) {
            res_error(res, format_error_response("This server does not support slots action. Start it with `--slot-save-path`", ERROR_TYPE_NOT_SUPPORTED));
            return;
        }

        std::string id_slot_str = req.path_params.at("id_slot");
        int id_slot;

        try {
            id_slot = std::stoi(id_slot_str);
        } catch (const std::exception &) {
            res_error(res, format_error_response("Invalid slot ID", ERROR_TYPE_INVALID_REQUEST));
            return;
        }

        std::string action = req.get_param_value("action");

        if (action == "save") {
            handle_slots_save(req, res, id_slot);
        } else if (action == "restore") {
            handle_slots_restore(req, res, id_slot);
        } else if (action == "erase") {
            handle_slots_erase(req, res, id_slot);
        } else {
            res_error(res, format_error_response("Invalid action", ERROR_TYPE_INVALID_REQUEST));
        }
    };

    const auto handle_props = [&ctx_server, &res_ok](const httplib::Request &, httplib::Response & res) {
        // this endpoint is publicly available, please only return what is safe to be exposed
        json data = {
            { "default_generation_settings", ctx_server.default_generation_settings_for_props },
            { "total_slots",                 ctx_server.params_base.n_parallel },
            { "model_path",                  ctx_server.params_base.model.path },
            { "modalities",                  json{
                {"vision", ctx_server.oai_parser_opt.allow_image},
                {"audio",  ctx_server.oai_parser_opt.allow_audio},
            } },
            { "chat_template",               common_chat_templates_source(ctx_server.chat_templates.get()) },
            { "bos_token",                   common_token_to_piece(ctx_server.ctx, llama_vocab_bos(ctx_server.vocab), /* special= */ true)},
            { "eos_token",                   common_token_to_piece(ctx_server.ctx, llama_vocab_eos(ctx_server.vocab), /* special= */ true)},
            { "build_info",                  build_info },
        };
        if (ctx_server.params_base.use_jinja) {
            if (auto tool_use_src = common_chat_templates_source(ctx_server.chat_templates.get(), "tool_use")) {
                data["chat_template_tool_use"] = tool_use_src;
            }
        }

        res_ok(res, data);
    };

    const auto handle_props_change = [&ctx_server, &res_error, &res_ok](const httplib::Request & req, httplib::Response & res) {
        if (!ctx_server.params_base.endpoint_props) {
            res_error(res, format_error_response("This server does not support changing global properties. Start it with `--props`", ERROR_TYPE_NOT_SUPPORTED));
            return;
        }

        json data = json::parse(req.body);

        // update any props here

        res_ok(res, {{ "success", true }});
    };

    const auto handle_api_show = [&ctx_server, &res_ok](const httplib::Request &, httplib::Response & res) {
        json data = {
            {
                "template", common_chat_templates_source(ctx_server.chat_templates.get()),
            },
            {
                "model_info", {
                    { "llama.context_length", ctx_server.slots.back().n_ctx, },
                }
            },
            {"modelfile", ""},
            {"parameters", ""},
            {"template", common_chat_templates_source(ctx_server.chat_templates.get())},
            {"details", {
                {"parent_model", ""},
                {"format", "gguf"},
                {"family", ""},
                {"families", {""}},
                {"parameter_size", ""},
                {"quantization_level", ""}
            }},
            {"model_info", ""},
            {"capabilities", {"completion"}}
        };

        res_ok(res, data);
    };

    // handle completion-like requests (completion, chat, infill)
    // we can optionally provide a custom format for partial results and final results
    const auto handle_completions_impl = [&ctx_server, &res_error, &res_ok](
            server_task_type type,
            json & data,
            const std::vector<raw_buffer> & files,
            const std::function<bool()> & is_connection_closed,
            httplib::Response & res,
            oaicompat_type oaicompat) -> void {
        GGML_ASSERT(type == SERVER_TASK_TYPE_COMPLETION || type == SERVER_TASK_TYPE_INFILL);

        if (ctx_server.params_base.embedding) {
            res_error(res, format_error_response("This server does not support completions. Start it without `--embeddings`", ERROR_TYPE_NOT_SUPPORTED));
            return;
        }

        auto completion_id = gen_chatcmplid();
        std::unordered_set<int> task_ids;
        try {
            std::vector<server_task> tasks;

            // 提取 Prompt
            const auto & prompt = data.at("prompt");
            // TODO: this log can become very long, put it behind a flag or think about a more compact format
            //SRV_DBG("Prompt: %s\n", prompt.is_string() ? prompt.get<std::string>().c_str() : prompt.dump(2).c_str());

            // process files
            // 处理多模态文件 (如果支持)
            mtmd::bitmaps bitmaps;
            const bool has_mtmd = ctx_server.mctx != nullptr;
            {
                if (!has_mtmd && !files.empty()) {
                    throw std::runtime_error("This server does not support multimodal");
                }
                for (auto & file : files) {
                    mtmd::bitmap bmp(mtmd_helper_bitmap_init_from_buf(ctx_server.mctx, file.data(), file.size()));
                    if (!bmp.ptr) {
                        throw std::runtime_error("Failed to load image or audio file");
                    }
                    // calculate bitmap hash (for KV caching)
                    std::string hash = fnv_hash(bmp.data(), bmp.n_bytes());
                    bmp.set_id(hash.c_str());
                    bitmaps.entries.push_back(std::move(bmp));
                }
            }

            // process prompt
            std::vector<server_tokens> inputs;
            if (oaicompat && !prompt.is_string()) {
                throw std::runtime_error("prompt must be a string");
            }

            if (oaicompat && has_mtmd) {
                // multimodal
                std::string prompt_str = prompt.get<std::string>();
                mtmd_input_text inp_txt = {
                    prompt_str.c_str(),
                    /* add_special */   true,
                    /* parse_special */ true,
                };
                mtmd::input_chunks chunks(mtmd_input_chunks_init());
                auto bitmaps_c_ptr = bitmaps.c_ptr();
                int32_t tokenized = mtmd_tokenize(ctx_server.mctx,
                                                    chunks.ptr.get(),
                                                    &inp_txt,
                                                    bitmaps_c_ptr.data(),
                                                    bitmaps_c_ptr.size());
                if (tokenized != 0) {
                    throw std::runtime_error("Failed to tokenize prompt");
                }

                server_tokens tmp(chunks, true);
                inputs.push_back(std::move(tmp));
            } else {
                // non-multimodal version
                // Tokenize 输入
                auto tokenized_prompts = tokenize_input_prompts(ctx_server.vocab, prompt, true, true);
                for (auto & p : tokenized_prompts) {
                    auto tmp = server_tokens(p, ctx_server.mctx != nullptr);
                    inputs.push_back(std::move(tmp));
                }
            }

            // 对于每一个处理后的输入 prompt，创建一个 server_task 对象
            tasks.reserve(inputs.size());
            for (size_t i = 0; i < inputs.size(); i++) {
                server_task task = server_task(type);

                task.id    = ctx_server.queue_tasks.get_new_id();
                task.index = i;

                task.prompt_tokens    = std::move(inputs[i]);
                task.params           = server_task::params_from_json_cmpl(
                        ctx_server.ctx,
                        ctx_server.params_base,
                        data);
                task.id_selected_slot = json_value(data, "id_slot", -1);

                // OAI-compat
                task.params.oaicompat                 = oaicompat;
                task.params.oaicompat_cmpl_id         = completion_id;
                // oaicompat_model is already populated by params_from_json_cmpl

                tasks.push_back(std::move(task));
            }

            task_ids = server_task::get_list_id(tasks);
            // 任务入队
            ctx_server.queue_results.add_waiting_tasks(tasks);
            ctx_server.queue_tasks.post(std::move(tasks));
        } catch (const std::exception & e) {
            res_error(res, format_error_response(e.what(), ERROR_TYPE_INVALID_REQUEST));
            return;
        }

        bool stream = json_value(data, "stream", false);

        if (!stream) {
            // 等待所有相关的 task_ids 完成并收集它们的结果
            ctx_server.receive_multi_results(task_ids, [&](std::vector<server_task_result_ptr> & results) {
                if (results.size() == 1) {
                    // single result
                    res_ok(res, results[0]->to_json());
                } else {
                    // multiple results (multitask)
                    json arr = json::array();
                    for (auto & res : results) {
                        arr.push_back(res->to_json());
                    }
                    res_ok(res, arr);
                }
            }, [&](const json & error_data) {
                res_error(res, error_data);
            }, is_connection_closed);

            ctx_server.queue_results.remove_waiting_task_ids(task_ids);
        } else {
            const auto chunked_content_provider = [task_ids, &ctx_server, oaicompat](size_t, httplib::DataSink & sink) {
                ctx_server.receive_cmpl_results_stream(task_ids, [&](server_task_result_ptr & result) -> bool {
                    json res_json = result->to_json();
                    if (res_json.is_array()) {
                        for (const auto & res : res_json) {
                            if (!server_sent_event(sink, "data", res)) {
                                // sending failed (HTTP connection closed), cancel the generation
                                return false;
                            }
                        }
                        return true;
                    } else {
                        return server_sent_event(sink, "data", res_json);
                    }
                }, [&](const json & error_data) {
                    server_sent_event(sink, "error", error_data);
                }, [&sink]() {
                    // note: do not use req.is_connection_closed here because req is already destroyed
                    return !sink.is_writable();
                });
                if (oaicompat != OAICOMPAT_TYPE_NONE) {
                    static const std::string ev_done = "data: [DONE]\n\n";
                    sink.write(ev_done.data(), ev_done.size());
                }
                sink.done();
                return false;
            };

            auto on_complete = [task_ids, &ctx_server] (bool) {
                ctx_server.queue_results.remove_waiting_task_ids(task_ids);
            };

            res.set_chunked_content_provider("text/event-stream", chunked_content_provider, on_complete);
        }
    };

    const auto handle_completions = [&handle_completions_impl](const httplib::Request & req, httplib::Response & res) {
        json data = json::parse(req.body);
        std::vector<raw_buffer> files; // dummy
        handle_completions_impl(
            SERVER_TASK_TYPE_COMPLETION,
            data,
            files,
            req.is_connection_closed,
            res,
            OAICOMPAT_TYPE_NONE);
    };

    const auto handle_completions_oai = [&handle_completions_impl](const httplib::Request & req, httplib::Response & res) {
        json data = oaicompat_completion_params_parse(json::parse(req.body));
        std::vector<raw_buffer> files; // dummy
        handle_completions_impl(
            SERVER_TASK_TYPE_COMPLETION,
            data,
            files,
            req.is_connection_closed,
            res,
            OAICOMPAT_TYPE_COMPLETION);
    };

    const auto handle_infill = [&ctx_server, &res_error, &handle_completions_impl](const httplib::Request & req, httplib::Response & res) {
        // check model compatibility
        std::string err;
        if (llama_vocab_fim_pre(ctx_server.vocab) == LLAMA_TOKEN_NULL) {
            err += "prefix token is missing. ";
        }
        if (llama_vocab_fim_suf(ctx_server.vocab) == LLAMA_TOKEN_NULL) {
            err += "suffix token is missing. ";
        }
        if (llama_vocab_fim_mid(ctx_server.vocab) == LLAMA_TOKEN_NULL) {
            err += "middle token is missing. ";
        }
        if (!err.empty()) {
            res_error(res, format_error_response(string_format("Infill is not supported by this model: %s", err.c_str()), ERROR_TYPE_NOT_SUPPORTED));
            return;
        }

        json data = json::parse(req.body);

        // validate input
        if (data.contains("prompt") && !data.at("prompt").is_string()) {
            // prompt is optional
            res_error(res, format_error_response("\"prompt\" must be a string", ERROR_TYPE_INVALID_REQUEST));
        }

        if (!data.contains("input_prefix")) {
            res_error(res, format_error_response("\"input_prefix\" is required", ERROR_TYPE_INVALID_REQUEST));
        }

        if (!data.contains("input_suffix")) {
            res_error(res, format_error_response("\"input_suffix\" is required", ERROR_TYPE_INVALID_REQUEST));
        }

        if (data.contains("input_extra") && !data.at("input_extra").is_array()) {
            // input_extra is optional
            res_error(res, format_error_response("\"input_extra\" must be an array of {\"filename\": string, \"text\": string}", ERROR_TYPE_INVALID_REQUEST));
            return;
        }

        json input_extra = json_value(data, "input_extra", json::array());
        for (const auto & chunk : input_extra) {
            // { "text": string, "filename": string }
            if (!chunk.contains("text") || !chunk.at("text").is_string()) {
                res_error(res, format_error_response("extra_context chunk must contain a \"text\" field with a string value", ERROR_TYPE_INVALID_REQUEST));
                return;
            }
            // filename is optional
            if (chunk.contains("filename") && !chunk.at("filename").is_string()) {
                res_error(res, format_error_response("extra_context chunk's \"filename\" field must be a string", ERROR_TYPE_INVALID_REQUEST));
                return;
            }
        }
        data["input_extra"] = input_extra; // default to empty array if it's not exist

        std::string prompt = json_value(data, "prompt", std::string());
        std::vector<llama_tokens> tokenized_prompts = tokenize_input_prompts(ctx_server.vocab, prompt, false, true);
        SRV_DBG("creating infill tasks, n_prompts = %d\n", (int) tokenized_prompts.size());
        data["prompt"] = format_infill(
            ctx_server.vocab,
            data.at("input_prefix"),
            data.at("input_suffix"),
            data.at("input_extra"),
            ctx_server.params_base.n_batch,
            ctx_server.params_base.n_predict,
            ctx_server.slots[0].n_ctx, // TODO: there should be a better way
            ctx_server.params_base.spm_infill,
            tokenized_prompts[0]
        );

        std::vector<raw_buffer> files; // dummy
        handle_completions_impl(
            SERVER_TASK_TYPE_INFILL,
            data,
            files,
            req.is_connection_closed,
            res,
            OAICOMPAT_TYPE_NONE); // infill is not OAI compatible
    };

    const auto handle_chat_completions = [&ctx_server, &res_error, &handle_completions_impl](const httplib::Request & req, httplib::Response & res) {
        LOG_DBG("request: %s\n", req.body.c_str());
        if (ctx_server.params_base.embedding) {
            res_error(res, format_error_response("This server does not support completions. Start it without `--embeddings`", ERROR_TYPE_NOT_SUPPORTED));
            return;
        }

        auto body = json::parse(req.body);
        std::vector<raw_buffer> files;
        json data = oaicompat_chat_params_parse(
            body,
            ctx_server.oai_parser_opt,
            files);

        handle_completions_impl(
            SERVER_TASK_TYPE_COMPLETION,
            data,
            files,
            req.is_connection_closed,
            res,
            OAICOMPAT_TYPE_CHAT);
    };

    // same with handle_chat_completions, but without inference part
    const auto handle_apply_template = [&ctx_server, &res_ok](const httplib::Request & req, httplib::Response & res) {
        auto body = json::parse(req.body);
        std::vector<raw_buffer> files; // dummy, unused
        json data = oaicompat_chat_params_parse(
            body,
            ctx_server.oai_parser_opt,
            files);
        res_ok(res, {{ "prompt", std::move(data.at("prompt")) }});
    };

    const auto handle_models = [&params, &ctx_server, &state, &res_ok](const httplib::Request &, httplib::Response & res) {
        server_state current_state = state.load();
        json model_meta = nullptr;
        if (current_state == SERVER_STATE_READY) {
            model_meta = ctx_server.model_meta();
        }

        json models = {
            {"models", {
                {
                    {"name", params.model_alias.empty() ? params.model.path : params.model_alias},
                    {"model", params.model_alias.empty() ? params.model.path : params.model_alias},
                    {"modified_at", ""},
                    {"size", ""},
                    {"digest", ""}, // dummy value, llama.cpp does not support managing model file's hash
                    {"type", "model"},
                    {"description", ""},
                    {"tags", {""}},
                    {"capabilities", {"completion"}},
                    {"parameters", ""},
                    {"details", {
                        {"parent_model", ""},
                        {"format", "gguf"},
                        {"family", ""},
                        {"families", {""}},
                        {"parameter_size", ""},
                        {"quantization_level", ""}
                    }}
                }
            }},
            {"object", "list"},
            {"data", {
                {
                    {"id",       params.model_alias.empty() ? params.model.path : params.model_alias},
                    {"object",   "model"},
                    {"created",  std::time(0)},
                    {"owned_by", "llamacpp"},
                    {"meta",     model_meta},
                },
            }}
        };

        res_ok(res, models);
    };

    const auto handle_tokenize = [&ctx_server, &res_ok](const httplib::Request & req, httplib::Response & res) {
        const json body = json::parse(req.body);

        json tokens_response = json::array();
        if (body.count("content") != 0) {
            const bool add_special = json_value(body, "add_special", false);
            const bool with_pieces = json_value(body, "with_pieces", false);

            llama_tokens tokens = tokenize_mixed(ctx_server.vocab, body.at("content"), add_special, true);

            if (with_pieces) {
                for (const auto& token : tokens) {
                    std::string piece = common_token_to_piece(ctx_server.ctx, token);
                    json piece_json;

                    // Check if the piece is valid UTF-8
                    if (is_valid_utf8(piece)) {
                        piece_json = piece;
                    } else {
                        // If not valid UTF-8, store as array of byte values
                        piece_json = json::array();
                        for (unsigned char c : piece) {
                            piece_json.push_back(static_cast<int>(c));
                        }
                    }

                    tokens_response.push_back({
                        {"id", token},
                        {"piece", piece_json}
                    });
                }
            } else {
                tokens_response = tokens;
            }
        }

        const json data = format_tokenizer_response(tokens_response);
        res_ok(res, data);
    };

    const auto handle_detokenize = [&ctx_server, &res_ok](const httplib::Request & req, httplib::Response & res) {
        const json body = json::parse(req.body);

        std::string content;
        if (body.count("tokens") != 0) {
            const llama_tokens tokens = body.at("tokens");
            content = tokens_to_str(ctx_server.ctx, tokens.cbegin(), tokens.cend());
        }

        const json data = format_detokenized_response(content);
        res_ok(res, data);
    };

    const auto handle_embeddings_impl = [&ctx_server, &res_error, &res_ok](const httplib::Request & req, httplib::Response & res, oaicompat_type oaicompat) {
        const json body = json::parse(req.body);

        if (oaicompat != OAICOMPAT_TYPE_NONE && llama_pooling_type(ctx_server.ctx) == LLAMA_POOLING_TYPE_NONE) {
            res_error(res, format_error_response("Pooling type 'none' is not OAI compatible. Please use a different pooling type", ERROR_TYPE_INVALID_REQUEST));
            return;
        }

        // for the shape of input/content, see tokenize_input_prompts()
        json prompt;
        if (body.count("input") != 0) {
            prompt = body.at("input");
        } else if (body.contains("content")) {
            oaicompat = OAICOMPAT_TYPE_NONE; // "content" field is not OAI compatible
            prompt = body.at("content");
        } else {
            res_error(res, format_error_response("\"input\" or \"content\" must be provided", ERROR_TYPE_INVALID_REQUEST));
            return;
        }

        bool use_base64 = false;
        if (body.count("encoding_format") != 0) {
            const std::string& format = body.at("encoding_format");
            if (format == "base64") {
                use_base64 = true;
            } else if (format != "float") {
                res_error(res, format_error_response("The format to return the embeddings in. Can be either float or base64", ERROR_TYPE_INVALID_REQUEST));
                return;
            }
        }

        auto tokenized_prompts = tokenize_input_prompts(ctx_server.vocab, prompt, true, true);
        for (const auto & tokens : tokenized_prompts) {
            // this check is necessary for models that do not add BOS token to the input
            if (tokens.empty()) {
                res_error(res, format_error_response("Input content cannot be empty", ERROR_TYPE_INVALID_REQUEST));
                return;
            }
        }

        // create and queue the task
        json responses = json::array();
        bool error = false;
        std::unordered_set<int> task_ids;
        {
            std::vector<server_task> tasks;
            for (size_t i = 0; i < tokenized_prompts.size(); i++) {
                server_task task = server_task(SERVER_TASK_TYPE_EMBEDDING);

                task.id            = ctx_server.queue_tasks.get_new_id();
                task.index         = i;
                task.prompt_tokens = server_tokens(tokenized_prompts[i], ctx_server.mctx != nullptr);

                // OAI-compat
                task.params.oaicompat = oaicompat;

                tasks.push_back(std::move(task));
            }

            task_ids = server_task::get_list_id(tasks);
            ctx_server.queue_results.add_waiting_tasks(tasks);
            ctx_server.queue_tasks.post(std::move(tasks));
        }

        // get the result
        ctx_server.receive_multi_results(task_ids, [&](std::vector<server_task_result_ptr> & results) {
            for (auto & res : results) {
                GGML_ASSERT(dynamic_cast<server_task_result_embd*>(res.get()) != nullptr);
                responses.push_back(res->to_json());
            }
        }, [&](const json & error_data) {
            res_error(res, error_data);
            error = true;
        }, req.is_connection_closed);

        ctx_server.queue_results.remove_waiting_task_ids(task_ids);

        if (error) {
            return;
        }

        // write JSON response
        json root = oaicompat == OAICOMPAT_TYPE_EMBEDDING
            ? format_embeddings_response_oaicompat(body, responses, use_base64)
            : json(responses);
        res_ok(res, root);
    };

    const auto handle_embeddings = [&handle_embeddings_impl](const httplib::Request & req, httplib::Response & res) {
        handle_embeddings_impl(req, res, OAICOMPAT_TYPE_NONE);
    };

    const auto handle_embeddings_oai = [&handle_embeddings_impl](const httplib::Request & req, httplib::Response & res) {
        handle_embeddings_impl(req, res, OAICOMPAT_TYPE_EMBEDDING);
    };

    const auto handle_rerank = [&ctx_server, &res_error, &res_ok](const httplib::Request & req, httplib::Response & res) {
        if (!ctx_server.params_base.reranking || ctx_server.params_base.embedding) {
            res_error(res, format_error_response("This server does not support reranking. Start it with `--reranking` and without `--embedding`", ERROR_TYPE_NOT_SUPPORTED));
            return;
        }

        const json body = json::parse(req.body);

        // TODO: implement
        //int top_n = 1;
        //if (body.count("top_n") != 1) {
        //    top_n = body.at("top_n");
        //} else {
        //    res_error(res, format_error_response("\"top_n\" must be provided", ERROR_TYPE_INVALID_REQUEST));
        //    return;
        //}

        // if true, use TEI API format, otherwise use Jina API format
        // Jina: https://jina.ai/reranker/
        // TEI: https://huggingface.github.io/text-embeddings-inference/#/Text%20Embeddings%20Inference/rerank
        bool is_tei_format = body.contains("texts");

        json query;
        if (body.count("query") == 1) {
            query = body.at("query");
            if (!query.is_string()) {
                res_error(res, format_error_response("\"query\" must be a string", ERROR_TYPE_INVALID_REQUEST));
                return;
            }
        } else {
            res_error(res, format_error_response("\"query\" must be provided", ERROR_TYPE_INVALID_REQUEST));
            return;
        }

        std::vector<std::string> documents = json_value(body, "documents",
                                             json_value(body, "texts", std::vector<std::string>()));
        if (documents.empty()) {
            res_error(res, format_error_response("\"documents\" must be a non-empty string array", ERROR_TYPE_INVALID_REQUEST));
            return;
        }

        llama_tokens tokenized_query = tokenize_input_prompts(ctx_server.vocab, query, /* add_special */ false, true)[0];

        // create and queue the task
        json responses = json::array();
        bool error = false;
        std::unordered_set<int> task_ids;
        {
            std::vector<server_task> tasks;
            auto tokenized_docs = tokenize_input_prompts(ctx_server.vocab, documents, /* add_special */ false, true);
            tasks.reserve(tokenized_docs.size());
            for (size_t i = 0; i < tokenized_docs.size(); i++) {
                auto tmp = format_rerank(ctx_server.vocab, tokenized_query, tokenized_docs[i]);
                server_task task   = server_task(SERVER_TASK_TYPE_RERANK);
                task.id            = ctx_server.queue_tasks.get_new_id();
                task.index         = i;
                task.prompt_tokens = server_tokens(tmp, ctx_server.mctx != nullptr);
                tasks.push_back(std::move(task));
            }

            task_ids = server_task::get_list_id(tasks);
            ctx_server.queue_results.add_waiting_tasks(tasks);
            ctx_server.queue_tasks.post(std::move(tasks));
        }

        ctx_server.receive_multi_results(task_ids, [&](std::vector<server_task_result_ptr> & results) {
            for (auto & res : results) {
                GGML_ASSERT(dynamic_cast<server_task_result_rerank*>(res.get()) != nullptr);
                responses.push_back(res->to_json());
            }
        }, [&](const json & error_data) {
            res_error(res, error_data);
            error = true;
        }, req.is_connection_closed);

        if (error) {
            return;
        }

        // write JSON response
        json root = format_response_rerank(
            body,
            responses,
            is_tei_format,
            documents);

        res_ok(res, root);
    };

    const auto handle_lora_adapters_list = [&](const httplib::Request &, httplib::Response & res) {
        json result = json::array();
        const auto & loras = ctx_server.params_base.lora_adapters;
        for (size_t i = 0; i < loras.size(); ++i) {
            auto & lora = loras[i];
            result.push_back({
                {"id", i},
                {"path", lora.path},
                {"scale", lora.scale},
            });
        }
        res_ok(res, result);
        res.status = 200; // HTTP OK
    };

    const auto handle_lora_adapters_apply = [&](const httplib::Request & req, httplib::Response & res) {
        const json body = json::parse(req.body);
        if (!body.is_array()) {
            res_error(res, format_error_response("Request body must be an array", ERROR_TYPE_INVALID_REQUEST));
            return;
        }

        int task_id = ctx_server.queue_tasks.get_new_id();
        {
            server_task task(SERVER_TASK_TYPE_SET_LORA);
            task.id = task_id;
            task.set_lora = parse_lora_request(ctx_server.params_base.lora_adapters, body);
            ctx_server.queue_results.add_waiting_task_id(task_id);
            ctx_server.queue_tasks.post(std::move(task));
        }

        // get the result
        server_task_result_ptr result = ctx_server.queue_results.recv(task_id);
        ctx_server.queue_results.remove_waiting_task_id(task_id);

        if (result->is_error()) {
            res_error(res, result->to_json());
            return;
        }

        GGML_ASSERT(dynamic_cast<server_task_result_apply_lora*>(result.get()) != nullptr);
        res_ok(res, result->to_json());
    };

    //
    // Router
    //

    if (!params.webui) {
        LOG_INF("Web UI is disabled\n");
    } else {
        // register static assets routes
        if (!params.public_path.empty()) {
            // Set the base directory for serving static files
            bool is_found = svr->set_mount_point("/", params.public_path);
            if (!is_found) {
                LOG_ERR("%s: static assets path not found: %s\n", __func__, params.public_path.c_str());
                return 1;
            }
        } else {
            // using embedded static index.html
            svr->Get("/", [](const httplib::Request & req, httplib::Response & res) {
                if (req.get_header_value("Accept-Encoding").find("gzip") == std::string::npos) {
                    res.set_content("Error: gzip is not supported by this browser", "text/plain");
                } else {
                    res.set_header("Content-Encoding", "gzip");
                    // COEP and COOP headers, required by pyodide (python interpreter)
                    res.set_header("Cross-Origin-Embedder-Policy", "require-corp");
                    res.set_header("Cross-Origin-Opener-Policy", "same-origin");
                    res.set_content(reinterpret_cast<const char*>(index_html_gz), index_html_gz_len, "text/html; charset=utf-8");
                }
                return false;
            });
        }
    }

    // 路由注册
    // register API routes
    svr->Get ("/health",              handle_health); // public endpoint (no API key check)
    svr->Get ("/metrics",             handle_metrics);
    svr->Get ("/props",               handle_props);
    svr->Post("/props",               handle_props_change);
    svr->Post("/api/show",            handle_api_show);
    svr->Get ("/models",              handle_models); // public endpoint (no API key check)
    svr->Get ("/v1/models",           handle_models); // public endpoint (no API key check)
    svr->Get ("/api/tags",            handle_models); // ollama specific endpoint. public endpoint (no API key check)
    svr->Post("/completion",          handle_completions); // legacy
    svr->Post("/completions",         handle_completions);
    svr->Post("/v1/completions",      handle_completions_oai);
    svr->Post("/chat/completions",    handle_chat_completions);
    svr->Post("/v1/chat/completions", handle_chat_completions);
    svr->Post("/api/chat",            handle_chat_completions); // ollama specific endpoint
    svr->Post("/infill",              handle_infill);
    svr->Post("/embedding",           handle_embeddings); // legacy
    svr->Post("/embeddings",          handle_embeddings);
    svr->Post("/v1/embeddings",       handle_embeddings_oai);
    svr->Post("/rerank",              handle_rerank);
    svr->Post("/reranking",           handle_rerank);
    svr->Post("/v1/rerank",           handle_rerank);
    svr->Post("/v1/reranking",        handle_rerank);
    svr->Post("/tokenize",            handle_tokenize);
    svr->Post("/detokenize",          handle_detokenize);
    svr->Post("/apply-template",      handle_apply_template);
    // LoRA adapters hotswap
    svr->Get ("/lora-adapters",       handle_lora_adapters_list);
    svr->Post("/lora-adapters",       handle_lora_adapters_apply);
    // Save & load slots
    svr->Get ("/slots",               handle_slots);
    svr->Post("/slots/:id_slot",      handle_slots_action);

    //
    // Start the server
    //
    if (params.n_threads_http < 1) {
        // +2 threads for monitoring endpoints
        params.n_threads_http = std::max(params.n_parallel + 2, (int32_t) std::thread::hardware_concurrency() - 1);
    }
    log_data["n_threads_http"] =  std::to_string(params.n_threads_http);
    svr->new_task_queue = [&params] { return new httplib::ThreadPool(params.n_threads_http); };

    // clean up function, to be called before exit
    auto clean_up = [&svr, &ctx_server]() {
        SRV_INF("%s: cleaning up before exit...\n", __func__);
        svr->stop();
        ctx_server.queue_results.terminate();
        llama_backend_free();
    };

    bool was_bound = false;
    if (string_ends_with(std::string(params.hostname), ".sock")) {
        LOG_INF("%s: setting address family to AF_UNIX\n", __func__);
        svr->set_address_family(AF_UNIX);
        // bind_to_port requires a second arg, any value other than 0 should
        // simply get ignored
        was_bound = svr->bind_to_port(params.hostname, 8080);
    } else {
        LOG_INF("%s: binding port with default address family\n", __func__);
        // bind HTTP listen port
        if (params.port == 0) {
            int bound_port = svr->bind_to_any_port(params.hostname);
            if ((was_bound = (bound_port >= 0))) {
                params.port = bound_port;
            }
        } else {
            was_bound = svr->bind_to_port(params.hostname, params.port);
        }
    }

    if (!was_bound) {
        LOG_ERR("%s: couldn't bind HTTP server socket, hostname: %s, port: %d\n", __func__, params.hostname.c_str(), params.port);
        clean_up();
        return 1;
    }

    // run the HTTP server in a thread
    std::thread t([&]() { svr->listen_after_bind(); });
    svr->wait_until_ready();

    LOG_INF("%s: HTTP server is listening, hostname: %s, port: %d, http threads: %d\n", __func__, params.hostname.c_str(), params.port, params.n_threads_http);

    // load the model
    LOG_INF("%s: loading model\n", __func__);

    if (!ctx_server.load_model(params)) {
        clean_up();
        t.join();
        LOG_ERR("%s: exiting due to model loading error\n", __func__);
        return 1;
    }

    ctx_server.init();
    state.store(SERVER_STATE_READY);

    LOG_INF("%s: model loaded\n", __func__);

    // print sample chat example to make it clear which template is used
    LOG_INF("%s: chat template, chat_template: %s, example_format: '%s'\n", __func__,
        common_chat_templates_source(ctx_server.chat_templates.get()),
        common_chat_format_example(ctx_server.chat_templates.get(), ctx_server.params_base.use_jinja).c_str());

    // 注册新任务回调函数
    ctx_server.queue_tasks.on_new_task([&ctx_server](server_task && task) {
        ctx_server.process_single_task(std::move(task));
    });

    // 注册实际推理回调函数
    ctx_server.queue_tasks.on_update_slots([&ctx_server]() {
        ctx_server.update_slots();
    });

    shutdown_handler = [&](int) {
        // this will unblock start_loop()
        ctx_server.queue_tasks.terminate();
    };

#if defined (__unix__) || (defined (__APPLE__) && defined (__MACH__))
    struct sigaction sigint_action;
    sigint_action.sa_handler = signal_handler;
    sigemptyset (&sigint_action.sa_mask);
    sigint_action.sa_flags = 0;
    sigaction(SIGINT, &sigint_action, NULL);
    sigaction(SIGTERM, &sigint_action, NULL);
#elif defined (_WIN32)
    auto console_ctrl_handler = +[](DWORD ctrl_type) -> BOOL {
        return (ctrl_type == CTRL_C_EVENT) ? (signal_handler(SIGINT), true) : false;
    };
    SetConsoleCtrlHandler(reinterpret_cast<PHANDLER_ROUTINE>(console_ctrl_handler), true);
#endif

    LOG_INF("%s: server is listening on http://%s:%d - starting the main loop\n", __func__, params.hostname.c_str(), params.port);

    // this call blocks the main thread until queue_tasks.terminate() is called
    ctx_server.queue_tasks.start_loop();

    clean_up();
    t.join();

    return 0;
}<|MERGE_RESOLUTION|>--- conflicted
+++ resolved
@@ -3446,12 +3446,9 @@
             }
         }
 
-<<<<<<< HEAD
+        int32_t i_next = 0;
+
         // 批量推理执行
-=======
-        int32_t i_next = 0;
-
->>>>>>> d17a809e
         // process the created batch of tokens
         for (int32_t i = 0; i < batch.n_tokens; i = i_next) {
             const int32_t n_tokens = std::min(n_batch, batch.n_tokens - i);
