cmake_minimum_required(VERSION 3.14) # for add_link_options and implicit target directories.
project("ggml" C CXX)
include(CheckIncludeFileCXX)

set(CMAKE_EXPORT_COMPILE_COMMANDS ON)

if (NOT XCODE AND NOT MSVC AND NOT CMAKE_BUILD_TYPE)
    set(CMAKE_BUILD_TYPE Release CACHE STRING "Build type" FORCE)
    set_property(CACHE CMAKE_BUILD_TYPE PROPERTY STRINGS "Debug" "Release" "MinSizeRel" "RelWithDebInfo")
endif()

if (CMAKE_SOURCE_DIR STREQUAL CMAKE_CURRENT_SOURCE_DIR)
    set(GGML_STANDALONE ON)

    set(CMAKE_RUNTIME_OUTPUT_DIRECTORY ${CMAKE_BINARY_DIR}/bin)

    # configure project version
    # TODO
else()
    set(GGML_STANDALONE OFF)
endif()

if (EMSCRIPTEN)
    set(BUILD_SHARED_LIBS_DEFAULT OFF)

    option(GGML_WASM_SINGLE_FILE "ggml: embed WASM inside the generated ggml.js" ON)
else()
    if (MINGW)
        set(BUILD_SHARED_LIBS_DEFAULT OFF)
    else()
        set(BUILD_SHARED_LIBS_DEFAULT ON)
    endif()
endif()

# remove the lib prefix on win32 mingw
if (WIN32)
    set(CMAKE_STATIC_LIBRARY_PREFIX "")
    set(CMAKE_SHARED_LIBRARY_PREFIX "")
    set(CMAKE_SHARED_MODULE_PREFIX  "")
endif()

option(BUILD_SHARED_LIBS           "ggml: build shared libraries" ${BUILD_SHARED_LIBS_DEFAULT})
option(GGML_BACKEND_DL             "ggml: build backends as dynamic libraries (requires BUILD_SHARED_LIBS)" OFF)
set(GGML_BACKEND_DIR "" CACHE PATH "ggml: directory to load dynamic backends from (requires GGML_BACKEND_DL")

#
# option list
#

# TODO: mark all options as advanced when not GGML_STANDALONE

if (APPLE)
    set(GGML_METAL_DEFAULT ON)
    set(GGML_BLAS_DEFAULT ON)
    set(GGML_BLAS_VENDOR_DEFAULT "Apple")
else()
    set(GGML_METAL_DEFAULT OFF)
    set(GGML_BLAS_DEFAULT OFF)
    set(GGML_BLAS_VENDOR_DEFAULT "Generic")
endif()

if (CMAKE_CROSSCOMPILING OR DEFINED ENV{SOURCE_DATE_EPOCH})
    message(STATUS "Setting GGML_NATIVE_DEFAULT to OFF")
    set(GGML_NATIVE_DEFAULT OFF)
else()
    set(GGML_NATIVE_DEFAULT ON)
endif()

# defaults
if (NOT GGML_LLAMAFILE_DEFAULT)
    set(GGML_LLAMAFILE_DEFAULT OFF)
endif()

if (NOT GGML_CUDA_GRAPHS_DEFAULT)
    set(GGML_CUDA_GRAPHS_DEFAULT OFF)
endif()

# general
option(GGML_STATIC "ggml: static link libraries"                     OFF)
option(GGML_NATIVE "ggml: optimize the build for the current system" ${GGML_NATIVE_DEFAULT})
option(GGML_LTO    "ggml: enable link time optimization"             OFF)
option(GGML_CCACHE "ggml: use ccache if available"                   ON)

# debug
option(GGML_ALL_WARNINGS           "ggml: enable all compiler warnings"                   ON)
option(GGML_ALL_WARNINGS_3RD_PARTY "ggml: enable all compiler warnings in 3rd party libs" OFF)
option(GGML_GPROF                  "ggml: enable gprof"                                   OFF)

# build
option(GGML_FATAL_WARNINGS    "ggml: enable -Werror flag"    OFF)

# sanitizers
option(GGML_SANITIZE_THREAD    "ggml: enable thread sanitizer"    OFF)
option(GGML_SANITIZE_ADDRESS   "ggml: enable address sanitizer"   OFF)
option(GGML_SANITIZE_UNDEFINED "ggml: enable undefined sanitizer" OFF)

# instruction set specific
if (GGML_NATIVE OR NOT GGML_NATIVE_DEFAULT)
    set(INS_ENB OFF)
else()
    set(INS_ENB ON)
endif()

message(DEBUG "GGML_NATIVE         : ${GGML_NATIVE}")
message(DEBUG "GGML_NATIVE_DEFAULT : ${GGML_NATIVE_DEFAULT}")
message(DEBUG "INS_ENB             : ${INS_ENB}")

option(GGML_CPU_HBM          "ggml: use memkind for CPU HBM" OFF)
option(GGML_CPU_REPACK       "ggml: use runtime weight conversion of Q4_0 to Q4_X_X" ON)
option(GGML_CPU_KLEIDIAI     "ggml: use KleidiAI optimized kernels if applicable" OFF)
option(GGML_SSE42            "ggml: enable SSE 4.2"          ${INS_ENB})
option(GGML_AVX              "ggml: enable AVX"              ${INS_ENB})
option(GGML_AVX_VNNI         "ggml: enable AVX-VNNI"         OFF)
option(GGML_AVX2             "ggml: enable AVX2"             ${INS_ENB})
option(GGML_BMI2             "ggml: enable BMI2"             ${INS_ENB})
option(GGML_AVX512           "ggml: enable AVX512F"          OFF)
option(GGML_AVX512_VBMI      "ggml: enable AVX512-VBMI"      OFF)
option(GGML_AVX512_VNNI      "ggml: enable AVX512-VNNI"      OFF)
option(GGML_AVX512_BF16      "ggml: enable AVX512-BF16"      OFF)
if (NOT MSVC)
    # in MSVC F16C and FMA is implied with AVX2/AVX512
    option(GGML_FMA          "ggml: enable FMA"              ${INS_ENB})
    option(GGML_F16C         "ggml: enable F16C"             ${INS_ENB})
    # MSVC does not seem to support AMX
    option(GGML_AMX_TILE     "ggml: enable AMX-TILE"         OFF)
    option(GGML_AMX_INT8     "ggml: enable AMX-INT8"         OFF)
    option(GGML_AMX_BF16     "ggml: enable AMX-BF16"         OFF)
endif()
option(GGML_LASX             "ggml: enable lasx"             ON)
option(GGML_LSX              "ggml: enable lsx"              ON)
option(GGML_RVV              "ggml: enable rvv"              ON)
option(GGML_RV_ZFH           "ggml: enable riscv zfh"        OFF)
option(GGML_XTHEADVECTOR     "ggml: enable xtheadvector"     OFF)
option(GGML_VXE              "ggml: enable vxe"              ON)
option(GGML_NNPA             "ggml: enable nnpa"             OFF)  # temp disabled by default, see: https://github.com/ggml-org/llama.cpp/issues/14877

option(GGML_CPU_ALL_VARIANTS "ggml: build all variants of the CPU backend (requires GGML_BACKEND_DL)" OFF)
set(GGML_CPU_ARM_ARCH        "" CACHE STRING "ggml: CPU architecture for ARM")
set(GGML_CPU_POWERPC_CPUTYPE "" CACHE STRING "ggml: CPU type for PowerPC")


if (MINGW)
    set(GGML_WIN_VER "0x602" CACHE STRING   "ggml: Windows version")
endif()

# ggml core
set(GGML_SCHED_MAX_COPIES  "4" CACHE STRING "ggml: max input copies for pipeline parallelism")
option(GGML_CPU                             "ggml: enable CPU backend"                        ON)

# 3rd party libs / backends
option(GGML_ACCELERATE                      "ggml: enable Accelerate framework"               ON)
option(GGML_BLAS                            "ggml: use BLAS"                                  ${GGML_BLAS_DEFAULT})
set(GGML_BLAS_VENDOR ${GGML_BLAS_VENDOR_DEFAULT} CACHE STRING
                                            "ggml: BLAS library vendor")
option(GGML_LLAMAFILE                       "ggml: use LLAMAFILE"                             ${GGML_LLAMAFILE_DEFAULT})

option(GGML_CUDA                            "ggml: use CUDA"                                  OFF)
option(GGML_MUSA                            "ggml: use MUSA"                                  OFF)
option(GGML_CUDA_FORCE_MMQ                  "ggml: use mmq kernels instead of cuBLAS"         OFF)
option(GGML_CUDA_FORCE_CUBLAS               "ggml: always use cuBLAS instead of mmq kernels"  OFF)
option(GGML_CUDA_F16                        "ggml: use 16 bit floats for some calculations"   OFF)
set   (GGML_CUDA_PEER_MAX_BATCH_SIZE "128" CACHE STRING
                                            "ggml: max. batch size for using peer access")
option(GGML_CUDA_NO_PEER_COPY               "ggml: do not use peer to peer copies"            OFF)
option(GGML_CUDA_NO_VMM                     "ggml: do not try to use CUDA VMM"                OFF)
option(GGML_CUDA_FA                         "ggml: compile ggml FlashAttention CUDA kernels"  ON)
option(GGML_CUDA_FA_ALL_QUANTS              "ggml: compile all quants for FlashAttention"     OFF)
option(GGML_CUDA_GRAPHS                     "ggml: use CUDA graphs (llama.cpp only)"          ${GGML_CUDA_GRAPHS_DEFAULT})
set   (GGML_CUDA_COMPRESSION_MODE "size" CACHE STRING
                                            "ggml: cuda link binary compression mode; requires cuda 12.8+")
set_property(CACHE GGML_CUDA_COMPRESSION_MODE PROPERTY STRINGS "none;speed;balance;size")

option(GGML_HIP                             "ggml: use HIP"                                   OFF)
option(GGML_HIP_GRAPHS                      "ggml: use HIP graph, experimental, slow"         OFF)
option(GGML_HIP_NO_VMM                      "ggml: do not try to use HIP VMM"                 ON)
option(GGML_HIP_ROCWMMA_FATTN               "ggml: enable rocWMMA for FlashAttention"         OFF)
option(GGML_HIP_FORCE_ROCWMMA_FATTN_GFX12   "ggml: enable rocWMMA FlashAttention on GFX12"    OFF)
option(GGML_HIP_MMQ_MFMA                    "ggml: enable MFMA MMA for CDNA in MMQ"           ON)
option(GGML_HIP_EXPORT_METRICS              "ggml: enable kernel perf metrics output"         OFF)
option(GGML_MUSA_GRAPHS                     "ggml: use MUSA graph, experimental, unstable"    OFF)
option(GGML_MUSA_MUDNN_COPY                 "ggml: enable muDNN for accelerated copy"         OFF)
option(GGML_VULKAN                          "ggml: use Vulkan"                                OFF)
option(GGML_VULKAN_CHECK_RESULTS            "ggml: run Vulkan op checks"                      OFF)
option(GGML_VULKAN_DEBUG                    "ggml: enable Vulkan debug output"                OFF)
option(GGML_VULKAN_MEMORY_DEBUG             "ggml: enable Vulkan memory debug output"         OFF)
option(GGML_VULKAN_SHADER_DEBUG_INFO        "ggml: enable Vulkan shader debug info"           OFF)
option(GGML_VULKAN_VALIDATE                 "ggml: enable Vulkan validation"                  OFF)
option(GGML_VULKAN_RUN_TESTS                "ggml: run Vulkan tests"                          OFF)
option(GGML_WEBGPU                          "ggml: use WebGPU"                                OFF)
option(GGML_WEBGPU_DEBUG                    "ggml: enable WebGPU debug output"                OFF)
option(GGML_ZDNN                            "ggml: use zDNN"                                  OFF)
option(GGML_METAL                           "ggml: use Metal"                                 ${GGML_METAL_DEFAULT})
option(GGML_METAL_USE_BF16                  "ggml: use bfloat if available"                   OFF)
option(GGML_METAL_NDEBUG                    "ggml: disable Metal debugging"                   OFF)
option(GGML_METAL_SHADER_DEBUG              "ggml: compile Metal with -fno-fast-math"         OFF)
option(GGML_METAL_EMBED_LIBRARY             "ggml: embed Metal library"                       ${GGML_METAL})
set   (GGML_METAL_MACOSX_VERSION_MIN "" CACHE STRING
                                            "ggml: metal minimum macOS version")
set   (GGML_METAL_STD "" CACHE STRING       "ggml: metal standard version (-std flag)")
option(GGML_OPENMP                          "ggml: use OpenMP"                                ON)
option(GGML_RPC                             "ggml: use RPC"                                   OFF)
option(GGML_SYCL                            "ggml: use SYCL"                                  OFF)
option(GGML_SYCL_F16                        "ggml: use 16 bit floats for sycl calculations"   OFF)
option(GGML_SYCL_GRAPH                      "ggml: enable graphs in the SYCL backend"         ON)
option(GGML_SYCL_DNN                        "ggml: enable oneDNN in the SYCL backend"         ON)
set   (GGML_SYCL_TARGET "INTEL" CACHE STRING
                                            "ggml: sycl target device")
set   (GGML_SYCL_DEVICE_ARCH "" CACHE STRING
                                            "ggml: sycl device architecture")

option(GGML_OPENCL                          "ggml: use OpenCL"                                OFF)
option(GGML_OPENCL_PROFILING                "ggml: use OpenCL profiling (increases overhead)" OFF)
option(GGML_OPENCL_EMBED_KERNELS            "ggml: embed kernels"                             ON)
option(GGML_OPENCL_USE_ADRENO_KERNELS       "ggml: use optimized kernels for Adreno"          ON)
set   (GGML_OPENCL_TARGET_VERSION "300" CACHE STRING
                                            "gmml: OpenCL API version to target")

# toolchain for vulkan-shaders-gen
set   (GGML_VULKAN_SHADERS_GEN_TOOLCHAIN "" CACHE FILEPATH "ggml: toolchain file for vulkan-shaders-gen")

# extra artifacts
option(GGML_BUILD_TESTS    "ggml: build tests"    ${GGML_STANDALONE})
option(GGML_BUILD_EXAMPLES "ggml: build examples" ${GGML_STANDALONE})

#
# dependencies
#

set(CMAKE_C_STANDARD 11)
set(CMAKE_C_STANDARD_REQUIRED true)

set(CMAKE_CXX_STANDARD 17)
set(CMAKE_CXX_STANDARD_REQUIRED true)

set(THREADS_PREFER_PTHREAD_FLAG ON)

find_package(Threads REQUIRED)

include(GNUInstallDirs)

#
# build the library
#

add_subdirectory(src)

#
# tests and examples
#

if (GGML_BUILD_TESTS)
    enable_testing()
    add_subdirectory(tests)
endif ()

if (GGML_BUILD_EXAMPLES)
    add_subdirectory(examples)
endif ()

#
# install
#

include(CMakePackageConfigHelpers)

# all public headers
set(GGML_PUBLIC_HEADERS
    include/ggml.h
    include/ggml-cpu.h
    include/ggml-alloc.h
    include/ggml-backend.h
    include/ggml-blas.h
    include/ggml-cann.h
    include/ggml-cpp.h
    include/ggml-cuda.h
    include/ggml-opt.h
    include/ggml-metal.h
    include/ggml-rpc.h
    include/ggml-sycl.h
    include/ggml-vulkan.h
<<<<<<< HEAD
    include/gguf.h
    include/ggml-moe.h)
=======
    include/ggml-webgpu.h
    include/gguf.h)
>>>>>>> e5155e69

set_target_properties(ggml PROPERTIES PUBLIC_HEADER "${GGML_PUBLIC_HEADERS}")
#if (GGML_METAL)
#    set_target_properties(ggml PROPERTIES RESOURCE "${CMAKE_CURRENT_SOURCE_DIR}/src/ggml-metal.metal")
#endif()
install(TARGETS ggml LIBRARY PUBLIC_HEADER)
install(TARGETS ggml-base LIBRARY)

if (GGML_STANDALONE)
    configure_file(${CMAKE_CURRENT_SOURCE_DIR}/ggml.pc.in
        ${CMAKE_CURRENT_BINARY_DIR}/ggml.pc
        @ONLY)

    install(FILES ${CMAKE_CURRENT_BINARY_DIR}/ggml.pc
        DESTINATION share/pkgconfig)
endif()

#
# Create CMake package
#

# Generate version info based on git commit.

if(NOT DEFINED GGML_BUILD_NUMBER)
    find_program(GIT_EXE NAMES git git.exe REQUIRED NO_CMAKE_FIND_ROOT_PATH)
    execute_process(COMMAND ${GIT_EXE} rev-list --count HEAD
        WORKING_DIRECTORY ${CMAKE_CURRENT_SOURCE_DIR}
        OUTPUT_VARIABLE GGML_BUILD_NUMBER
        OUTPUT_STRIP_TRAILING_WHITESPACE
    )

    if(GGML_BUILD_NUMBER EQUAL 1)
        message(WARNING "GGML build version fixed at 1 likely due to a shallow clone.")
    endif()

    execute_process(COMMAND ${GIT_EXE} rev-parse --short HEAD
        WORKING_DIRECTORY ${CMAKE_CURRENT_SOURCE_DIR}
        OUTPUT_VARIABLE GGML_BUILD_COMMIT
        OUTPUT_STRIP_TRAILING_WHITESPACE
    )
endif()


# Capture variables prefixed with GGML_.

set(variable_set_statements
"
####### Expanded from @GGML_VARIABLES_EXPANED@ by configure_package_config_file() #######
####### Any changes to this file will be overwritten by the next CMake run        #######

")

set(GGML_SHARED_LIB ${BUILD_SHARED_LIBS})

get_cmake_property(all_variables VARIABLES)
foreach(variable_name IN LISTS all_variables)
    if(variable_name MATCHES "^GGML_")
        string(REPLACE ";" "\\;"
               variable_value "${${variable_name}}")

        set(variable_set_statements
            "${variable_set_statements}set(${variable_name} \"${variable_value}\")\n")
    endif()
endforeach()

set(GGML_VARIABLES_EXPANDED ${variable_set_statements})

# Create the CMake package and set install location.

set(GGML_INSTALL_VERSION 0.0.${GGML_BUILD_NUMBER})
set(GGML_INCLUDE_INSTALL_DIR ${CMAKE_INSTALL_INCLUDEDIR} CACHE PATH "Location of header  files")
set(GGML_LIB_INSTALL_DIR     ${CMAKE_INSTALL_LIBDIR}     CACHE PATH "Location of library files")
set(GGML_BIN_INSTALL_DIR     ${CMAKE_INSTALL_BINDIR}     CACHE PATH "Location of binary  files")

configure_package_config_file(
        ${CMAKE_CURRENT_SOURCE_DIR}/cmake/ggml-config.cmake.in
        ${CMAKE_CURRENT_BINARY_DIR}/ggml-config.cmake
    INSTALL_DESTINATION ${CMAKE_INSTALL_LIBDIR}/cmake/ggml
    PATH_VARS GGML_INCLUDE_INSTALL_DIR
              GGML_LIB_INSTALL_DIR
              GGML_BIN_INSTALL_DIR)

write_basic_package_version_file(
        ${CMAKE_CURRENT_BINARY_DIR}/ggml-version.cmake
    VERSION ${GGML_INSTALL_VERSION}
    COMPATIBILITY SameMajorVersion)

target_compile_definitions(ggml-base PRIVATE
    GGML_VERSION="${GGML_INSTALL_VERSION}"
    GGML_COMMIT="${GGML_BUILD_COMMIT}"
)
message(STATUS "ggml version: ${GGML_INSTALL_VERSION}")
message(STATUS "ggml commit:  ${GGML_BUILD_COMMIT}")

install(FILES ${CMAKE_CURRENT_BINARY_DIR}/ggml-config.cmake
              ${CMAKE_CURRENT_BINARY_DIR}/ggml-version.cmake
        DESTINATION ${CMAKE_INSTALL_LIBDIR}/cmake/ggml)

if (MSVC)
    set(MSVC_WARNING_FLAGS
        /wd4005  # Macro redefinition
        /wd4244  # Conversion from one type to another type, possible loss of data
        /wd4267  # Conversion from 'size_t' to a smaller type, possible loss of data
        /wd4305  # Conversion from 'type1' to 'type2', possible loss of data
        /wd4566  # Conversion from 'char' to 'wchar_t', possible loss of data
        /wd4996  # Disable POSIX deprecation warnings
        /wd4702  # Unreachable code warnings
    )
    function(disable_msvc_warnings target_name)
        if(TARGET ${target_name})
            target_compile_options(${target_name} PRIVATE ${MSVC_WARNING_FLAGS})
        endif()
    endfunction()

    disable_msvc_warnings(ggml-base)
    disable_msvc_warnings(ggml)
    disable_msvc_warnings(ggml-cpu)
    disable_msvc_warnings(ggml-cpu-x64)
    disable_msvc_warnings(ggml-cpu-sse42)
    disable_msvc_warnings(ggml-cpu-sandybridge)
    disable_msvc_warnings(ggml-cpu-haswell)
    disable_msvc_warnings(ggml-cpu-skylakex)
    disable_msvc_warnings(ggml-cpu-icelake)
    disable_msvc_warnings(ggml-cpu-alderlake)

    if (GGML_BUILD_EXAMPLES)
        disable_msvc_warnings(common-ggml)
        disable_msvc_warnings(common)

        disable_msvc_warnings(mnist-common)
        disable_msvc_warnings(mnist-eval)
        disable_msvc_warnings(mnist-train)

        disable_msvc_warnings(gpt-2-ctx)
        disable_msvc_warnings(gpt-2-alloc)
        disable_msvc_warnings(gpt-2-backend)
        disable_msvc_warnings(gpt-2-sched)
        disable_msvc_warnings(gpt-2-quantize)
        disable_msvc_warnings(gpt-2-batched)

        disable_msvc_warnings(gpt-j)
        disable_msvc_warnings(gpt-j-quantize)

        disable_msvc_warnings(magika)
        disable_msvc_warnings(yolov3-tiny)
        disable_msvc_warnings(sam)

        disable_msvc_warnings(simple-ctx)
        disable_msvc_warnings(simple-backend)
    endif()

    if (GGML_BUILD_TESTS)
        disable_msvc_warnings(test-mul-mat)
        disable_msvc_warnings(test-arange)
        disable_msvc_warnings(test-backend-ops)
        disable_msvc_warnings(test-cont)
        disable_msvc_warnings(test-conv-transpose)
        disable_msvc_warnings(test-conv-transpose-1d)
        disable_msvc_warnings(test-conv1d)
        disable_msvc_warnings(test-conv2d)
        disable_msvc_warnings(test-conv2d-dw)
        disable_msvc_warnings(test-customop)
        disable_msvc_warnings(test-dup)
        disable_msvc_warnings(test-opt)
        disable_msvc_warnings(test-pool)
    endif ()
endif()<|MERGE_RESOLUTION|>--- conflicted
+++ resolved
@@ -278,13 +278,8 @@
     include/ggml-rpc.h
     include/ggml-sycl.h
     include/ggml-vulkan.h
-<<<<<<< HEAD
-    include/gguf.h
-    include/ggml-moe.h)
-=======
     include/ggml-webgpu.h
     include/gguf.h)
->>>>>>> e5155e69
 
 set_target_properties(ggml PROPERTIES PUBLIC_HEADER "${GGML_PUBLIC_HEADERS}")
 #if (GGML_METAL)
