--- conflicted
+++ resolved
@@ -574,12 +574,7 @@
         // 读取张量形状
         // tensor shape
         {
-<<<<<<< HEAD
-            // 读取张量维度，目前最大是 4
-            uint32_t n_dims = -1;
-=======
             uint32_t n_dims = 0;
->>>>>>> aa0c461e
             ok = ok && gr.read(n_dims);
             if (n_dims > GGML_MAX_DIMS) {
                 GGML_LOG_ERROR("%s: tensor '%s' has invalid number of dimensions: %" PRIu32 " > %" PRIu32 "\n",
