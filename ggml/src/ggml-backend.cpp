--- conflicted
+++ resolved
@@ -1432,33 +1432,20 @@
     GGML_ASSERT(sched);
     struct ggml_backend_sched_split * splits = sched->splits;
 
-<<<<<<< HEAD
-    // 按顺序遍历所有 splits
-    for (int i = 0; i < sched->n_splits; i++) {
-        struct ggml_backend_sched_split * split = &splits[i];
-=======
     ggml_tensor * prev_ids_tensor = nullptr;
     std::vector<int32_t> ids;
     std::vector<ggml_bitset_t> used_ids;
 
     for (int split_id = 0; split_id < sched->n_splits; split_id++) {
         struct ggml_backend_sched_split * split = &splits[split_id];
->>>>>>> aa0c461e
         int split_backend_id = split->backend_id;
         // 为当前 split 选择目标 backend
         ggml_backend_t split_backend = sched->backends[split_backend_id];
 
         // copy the input tensors to the split backend
-<<<<<<< HEAD
-        // 把该 split 需要的输入张量复制到对应 backend
-        for (int j = 0; j < split->n_inputs; j++) {
-            ggml_backend_t input_backend = ggml_backend_sched_get_tensor_backend(sched, split->inputs[j]);
-            struct ggml_tensor * input = split->inputs[j];
-=======
         for (int input_id = 0; input_id < split->n_inputs; input_id++) {
             ggml_backend_t input_backend = ggml_backend_sched_get_tensor_backend(sched, split->inputs[input_id]);
             struct ggml_tensor * input = split->inputs[input_id];
->>>>>>> aa0c461e
             struct ggml_tensor * input_cpy = tensor_copy(input, split_backend_id, sched->cur_copy);
 
             if (input->flags & GGML_TENSOR_FLAG_INPUT) {
@@ -1479,12 +1466,6 @@
                 } else {
                     ggml_backend_synchronize(split_backend);
                 }
-<<<<<<< HEAD
-                // try async copy, but if not possible, we can still use a sync copy without synchronizing the dst backend, since we handle the synchronization here with multiple copies and events
-                // TODO: add public function to facilitate this, since applications do not have direct access to the backend interface
-                // 优先尝试异步 copy；如果后端不支持，就退回到同步方案。
-                if (!split_backend->iface.cpy_tensor_async || !split_backend->iface.cpy_tensor_async(input_backend, split_backend, input, input_cpy)) {
-=======
 
                 // when offloading MoE weights, we can reduce the amount of data copied by copying only the experts that are used
                 ggml_tensor * node = split->graph.nodes[0];
@@ -1498,7 +1479,6 @@
                     const int64_t n_expert   = node->op == GGML_OP_MUL_MAT_ID ? input->ne[2] : input->ne[1];
                     const size_t expert_size = node->op == GGML_OP_MUL_MAT_ID ? input->nb[2] : input->nb[1];
 
->>>>>>> aa0c461e
                     ggml_backend_synchronize(input_backend);
 
                     // get the ids
@@ -1584,11 +1564,6 @@
                         }
                         ggml_backend_tensor_copy(input, input_cpy);
                     }
-<<<<<<< HEAD
-                    // 把 inputs 里需要的张量复制到目标 backend
-                    ggml_backend_tensor_copy(input, input_cpy);
-=======
->>>>>>> aa0c461e
                 }
             }
         }
@@ -1779,11 +1754,7 @@
 
 // 为调度器中的计算图分配内存
 bool ggml_backend_sched_alloc_graph(ggml_backend_sched_t sched, struct ggml_cgraph * graph) {
-<<<<<<< HEAD
-    // 确保调度器内部有足够的空间来记录图中每个节点的后端分配信息
-=======
     GGML_ASSERT(sched);
->>>>>>> aa0c461e
     GGML_ASSERT((int)sched->hash_set.size >= graph->n_nodes + graph->n_leafs);
     GGML_ASSERT(!sched->is_alloc);
 
@@ -1813,12 +1784,7 @@
 }
 
 enum ggml_status ggml_backend_sched_graph_compute_async(ggml_backend_sched_t sched, struct ggml_cgraph * graph) {
-<<<<<<< HEAD
-    // 如果调度器的状态标志 is_reset 和 is_alloc 都是 false，表示调度器尚未重置或分配资源。
-    // 此时调用 ggml_backend_sched_reset(sched) 重置调度器状态
-=======
     GGML_ASSERT(sched);
->>>>>>> aa0c461e
     if (!sched->is_reset && !sched->is_alloc) {
         ggml_backend_sched_reset(sched);
     }
@@ -1916,11 +1882,7 @@
 }
 
 enum ggml_status ggml_backend_tensor_alloc(ggml_backend_buffer_t buffer, struct ggml_tensor * tensor, void * addr) {
-<<<<<<< HEAD
-    // 确保张量处于未分配状态
-=======
     GGML_ASSERT(tensor);
->>>>>>> aa0c461e
     GGML_ASSERT(tensor->buffer == NULL);
     GGML_ASSERT(tensor->data == NULL);
     GGML_ASSERT(tensor->view_src == NULL);
