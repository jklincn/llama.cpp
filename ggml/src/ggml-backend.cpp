// Note: porting this file to C++ is a work in progress

#ifdef _WIN32
#define WIN32_LEAN_AND_MEAN
#ifndef NOMINMAX
#   define NOMINMAX
#endif
#include <windows.h>
#endif

#include "ggml-backend.h"
#include "ggml-backend-impl.h"
#include "ggml-alloc.h"
#include "ggml-impl.h"

#include <assert.h>
#include <limits.h>
#include <stdarg.h>
#include <stdio.h>
#include <stdlib.h>
#include <string.h>
#include <string>
#include <vector>
#include <algorithm>

#ifdef __APPLE__
#include <sys/types.h>
#include <sys/sysctl.h>
#endif


// backend buffer type

const char * ggml_backend_buft_name(ggml_backend_buffer_type_t buft) {
    return buft->iface.get_name(buft);
}

ggml_backend_buffer_t ggml_backend_buft_alloc_buffer(ggml_backend_buffer_type_t buft, size_t size) {
    if (size == 0) {
        // return a dummy buffer for zero-sized allocations
        return ggml_backend_buffer_init(buft, {}, NULL, 0);
    }

    return buft->iface.alloc_buffer(buft, size);
}

size_t ggml_backend_buft_get_alignment(ggml_backend_buffer_type_t buft) {
    return buft->iface.get_alignment(buft);
}

size_t ggml_backend_buft_get_max_size(ggml_backend_buffer_type_t buft) {
    // get_max_size is optional, defaults to SIZE_MAX
    if (buft->iface.get_max_size) {
        return buft->iface.get_max_size(buft);
    }
    return SIZE_MAX;
}

size_t ggml_backend_buft_get_alloc_size(ggml_backend_buffer_type_t buft, const struct ggml_tensor * tensor) {
    // get_alloc_size is optional, defaults to ggml_nbytes
    if (buft->iface.get_alloc_size) {
        size_t size = buft->iface.get_alloc_size(buft, tensor);
        assert(size >= ggml_nbytes(tensor));
        return size;
    }
    return ggml_nbytes(tensor);
}

bool ggml_backend_buft_is_host(ggml_backend_buffer_type_t buft) {
    if (buft->iface.is_host) {
        return buft->iface.is_host(buft);
    }
    return false;
}

ggml_backend_dev_t ggml_backend_buft_get_device(ggml_backend_buffer_type_t buft) {
    return buft->device;
}

// backend buffer

ggml_backend_buffer_t ggml_backend_buffer_init(
               ggml_backend_buffer_type_t buft,
        struct ggml_backend_buffer_i      iface,
               void *                     context,
               size_t                     size) {
    ggml_backend_buffer_t buffer = new ggml_backend_buffer {
        /* .interface = */ iface,
        /* .buft      = */ buft,
        /* .context   = */ context,
        /* .size      = */ size,
        /* .usage     = */ GGML_BACKEND_BUFFER_USAGE_ANY
    };

    return buffer;
}

const char * ggml_backend_buffer_name(ggml_backend_buffer_t buffer) {
    return ggml_backend_buft_name(ggml_backend_buffer_get_type(buffer));
}

void ggml_backend_buffer_free(ggml_backend_buffer_t buffer) {
    if (buffer == NULL) {
        return;
    }

    if (buffer->iface.free_buffer != NULL) {
        buffer->iface.free_buffer(buffer);
    }
    delete buffer;
}

size_t ggml_backend_buffer_get_size(ggml_backend_buffer_t buffer) {
    return buffer->size;
}

void * ggml_backend_buffer_get_base(ggml_backend_buffer_t buffer) {
    // get_base is optional if the buffer is zero-sized
    if (buffer->size == 0) {
        return NULL;
    }

    void * base = buffer->iface.get_base(buffer);

    GGML_ASSERT(base != NULL && "backend buffer base cannot be NULL");

    return base;
}

enum ggml_status ggml_backend_buffer_init_tensor(ggml_backend_buffer_t buffer, struct ggml_tensor * tensor) {
    // init_tensor is optional
    if (buffer->iface.init_tensor) {
        return buffer->iface.init_tensor(buffer, tensor);
    }
    return GGML_STATUS_SUCCESS;
}

void ggml_backend_buffer_clear(ggml_backend_buffer_t buffer, uint8_t value) {
    // clear is optional if the buffer is zero-sized
    if (buffer->size == 0) {
        return;
    }

    buffer->iface.clear(buffer, value);
}

size_t ggml_backend_buffer_get_alignment(ggml_backend_buffer_t buffer) {
    return ggml_backend_buft_get_alignment(ggml_backend_buffer_get_type(buffer));
}

size_t ggml_backend_buffer_get_max_size(ggml_backend_buffer_t buffer) {
    return ggml_backend_buft_get_max_size(ggml_backend_buffer_get_type(buffer));
}

size_t ggml_backend_buffer_get_alloc_size(ggml_backend_buffer_t buffer, const struct ggml_tensor * tensor) {
    return ggml_backend_buft_get_alloc_size(ggml_backend_buffer_get_type(buffer), tensor);
}

bool ggml_backend_buffer_is_host(ggml_backend_buffer_t buffer) {
    return ggml_backend_buft_is_host(ggml_backend_buffer_get_type(buffer));
}

void ggml_backend_buffer_set_usage(ggml_backend_buffer_t buffer, enum ggml_backend_buffer_usage usage) {
    buffer->usage = usage;

    // FIXME: add a generic callback to the buffer interface
    if (ggml_backend_buffer_is_multi_buffer(buffer)) {
        ggml_backend_multi_buffer_set_usage(buffer, usage);
    }
}

enum ggml_backend_buffer_usage ggml_backend_buffer_get_usage(ggml_backend_buffer_t buffer) {
    return buffer->usage;
}

ggml_backend_buffer_type_t ggml_backend_buffer_get_type(ggml_backend_buffer_t buffer) {
    return buffer->buft;
}

void ggml_backend_buffer_reset(ggml_backend_buffer_t buffer) {
    if (buffer->iface.reset) {
        buffer->iface.reset(buffer);
    }
}

bool ggml_backend_buffer_copy_tensor(const struct ggml_tensor * src, struct ggml_tensor * dst) {
    ggml_backend_buffer_t dst_buf = dst->view_src ? dst->view_src->buffer : dst->buffer;
    if (dst_buf->iface.cpy_tensor) {
        return dst_buf->iface.cpy_tensor(dst_buf, src, dst);
    }
    return false;
}

// backend

ggml_guid_t ggml_backend_guid(ggml_backend_t backend) {
    if (backend == NULL) {
        return NULL;
    }
    return backend->guid;
}

const char * ggml_backend_name(ggml_backend_t backend) {
    if (backend == NULL) {
        return "NULL";
    }
    return backend->iface.get_name(backend);
}

void ggml_backend_free(ggml_backend_t backend) {
    if (backend == NULL) {
        return;
    }

    backend->iface.free(backend);
}

ggml_backend_buffer_type_t ggml_backend_get_default_buffer_type(ggml_backend_t backend) {
    return ggml_backend_dev_buffer_type(backend->device);
}

ggml_backend_buffer_t ggml_backend_alloc_buffer(ggml_backend_t backend, size_t size) {
    return ggml_backend_buft_alloc_buffer(ggml_backend_get_default_buffer_type(backend), size);
}

size_t ggml_backend_get_alignment(ggml_backend_t backend) {
    return ggml_backend_buft_get_alignment(ggml_backend_get_default_buffer_type(backend));
}

size_t ggml_backend_get_max_size(ggml_backend_t backend) {
    return ggml_backend_buft_get_max_size(ggml_backend_get_default_buffer_type(backend));
}

void ggml_backend_tensor_set_async(ggml_backend_t backend, struct ggml_tensor * tensor, const void * data, size_t offset, size_t size) {
    GGML_ASSERT(tensor->data != NULL && "tensor not allocated");
    GGML_ASSERT(offset + size <= ggml_nbytes(tensor) && "tensor write out of bounds");

    if (backend->iface.set_tensor_async == NULL) {
        ggml_backend_tensor_set(tensor, data, offset, size);
    } else {
        backend->iface.set_tensor_async(backend, tensor, data, offset, size);
    }
}

void ggml_backend_tensor_get_async(ggml_backend_t backend, const struct ggml_tensor * tensor, void * data, size_t offset, size_t size) {
    GGML_ASSERT(tensor->data != NULL && "tensor not allocated");
    GGML_ASSERT(offset + size <= ggml_nbytes(tensor) && "tensor read out of bounds");

    if (backend->iface.get_tensor_async == NULL) {
        ggml_backend_tensor_get(tensor, data, offset, size);
    } else {
        backend->iface.get_tensor_async(backend, tensor, data, offset, size);
    }
}

void ggml_backend_tensor_set(struct ggml_tensor * tensor, const void * data, size_t offset, size_t size) {
    GGML_ASSERT(tensor);
    ggml_backend_buffer_t buf = tensor->view_src ? tensor->view_src->buffer : tensor->buffer;

    if (size == 0) {
        return;
    }

    GGML_ASSERT(buf != NULL && "tensor buffer not set");
    GGML_ASSERT(tensor->data != NULL && "tensor not allocated");
    GGML_ASSERT(offset + size <= ggml_nbytes(tensor) && "tensor write out of bounds");

    buf->iface.set_tensor(buf, tensor, data, offset, size);
}

void ggml_backend_tensor_get(const struct ggml_tensor * tensor, void * data, size_t offset, size_t size) {
    GGML_ASSERT(tensor);
    ggml_backend_buffer_t buf = tensor->view_src ? tensor->view_src->buffer : tensor->buffer;

    if (size == 0) {
        return;
    }

    GGML_ASSERT(buf != NULL && "tensor buffer not set");
    GGML_ASSERT(tensor->data != NULL && "tensor not allocated");
    GGML_ASSERT(offset + size <= ggml_nbytes(tensor) && "tensor read out of bounds");

    buf->iface.get_tensor(buf, tensor, data, offset, size);
}

void ggml_backend_tensor_memset(struct ggml_tensor * tensor, uint8_t value, size_t offset, size_t size) {
    ggml_backend_buffer_t buf = tensor->view_src ? tensor->view_src->buffer : tensor->buffer;

    if (size == 0) {
        return;
    }

    GGML_ASSERT(buf != NULL && "tensor buffer not set");
    GGML_ASSERT(tensor->data != NULL && "tensor not allocated");
    GGML_ASSERT(offset + size <= ggml_nbytes(tensor) && "tensor write out of bounds");
    GGML_ASSERT(buf->iface.memset_tensor != NULL && "memset not implemented by backend buffer");

    buf->iface.memset_tensor(buf, tensor, value, offset, size);
}

void ggml_backend_synchronize(ggml_backend_t backend) {
    if (backend->iface.synchronize == NULL) {
        return;
    }

    backend->iface.synchronize(backend);
}

ggml_backend_graph_plan_t ggml_backend_graph_plan_create(ggml_backend_t backend, struct ggml_cgraph * cgraph) {
    GGML_ASSERT(backend->iface.graph_plan_create != NULL);

    return backend->iface.graph_plan_create(backend, cgraph);
}

void ggml_backend_graph_plan_free(ggml_backend_t backend, ggml_backend_graph_plan_t plan) {
    GGML_ASSERT(backend->iface.graph_plan_free != NULL);

    backend->iface.graph_plan_free(backend, plan);
}

enum ggml_status ggml_backend_graph_plan_compute(ggml_backend_t backend, ggml_backend_graph_plan_t plan) {
    GGML_ASSERT(backend->iface.graph_plan_compute != NULL);

    return backend->iface.graph_plan_compute(backend, plan);
}

enum ggml_status ggml_backend_graph_compute(ggml_backend_t backend, struct ggml_cgraph * cgraph) {
    enum ggml_status err = ggml_backend_graph_compute_async(backend, cgraph);
    ggml_backend_synchronize(backend);
    return err;
}

enum ggml_status ggml_backend_graph_compute_async(ggml_backend_t backend, struct ggml_cgraph * cgraph) {
    return backend->iface.graph_compute(backend, cgraph);
}

bool ggml_backend_supports_op(ggml_backend_t backend, const struct ggml_tensor * op) {
    return ggml_backend_dev_supports_op(backend->device, op);
}

bool ggml_backend_supports_buft(ggml_backend_t backend, ggml_backend_buffer_type_t buft) {
    return ggml_backend_dev_supports_buft(backend->device, buft);
}

bool ggml_backend_offload_op(ggml_backend_t backend, const struct ggml_tensor * op) {
    return ggml_backend_dev_offload_op(backend->device, op);
}

ggml_backend_dev_t ggml_backend_get_device(ggml_backend_t backend) {
    return backend->device;
}

// backend copy

void ggml_backend_tensor_copy(struct ggml_tensor * src, struct ggml_tensor * dst) {
    GGML_ASSERT(ggml_are_same_layout(src, dst) && "cannot copy tensors with different layouts");

    if (src == dst) {
        return;
    }

    if (ggml_backend_buffer_is_host(src->buffer)) {
        ggml_backend_tensor_set(dst, src->data, 0, ggml_nbytes(src));
    } else if (ggml_backend_buffer_is_host(dst->buffer)) {
        ggml_backend_tensor_get(src, dst->data, 0, ggml_nbytes(src));
    } else if (!ggml_backend_buffer_copy_tensor(src, dst)) {
#ifndef NDEBUG
        GGML_LOG_DEBUG("%s: warning: slow copy from %s to %s\n", __func__, ggml_backend_buffer_name(src->buffer), ggml_backend_buffer_name(dst->buffer));
#endif
        size_t nbytes = ggml_nbytes(src);
        void * data = malloc(nbytes);
        ggml_backend_tensor_get(src, data, 0, nbytes);
        ggml_backend_tensor_set(dst, data, 0, nbytes);
        free(data);
    }
}

void ggml_backend_tensor_copy_async(ggml_backend_t backend_src, ggml_backend_t backend_dst, struct ggml_tensor * src, struct ggml_tensor * dst) {
    GGML_ASSERT(ggml_are_same_layout(src, dst) && "cannot copy tensors with different layouts");

    if (src == dst) {
        return;
    }

    if (backend_dst->iface.cpy_tensor_async != NULL) {
        if (backend_dst->iface.cpy_tensor_async(backend_src, backend_dst, src, dst)) {
            return;
        }
    }

    // an async copy would normally happen after all the queued operations on both backends are completed
    // to simulate the same behavior, we need to synchronize both backends first, and do a blocking copy
    ggml_backend_synchronize(backend_src);
    ggml_backend_synchronize(backend_dst);
    ggml_backend_tensor_copy(src, dst);
}

// events

ggml_backend_event_t ggml_backend_event_new(ggml_backend_dev_t device) {
    // null device is allowed for the transition period to the device interface
    if (device == NULL || device->iface.event_new == NULL) {
        return NULL;
    }
    return device->iface.event_new(device);
}

void ggml_backend_event_free(ggml_backend_event_t event) {
    if (event == NULL) {
        return;
    }
    event->device->iface.event_free(event->device, event);
}

void ggml_backend_event_record(ggml_backend_event_t event, ggml_backend_t backend) {
    GGML_ASSERT(backend->iface.event_record != NULL);

    backend->iface.event_record(backend, event);
}

void ggml_backend_event_synchronize(ggml_backend_event_t event) {
    GGML_ASSERT(event->device->iface.event_synchronize);

    event->device->iface.event_synchronize(event->device, event);
}

void ggml_backend_event_wait(ggml_backend_t backend, ggml_backend_event_t event) {
    GGML_ASSERT(backend->iface.event_wait != NULL);

    backend->iface.event_wait(backend, event);
}

// Backend device

const char * ggml_backend_dev_name(ggml_backend_dev_t device) {
    return device->iface.get_name(device);
}

const char * ggml_backend_dev_description(ggml_backend_dev_t device) {
    return device->iface.get_description(device);
}

void ggml_backend_dev_memory(ggml_backend_dev_t device, size_t * free, size_t * total) {
    device->iface.get_memory(device, free, total);
}

enum ggml_backend_dev_type ggml_backend_dev_type(ggml_backend_dev_t device) {
    return device->iface.get_type(device);
}

void ggml_backend_dev_get_props(ggml_backend_dev_t device, struct ggml_backend_dev_props * props) {
    memset(props, 0, sizeof(*props));
    device->iface.get_props(device, props);
}

ggml_backend_reg_t ggml_backend_dev_backend_reg(ggml_backend_dev_t device) {
    return device->reg;
}

ggml_backend_t ggml_backend_dev_init(ggml_backend_dev_t device, const char * params) {
    return device->iface.init_backend(device, params);
}

ggml_backend_buffer_type_t ggml_backend_dev_buffer_type(ggml_backend_dev_t device) {
    return device->iface.get_buffer_type(device);
}

ggml_backend_buffer_type_t ggml_backend_dev_host_buffer_type(ggml_backend_dev_t device) {
    if (device->iface.get_host_buffer_type == NULL) {
        return NULL;
    }

    return device->iface.get_host_buffer_type(device);
}

ggml_backend_buffer_t ggml_backend_dev_buffer_from_host_ptr(ggml_backend_dev_t device, void * ptr, size_t size, size_t max_tensor_size) {
    return device->iface.buffer_from_host_ptr(device, ptr, size, max_tensor_size);
}

bool ggml_backend_dev_supports_op(ggml_backend_dev_t device, const struct ggml_tensor * op) {
    return device->iface.supports_op(device, op);
}

bool ggml_backend_dev_supports_buft(ggml_backend_dev_t device, ggml_backend_buffer_type_t buft) {
    return device->iface.supports_buft(device, buft);
}

bool ggml_backend_dev_offload_op(ggml_backend_dev_t device, const struct ggml_tensor * op) {
    if (device->iface.offload_op != NULL) {
        return device->iface.offload_op(device, op);
    }

    return false;
}

// Backend (reg)

const char * ggml_backend_reg_name(ggml_backend_reg_t reg) {
    return reg->iface.get_name(reg);
}

size_t ggml_backend_reg_dev_count(ggml_backend_reg_t reg) {
    return reg->iface.get_device_count(reg);
}

ggml_backend_dev_t ggml_backend_reg_dev_get(ggml_backend_reg_t reg, size_t index) {
    return reg->iface.get_device(reg, index);
}

void * ggml_backend_reg_get_proc_address(ggml_backend_reg_t reg, const char * name) {
    if (!reg->iface.get_proc_address) {
        return NULL;
    }
    return reg->iface.get_proc_address(reg, name);
}

// multi-buffer buffer

struct ggml_backend_multi_buffer_context {
    ggml_backend_buffer_t * buffers;
    size_t n_buffers;
};

static void ggml_backend_multi_buffer_free_buffer(ggml_backend_buffer_t buffer) {
    ggml_backend_multi_buffer_context * ctx = (ggml_backend_multi_buffer_context *) buffer->context;
    for (size_t i = 0; i < ctx->n_buffers; i++) {
        ggml_backend_buffer_free(ctx->buffers[i]);
    }

    free(ctx->buffers);
    free(ctx);
}

static void ggml_backend_multi_buffer_clear(ggml_backend_buffer_t buffer, uint8_t value) {
    ggml_backend_multi_buffer_context * ctx = (ggml_backend_multi_buffer_context *) buffer->context;
    for (size_t i = 0; i < ctx->n_buffers; i++) {
        ggml_backend_buffer_clear(ctx->buffers[i], value);
    }
}

static const struct ggml_backend_buffer_i ggml_backend_multi_buffer_i = {
    /* .free_buffer     = */ ggml_backend_multi_buffer_free_buffer,
    /* .get_base        = */ NULL,
    /* .init_tensor     = */ NULL,
    /* .memset_tensor   = */ NULL,
    /* .set_tensor      = */ NULL,
    /* .get_tensor      = */ NULL,
    /* .cpy_tensor      = */ NULL,
    /* .clear           = */ ggml_backend_multi_buffer_clear,
    /* .reset           = */ NULL,
};

ggml_backend_buffer_t ggml_backend_multi_buffer_alloc_buffer(ggml_backend_buffer_t * buffers, size_t n_buffers) {
    ggml_backend_multi_buffer_context * ctx = (ggml_backend_multi_buffer_context *) malloc(sizeof(struct ggml_backend_multi_buffer_context));
    ctx->n_buffers = n_buffers;
    ctx->buffers = (ggml_backend_buffer_t *) malloc(n_buffers * sizeof(ggml_backend_buffer_t));

    GGML_ASSERT(ctx->buffers != NULL);

    size_t total_size = 0;
    for (size_t i = 0; i < n_buffers; i++) {
        ctx->buffers[i] = buffers[i];
        total_size += ggml_backend_buffer_get_size(buffers[i]);
    }

    return ggml_backend_buffer_init(buffers[0]->buft, ggml_backend_multi_buffer_i, ctx, total_size);
}

bool ggml_backend_buffer_is_multi_buffer(ggml_backend_buffer_t buffer) {
    return buffer->iface.free_buffer == ggml_backend_multi_buffer_free_buffer;
}

void ggml_backend_multi_buffer_set_usage(ggml_backend_buffer_t buffer, enum ggml_backend_buffer_usage usage) {
    GGML_ASSERT(ggml_backend_buffer_is_multi_buffer(buffer));
    ggml_backend_multi_buffer_context * ctx = (ggml_backend_multi_buffer_context *) buffer->context;
    for (size_t i = 0; i < ctx->n_buffers; i++) {
        ggml_backend_buffer_set_usage(ctx->buffers[i], usage);
    }
}

// creates a copy of the tensor with the same memory layout
static struct ggml_tensor * ggml_dup_tensor_layout(struct ggml_context * ctx, const struct ggml_tensor * tensor) {
    struct ggml_tensor * dup = ggml_dup_tensor(ctx, tensor);
    for (int i = 0; i < GGML_MAX_DIMS; i++) {
        dup->nb[i] = tensor->nb[i];
    }
    return dup;
}

static bool ggml_is_view_op(enum ggml_op op) {
    return op == GGML_OP_VIEW || op == GGML_OP_RESHAPE || op == GGML_OP_PERMUTE || op == GGML_OP_TRANSPOSE;
}

// scheduler

#ifndef GGML_SCHED_MAX_BACKENDS
#define GGML_SCHED_MAX_BACKENDS 16
#endif

#ifndef GGML_SCHED_MAX_SPLIT_INPUTS
#define GGML_SCHED_MAX_SPLIT_INPUTS GGML_MAX_SRC
#endif

#ifndef GGML_SCHED_MAX_COPIES
#define GGML_SCHED_MAX_COPIES 4
#endif

struct ggml_backend_sched_split {
    int backend_id; // 该 split 运行在哪个后端 (索引到 sched->backends[])
    // 子图在原始大图中节点索引区间 [i_start, i_end)
    int i_start;    
    int i_end;
    // 需要跨后端复制到本 backend 的张量指针列表
    struct ggml_tensor * inputs[GGML_SCHED_MAX_SPLIT_INPUTS];

    // 上面数组的实际长度
    int n_inputs;
    // graph view of this split
    // 子图视图，即仅含本 split 节点的新 ggml_cgraph
    struct ggml_cgraph graph;
};

struct ggml_backend_sched {
    // 状态标记
    bool is_reset; // true if the scheduler has been reset since the last graph split
    bool is_alloc; // 分配（buffers / events）是否完成。reserve 调用成功后置 true。

    // 后端列表
    int n_backends; // 实际注册的 backend 个数
    ggml_backend_t backends[GGML_SCHED_MAX_BACKENDS]; // 设备后端
    ggml_backend_buffer_type_t bufts[GGML_SCHED_MAX_BACKENDS]; // 后端缓冲区类型，与上面对应
    ggml_gallocr_t galloc; // 通用 ggml-alloc 分配器

    // 图中节点到后端的映射缓存
    struct ggml_hash_set  hash_set;
    int                 * hv_tensor_backend_ids; // [hash_set.size]
    // 张量跨后端的复制版本指针，配合 pipeline-copy 环形缓冲区
    struct ggml_tensor ** hv_tensor_copies;      // [hash_set.size][n_backends][n_copies]

    // 每个节点/叶子最终映射到哪个 backend
    int * node_backend_ids; // [graph_size]
    int * leaf_backend_ids; // [graph_size]

    int * prev_node_backend_ids; // [graph_size]
    int * prev_leaf_backend_ids; // [graph_size]

    // copy of the graph with modified inputs
    // graph_build() 产出的原始大图，但输入张量可能已替换成拷贝版本
    struct ggml_cgraph graph;

    // graph splits
    // 动态数组，存放所有 split 对象
    struct ggml_backend_sched_split * splits;
    // 当前 split 数量与已分配容量
    int n_splits;
    int splits_capacity;

    // pipeline parallelism support
    // 流水线并行支持
    int n_copies;
    int cur_copy;
    int next_copy;
    ggml_backend_event_t events[GGML_SCHED_MAX_BACKENDS][GGML_SCHED_MAX_COPIES];
    struct ggml_tensor * graph_inputs[GGML_SCHED_MAX_SPLIT_INPUTS];
    int n_graph_inputs;

    struct ggml_context * ctx;

    // 执行回调
    ggml_backend_sched_eval_callback callback_eval;
    void * callback_eval_user_data;

    char * context_buffer;
    size_t context_buffer_size;

    bool op_offload;

    int debug;
};

#define hash_id(tensor) ggml_hash_find_or_insert(&sched->hash_set, tensor)
#define tensor_backend_id(tensor) sched->hv_tensor_backend_ids[hash_id(tensor)]
#define tensor_id_copy(id, backend_id, copy_id) sched->hv_tensor_copies[(id) * sched->n_backends * sched->n_copies + (backend_id) * sched->n_copies + (copy_id)]
#define tensor_copy(tensor, backend_id, copy_id) tensor_id_copy(hash_id(tensor), backend_id, copy_id)

// returns the priority of the backend, lower id is higher priority
static int ggml_backend_sched_backend_id(ggml_backend_sched_t sched, ggml_backend_t backend) {
    for (int i = 0; i < sched->n_backends; i++) {
        if (sched->backends[i] == backend) {
            return i;
        }
    }
    return -1;
}

static int ggml_backend_sched_backend_from_buffer(ggml_backend_sched_t sched, const struct ggml_tensor * tensor, const struct ggml_tensor * op) {
    ggml_backend_buffer_t buffer = tensor->view_src ? tensor->view_src->buffer : tensor->buffer;
    if (buffer == NULL) {
        return -1;
    }

    // find highest prio backend that supports the buffer type and the op
    for (int i = 0; i < sched->n_backends; i++) {
        if (ggml_backend_supports_buft(sched->backends[i], buffer->buft) &&
            ggml_backend_supports_op(sched->backends[i], op)) {
            return i;
        }
    }

#ifndef NDEBUG
    GGML_LOG_DEBUG("%s: warning: no backend supports op %s with a weight with buffer type %s used in tensor %s, the weight will need to be copied\n",
        __func__, ggml_op_desc(tensor), ggml_backend_buffer_name(buffer), tensor->name);
#endif

    return -1;
}

#if 0
#define GGML_SCHED_MAX_SPLITS_DEBUG 4096
static char causes[GGML_DEFAULT_GRAPH_SIZE*16 + GGML_SCHED_MAX_SPLITS_DEBUG*GGML_SCHED_MAX_SPLIT_INPUTS][128]; // debug only
#define SET_CAUSE(node, ...) sprintf(causes[hash_id(node)], __VA_ARGS__)
#define GET_CAUSE(node) causes[hash_id(node)]
#else
#define SET_CAUSE(node, ...)
#define GET_CAUSE(node) ""
#endif

// returns the backend that should be used for the node based on the current locations
static int ggml_backend_sched_backend_id_from_cur(ggml_backend_sched_t sched, struct ggml_tensor * tensor) {
    // assign pre-allocated nodes to their backend
    int cur_backend_id = ggml_backend_sched_backend_from_buffer(sched, tensor, tensor);
    if (cur_backend_id != -1) {
        SET_CAUSE(tensor, "1.dst");
        return cur_backend_id;
    }

    // view_src
    if (tensor->view_src != NULL) {
        cur_backend_id = ggml_backend_sched_backend_from_buffer(sched, tensor->view_src, tensor);
        if (cur_backend_id != -1) {
            SET_CAUSE(tensor, "1.vsrc");
            return cur_backend_id;
        }
    }

    if (tensor->buffer || (tensor->view_src && tensor->view_src->buffer)) {
        // since the tensor is pre-allocated, it cannot be moved to another backend
        ggml_backend_buffer_t buffer = tensor->view_src ? tensor->view_src->buffer : tensor->buffer;
        GGML_ABORT("pre-allocated tensor (%s) in a buffer (%s) that cannot run the operation (%s)", tensor->name, ggml_backend_buffer_name(buffer), ggml_op_name(tensor->op));
    }

    // graph input
    if (tensor->flags & GGML_TENSOR_FLAG_INPUT) {
        cur_backend_id = sched->n_backends - 1; // last backend (assumed CPU)
        SET_CAUSE(tensor, "1.inp");
        return cur_backend_id;
    }

    // operations with weights are preferably run on the same backend as the weights
    for (int i = 0; i < GGML_MAX_SRC; i++) {
        const struct ggml_tensor * src = tensor->src[i];
        if (src == NULL) {
            continue;
        }
        // skip ROPE since the rope freqs tensor is too small to choose a backend based on it
        // not an ideal solution
        if (tensor->op != GGML_OP_ROPE && src->buffer != NULL && src->buffer->usage == GGML_BACKEND_BUFFER_USAGE_WEIGHTS) {
            int src_backend_id = ggml_backend_sched_backend_from_buffer(sched, src, tensor);
            // check if a backend with higher prio wants to offload the op
            if (sched->op_offload && src_backend_id == sched->n_backends - 1 && ggml_backend_buffer_is_host(src->buffer)) {
                for (int b = 0; b < src_backend_id; b++) {
                    if (ggml_backend_supports_op(sched->backends[b], tensor) && ggml_backend_offload_op(sched->backends[b], tensor)) {
                        SET_CAUSE(tensor, "1.off");
                        return b;
                    }
                }
            }
            SET_CAUSE(tensor, "1.wgt%d", i);
            return src_backend_id;
        }
    }

    return -1;
}

static char * fmt_size(size_t size) {
    static char buffer[128];
    if (size >= 1024*1024) {
        snprintf(buffer, sizeof(buffer), "%zuM", size/1024/1024);
    } else {
        snprintf(buffer, sizeof(buffer), "%zuK", size/1024);
    }
    return buffer;
}

static void ggml_backend_sched_print_assignments(ggml_backend_sched_t sched, struct ggml_cgraph * graph) {
    int cur_split = 0;
    for (int i = 0; i < graph->n_nodes; i++) {
        if (cur_split < sched->n_splits && i == sched->splits[cur_split].i_start) {
            ggml_backend_t split_backend = sched->backends[sched->splits[cur_split].backend_id];
            GGML_LOG_DEBUG("\n## SPLIT #%d: %s # %d inputs", cur_split, ggml_backend_name(split_backend),
                sched->splits[cur_split].n_inputs);
            for (int j = 0; j < sched->splits[cur_split].n_inputs; j++) {
                if (j == 0) {
                    GGML_LOG_DEBUG(": ");
                }
                GGML_LOG_DEBUG("[%s (%5.5s)] ", sched->splits[cur_split].inputs[j]->name,
                    fmt_size(ggml_nbytes(sched->splits[cur_split].inputs[j])));
            }
            GGML_LOG_DEBUG("\n");
            cur_split++;
        }
        struct ggml_tensor * node = graph->nodes[i];
        if (ggml_is_view_op(node->op)) {
            continue;
        }
        if (sched->debug > 1) {
            ggml_backend_t tensor_backend = ggml_backend_sched_get_tensor_backend(sched, node);
            GGML_LOG_DEBUG("node #%3d (%10.10s): %20.20s (%5.5s) [%5.5s %8.8s] use=%d:", i, ggml_op_name(node->op), node->name,
                fmt_size(ggml_nbytes(node)), tensor_backend ? ggml_backend_name(tensor_backend) : "NULL", GET_CAUSE(node),
                graph->use_counts[ggml_hash_find(&graph->visited_hash_set, node)]);
            for (int j = 0; j < GGML_MAX_SRC; j++) {
                struct ggml_tensor * src = node->src[j];
                if (src == NULL) {
                    continue;
                }
                ggml_backend_t src_backend = ggml_backend_sched_get_tensor_backend(sched, src);
                GGML_LOG_DEBUG(" %20.20s (%5.5s) [%5.5s %8.8s]", src->name,
                    fmt_size(ggml_nbytes(src)), src_backend ? ggml_backend_name(src_backend) : "NULL", GET_CAUSE(src));
            }
            GGML_LOG_DEBUG("\n");
        }
    }
}

static bool ggml_backend_sched_buffer_supported(ggml_backend_sched_t sched, struct ggml_tensor * t, int backend_id) {
    ggml_backend_buffer_t buf = t->view_src ? t->view_src->buffer : t->buffer;
    ggml_backend_buffer_type_t buft = NULL;

    if (buf) {
        // the tensor is already allocated
        buft = buf->buft;
    } else {
        // see if the tensor already has a backend assigned, and use the buffer type of that backend
        int tensor_backend_id = tensor_backend_id(t);
        if (tensor_backend_id == -1 && t->view_src) {
            tensor_backend_id = tensor_backend_id(t->view_src);
        }
        if (tensor_backend_id != -1) {
            buft = sched->bufts[tensor_backend_id];
        }
    }

    return buft != NULL && ggml_backend_supports_buft(sched->backends[backend_id], buft);
}

static void ggml_backend_sched_set_if_supported(ggml_backend_sched_t sched, struct ggml_tensor * node, int cur_backend_id, int * node_backend_id) {
    if (ggml_backend_supports_op(sched->backends[cur_backend_id], node)) {
        *node_backend_id = cur_backend_id;
        SET_CAUSE(node, "2.sup");
    }
}

// 遍历整个计算图，为每一个计算节点（operation）和数据节点（tensor）决定一个最合适的计算后端，
// 并在此基础上，将图切分成若干个可以在同一后端上连续执行的子图（sub-graph/split）
// assigns backends to ops and splits the graph into subgraphs that can be computed on the same backend
static void ggml_backend_sched_split_graph(ggml_backend_sched_t sched, struct ggml_cgraph * graph) {
    // reset splits
    sched->n_splits = 0;
    sched->n_graph_inputs = 0;
    sched->is_reset = false;

    struct ggml_init_params params = {
        /* .mem_size =   */ sched->context_buffer_size,
        /* .mem_buffer = */ sched->context_buffer,
        /* .no_alloc =   */ true
    };

    ggml_free(sched->ctx);

    sched->ctx = ggml_init(params);
    if (sched->ctx == NULL) {
        GGML_ABORT("%s: failed to initialize context\n", __func__);
    }

    // pass 1: assign backends to ops with pre-allocated inputs
    for (int i = 0; i < graph->n_leafs; i++) {
        struct ggml_tensor * leaf = graph->leafs[i];
        int * leaf_backend_id = &tensor_backend_id(leaf);
        // do not overwrite user assignments
        if (*leaf_backend_id == -1) {
            *leaf_backend_id = ggml_backend_sched_backend_id_from_cur(sched, leaf);
        }
    }

    for (int i = 0; i < graph->n_nodes; i++) {
        struct ggml_tensor * node = graph->nodes[i];
        int * node_backend_id = &tensor_backend_id(node);
        // do not overwrite user assignments
        if (*node_backend_id == -1) {
            *node_backend_id = ggml_backend_sched_backend_id_from_cur(sched, node);

#if 0
            // src
            if (node->op == GGML_OP_NONE) {
                continue;
            }

            for (int j = 0; j < GGML_MAX_SRC; j++) {
                struct ggml_tensor * src = node->src[j];
                if (src == NULL) {
                    continue;
                }
                int * src_backend_id = &tensor_backend_id(src);
                if (*src_backend_id == -1) {
                    *src_backend_id = ggml_backend_sched_backend_id_from_cur(sched, src);
                }
            }
#endif
        }
    }

    // pass 2: expand current backend assignments
    // assign the same backend to adjacent nodes
    // expand gpu backends (i.e. non last prio) up and down, ignoring cpu (the lowest priority backend)
    // thus, cpu will never be used unless weights are on cpu, or there are no gpu ops between cpu ops
    // ops unsupported by the backend being expanded will be left unassigned so that they can be assigned later when the locations of its inputs are known
    // expand gpu down
    {
        int cur_backend_id = -1;
        for (int i = 0; i < graph->n_nodes; i++) {
            struct ggml_tensor * node = graph->nodes[i];
            if (ggml_is_view_op(node->op)) {
                continue;
            }
            int * node_backend_id = &tensor_backend_id(node);
            if (*node_backend_id != -1) {
                if (*node_backend_id == sched->n_backends - 1) {
                    // skip cpu (lowest prio backend)
                    cur_backend_id = -1;
                } else {
                    cur_backend_id = *node_backend_id;
                }
            } else if (cur_backend_id != -1) {
                ggml_backend_sched_set_if_supported(sched, node, cur_backend_id, node_backend_id);
            }
        }
    }
    // expand gpu up
    {
        int cur_backend_id = -1;
        for (int i = graph->n_nodes - 1; i >= 0; i--) {
            struct ggml_tensor * node = graph->nodes[i];
            if (ggml_is_view_op(node->op)) {
                continue;
            }
            int * node_backend_id = &tensor_backend_id(node);
            if (*node_backend_id != -1) {
                if (*node_backend_id == sched->n_backends - 1) {
                    // skip cpu (lowest prio backend)
                    cur_backend_id = -1;
                } else {
                    cur_backend_id = *node_backend_id;
                }
            } else if (cur_backend_id != -1) {
                ggml_backend_sched_set_if_supported(sched, node, cur_backend_id, node_backend_id);
            }
        }
    }
    // expand rest down
    {
        int cur_backend_id = -1;
        for (int i = 0; i < graph->n_nodes; i++) {
            struct ggml_tensor * node = graph->nodes[i];
            if (ggml_is_view_op(node->op)) {
                continue;
            }
            int * node_backend_id = &tensor_backend_id(node);
            if (*node_backend_id != -1) {
                cur_backend_id = *node_backend_id;
            } else if (cur_backend_id != -1) {
                ggml_backend_sched_set_if_supported(sched, node, cur_backend_id, node_backend_id);
            }
        }
    }
    // expand rest up
    {
        int cur_backend_id = -1;
        for (int i = graph->n_nodes - 1; i >= 0; i--) {
            struct ggml_tensor * node = graph->nodes[i];
            if (ggml_is_view_op(node->op)) {
                continue;
            }
            int * node_backend_id = &tensor_backend_id(node);
            if (*node_backend_id != -1) {
                cur_backend_id = *node_backend_id;
            } else if (cur_backend_id != -1) {
                ggml_backend_sched_set_if_supported(sched, node, cur_backend_id, node_backend_id);
            }
        }
    }

    // pass 3: upgrade nodes to higher prio backends with compatible buffer types
    // if the tensor is already in the same buffer type (*) as another higher priority backend, we should move it there
    // however, we also need to verify that the sources are in compatible buffer types
    // (*) the actual requirement is more relaxed, the buffer type of the backend should be supported by all the users of this tensor further down the graph
    // however, this is slow to verify, so we have a more strict requirement that the buffer type is the same
    // this is not uncommon since multiple backends can use host memory, with the same buffer type (eg. BLAS and CPU)
    // additionally, set remaining unassigned nodes to the backend with the most supported inputs
    // only nodes that could not be assigned during expansion due to the backend not supporting the op should be unassigned at this point
    for (int i = 0; i < graph->n_nodes; i++) {
        struct ggml_tensor * node = graph->nodes[i];
        if (ggml_is_view_op(node->op)) {
            continue;
        }
        int * node_backend_id = &tensor_backend_id(node);
        if (*node_backend_id == -1) {
            // unassigned node: find the backend with the most supported inputs
            int n_supported_best = -1;
            for (int b = 0; b < sched->n_backends; b++) {
                if (ggml_backend_supports_op(sched->backends[b], node)) {
                    int n_supported = 0;
                    for (int j = 0; j < GGML_MAX_SRC; j++) {
                        struct ggml_tensor * src = node->src[j];
                        if (src == NULL) {
                            continue;
                        }
                        if ((tensor_backend_id(src) != -1 || tensor_backend_id(src->view_src) != -1) && ggml_backend_sched_buffer_supported(sched, src, b)) {
                            n_supported++;
                        }
                    }
                    if (n_supported > n_supported_best) {
                        n_supported_best = n_supported;
                        *node_backend_id = b;
                        SET_CAUSE(node, "3.best");
                    }
                }
            }
        } else {
            // assigned node: upgrade to higher prio backend if possible
            for (int b = 0; b < *node_backend_id; b++) {
                if (sched->bufts[b] == sched->bufts[*node_backend_id] && ggml_backend_supports_op(sched->backends[b], node)) {
                    bool supported = true;
                    for (int j = 0; j < GGML_MAX_SRC; j++) {
                        struct ggml_tensor * src = node->src[j];
                        if (src == NULL) {
                            continue;
                        }
                        if (!ggml_backend_sched_buffer_supported(sched, src, b)) {
                            supported = false;
                            break;
                        }
                    }
                    if (supported) {
                        *node_backend_id = b;
                        SET_CAUSE(node, "3.upg");
                        break;
                    }
                }
            }
        }
    }

    // pass 4: assign backends to remaining src from dst and view_src
    for (int i = 0; i < graph->n_nodes; i++) {
        struct ggml_tensor * node = graph->nodes[i];
        int * cur_backend_id = &tensor_backend_id(node);
        if (node->view_src != NULL && *cur_backend_id == -1) {
            *cur_backend_id = tensor_backend_id(node->view_src);
            SET_CAUSE(node, "4.vsrc");
        }
        for (int j = 0; j < GGML_MAX_SRC; j++) {
            struct ggml_tensor * src = node->src[j];
            if (src == NULL) {
                continue;
            }
            int * src_backend_id = &tensor_backend_id(src);
            if (*src_backend_id == -1) {
                if (src->view_src != NULL) {
                    // views are always on the same backend as the source
                    *src_backend_id = tensor_backend_id(src->view_src);
                    SET_CAUSE(src, "4.vsrc");
                } else {
                    *src_backend_id = *cur_backend_id;
                    SET_CAUSE(src, "4.cur");
                }
            }
        }
        // if the node is still unassigned, assign it to the first backend that supports it
        for (int b = 0; b < sched->n_backends && *cur_backend_id == -1; b++) {
            ggml_backend_sched_set_if_supported(sched, node, b, cur_backend_id);
        }
        GGML_ASSERT(*cur_backend_id != -1);
    }

    // pass 5: split graph, find tensors that need to be copied
    {
        int i_split = 0;
        struct ggml_backend_sched_split * split = &sched->splits[0];
        // find the backend of the first split, skipping view ops
        int i = 0;
        for (; i < graph->n_nodes; i++) {
            struct ggml_tensor * node = graph->nodes[i];
            if (!ggml_is_view_op(node->op)) {
                split->backend_id = tensor_backend_id(node);
                break;
            }
        }
        split->i_start = 0;
        split->n_inputs = 0;
        int cur_backend_id = split->backend_id;
        for (; i < graph->n_nodes; i++) {
            struct ggml_tensor * node = graph->nodes[i];

            if (ggml_is_view_op(node->op)) {
                continue;
            }

            const int node_backend_id = tensor_backend_id(node);

            GGML_ASSERT(node_backend_id != -1); // all nodes should be assigned by now, this can happen if there is no CPU fallback

            // check if we should start a new split based on the sources of the current node
            bool need_new_split = false;
            if (node_backend_id == cur_backend_id && split->n_inputs > 0) {
                for (int j = 0; j < GGML_MAX_SRC; j++) {
                    struct ggml_tensor * src = node->src[j];
                    if (src == NULL) {
                        continue;
                    }
                    // check if a weight is on a different and incompatible backend
                    // by starting a new split, the memory of the previously offloaded weights can be reused
                    if (src->buffer != NULL && src->buffer->usage == GGML_BACKEND_BUFFER_USAGE_WEIGHTS) {
                        int src_backend_id = tensor_backend_id(src);
                        if (src_backend_id != cur_backend_id && !ggml_backend_sched_buffer_supported(sched, src, cur_backend_id)) {
                            need_new_split = true;
                            break;
                        }
                    }
                    // check if the split has too many inputs
                    // FIXME: count the number of inputs instead of only checking when full
                    if (split->n_inputs == GGML_SCHED_MAX_SPLIT_INPUTS) {
                        const size_t id = hash_id(src);
                        int src_backend_id = sched->hv_tensor_backend_ids[id];
                        bool supported = ggml_backend_sched_buffer_supported(sched, src, cur_backend_id);
                        if (src_backend_id != cur_backend_id && tensor_id_copy(id, cur_backend_id, 0) == NULL && !supported) {
                            need_new_split = true;
                            break;
                        }
                    }
                }
            }

            if (node_backend_id != cur_backend_id || need_new_split) {
                split->i_end = i;
                i_split++;
                if (i_split >= sched->splits_capacity) {
                    sched->splits_capacity *= 2;
                    sched->splits = (ggml_backend_sched_split *)
                        realloc(sched->splits, sched->splits_capacity * sizeof(struct ggml_backend_sched_split));
                    GGML_ASSERT(sched->splits != NULL);
                }
                split = &sched->splits[i_split];
                split->backend_id = node_backend_id;
                split->i_start = i;
                split->n_inputs = 0;
                cur_backend_id = node_backend_id;
            }

            // find inputs that are not on the same backend
            for (int j = 0; j < GGML_MAX_SRC; j++) {
                struct ggml_tensor * src = node->src[j];
                if (src == NULL) {
                    continue;
                }

                size_t src_id = hash_id(src);
                const int src_backend_id = sched->hv_tensor_backend_ids[src_id];
                GGML_ASSERT(src_backend_id != -1); // all inputs should be assigned by now

                if (src->flags & GGML_TENSOR_FLAG_INPUT && sched->n_copies > 1) {
                    if (tensor_id_copy(src_id, src_backend_id, 0) == NULL) {
                        ggml_backend_t backend = sched->backends[src_backend_id];
                        for (int c = 0; c < sched->n_copies; c++) {
                            struct ggml_tensor * tensor_copy;
                            if (c == sched->cur_copy) {
                                tensor_copy = src; // use the original tensor as the current copy
                            } else {
                                tensor_copy = ggml_dup_tensor_layout(sched->ctx, src);
                                ggml_format_name(tensor_copy, "%s#%s#%d", ggml_backend_name(backend), src->name, c);
                            }
                            if (sched->n_copies > 1) {
                                ggml_set_input(tensor_copy);
                                ggml_set_output(tensor_copy); // prevent ggml-alloc from overwriting the tensor
                            }
                            tensor_id_copy(src_id, src_backend_id, c) = tensor_copy;
                            SET_CAUSE(tensor_copy, "4.cpy");
                        }
                        int n_graph_inputs = sched->n_graph_inputs++;
                        GGML_ASSERT(n_graph_inputs < GGML_SCHED_MAX_SPLIT_INPUTS);
                        sched->graph_inputs[n_graph_inputs] = src;
                    }
                }

                if (src_backend_id != cur_backend_id && !ggml_backend_sched_buffer_supported(sched, src, cur_backend_id)) {
                    // create a copy of the input in the split's backend
                    if (tensor_id_copy(src_id, cur_backend_id, 0) == NULL) {
                        ggml_backend_t backend = sched->backends[cur_backend_id];
                        for (int c = 0; c < sched->n_copies; c++) {
                            struct ggml_tensor * tensor_copy = ggml_dup_tensor_layout(sched->ctx, src);
                            ggml_format_name(tensor_copy, "%s#%s#%d", ggml_backend_name(backend), src->name, c);
                            if (sched->n_copies > 1) {
                                ggml_set_input(tensor_copy);
                                ggml_set_output(tensor_copy); // prevent ggml-alloc from overwriting the tensor
                            }
                            tensor_id_copy(src_id, cur_backend_id, c) = tensor_copy;
                            SET_CAUSE(tensor_copy, "4.cpy");
                        }
                        int n_inputs = split->n_inputs++;
                        GGML_ASSERT(n_inputs < GGML_SCHED_MAX_SPLIT_INPUTS);
                        split->inputs[n_inputs] = src;
                    }
                    node->src[j] = tensor_id_copy(src_id, cur_backend_id, sched->cur_copy);
                }
            }
        }
        split->i_end = graph->n_nodes;
        sched->n_splits = i_split + 1;
    }

    if (sched->debug) {
        ggml_backend_sched_print_assignments(sched, graph);
    }

    // swap node_backend_ids and leaf _backend_ids with prevs
    {
        int * tmp = sched->node_backend_ids;
        sched->node_backend_ids = sched->prev_node_backend_ids;
        sched->prev_node_backend_ids = tmp;

        tmp = sched->leaf_backend_ids;
        sched->leaf_backend_ids = sched->prev_leaf_backend_ids;
        sched->prev_leaf_backend_ids = tmp;
    }

    int graph_size = std::max(graph->n_nodes, graph->n_leafs) + sched->n_splits*GGML_SCHED_MAX_SPLIT_INPUTS*2*sched->n_copies;
    if (sched->graph.size < graph_size) {
        sched->graph.size = graph_size;
        sched->graph.nodes = (ggml_tensor **) realloc(sched->graph.nodes, graph_size * sizeof(struct ggml_tensor *));
        sched->graph.leafs = (ggml_tensor **) realloc(sched->graph.leafs, graph_size * sizeof(struct ggml_tensor *));
        GGML_ASSERT(sched->graph.nodes != NULL);
        GGML_ASSERT(sched->graph.leafs != NULL);
    }
    sched->graph.n_nodes = 0;
    sched->graph.n_leafs = 0;

    struct ggml_cgraph * graph_copy = &sched->graph;

    for (int i = 0; i < sched->n_splits; i++) {
        struct ggml_backend_sched_split * split = &sched->splits[i];
        split->graph = ggml_graph_view(graph, split->i_start, split->i_end);

        // add inputs to the graph copy so that they are allocated by ggml-alloc at the start of the split
        for (int j = 0; j < split->n_inputs; j++) {
            assert(graph_copy->size > (graph_copy->n_nodes + 1));

            struct ggml_tensor * input = split->inputs[j];
            const size_t input_id = hash_id(input);
            struct ggml_tensor * input_cpy = tensor_id_copy(input_id, split->backend_id, sched->cur_copy);

            // add a dependency to the input source so that it is not freed before the copy is done
            struct ggml_tensor * input_dep = ggml_view_tensor(sched->ctx, input);
            input_dep->src[0] = input;
            sched->node_backend_ids[graph_copy->n_nodes] = sched->hv_tensor_backend_ids[input_id];
            graph_copy->nodes[graph_copy->n_nodes++] = input_dep;

            // add a dependency to the input copy so that it is allocated at the start of the split
            sched->node_backend_ids[graph_copy->n_nodes] = split->backend_id;
            graph_copy->nodes[graph_copy->n_nodes++] = input_cpy;
        }

        for (int j = split->i_start; j < split->i_end; j++) {
            assert(graph_copy->size > graph_copy->n_nodes);
            sched->node_backend_ids[graph_copy->n_nodes] = tensor_backend_id(graph->nodes[j]);
            graph_copy->nodes[graph_copy->n_nodes++] = graph->nodes[j];
        }
    }

    if (sched->n_copies > 1) {
        // add input copies as leafs so that they are allocated first
        for (int i = 0; i < sched->n_graph_inputs; i++) {
            struct ggml_tensor * input = sched->graph_inputs[i];
            size_t id = hash_id(input);
            int backend_id = tensor_backend_id(input);
            for (int c = 0; c < sched->n_copies; c++) {
                struct ggml_tensor * input_cpy = tensor_id_copy(id, backend_id, c);
                sched->leaf_backend_ids[graph_copy->n_leafs] = backend_id;
                assert(graph_copy->size > graph_copy->n_leafs);
                graph_copy->leafs[graph_copy->n_leafs++] = input_cpy;
            }
        }

        for (int i = 0; i < sched->n_splits; i++) {
            struct ggml_backend_sched_split * split = &sched->splits[i];
            int backend_id = split->backend_id;
            for (int j = 0; j < split->n_inputs; j++) {
                struct ggml_tensor * input = split->inputs[j];
                size_t id = hash_id(input);
                for (int c = 0; c < sched->n_copies; c++) {
                    struct ggml_tensor * input_cpy = tensor_id_copy(id, backend_id, c);
                    sched->leaf_backend_ids[graph_copy->n_leafs] = backend_id;
                    assert(graph_copy->size > graph_copy->n_leafs);
                    graph_copy->leafs[graph_copy->n_leafs++] = input_cpy;
                }
            }
        }
    }

    // add leafs from the original graph
    for (int i = 0; i < graph->n_leafs; i++) {
        struct ggml_tensor * leaf = graph->leafs[i];
        sched->leaf_backend_ids[graph_copy->n_leafs] = tensor_backend_id(leaf);
        assert(graph_copy->size > graph_copy->n_leafs);
        graph_copy->leafs[graph_copy->n_leafs++] = leaf;
    }
}

static bool ggml_backend_sched_alloc_splits(ggml_backend_sched_t sched) {
    bool backend_ids_changed = false;
    for (int i = 0; i < sched->graph.n_nodes; i++) {
        if (sched->node_backend_ids[i] != sched->prev_node_backend_ids[i] &&
            sched->bufts[sched->node_backend_ids[i]] != sched->bufts[sched->prev_node_backend_ids[i]]) {
            backend_ids_changed = true;
            break;
        }
    }
    if (!backend_ids_changed) {
        for (int i = 0; i < sched->graph.n_leafs; i++) {
            if (sched->leaf_backend_ids[i] != sched->prev_leaf_backend_ids[i] &&
                sched->bufts[sched->leaf_backend_ids[i]] != sched->bufts[sched->prev_leaf_backend_ids[i]]) {
                backend_ids_changed = true;
                break;
            }
        }
    }

    // allocate graph
    if (backend_ids_changed || !ggml_gallocr_alloc_graph(sched->galloc, &sched->graph)) {
        // the re-allocation may cause the split inputs to be moved to a different address
        // synchronize without ggml_backend_sched_synchronize to avoid changing cur_copy
        for (int i = 0; i < sched->n_backends; i++) {
            ggml_backend_synchronize(sched->backends[i]);
        }
#ifndef NDEBUG
        GGML_LOG_DEBUG("%s: failed to allocate graph, reserving (backend_ids_changed = %d)\n", __func__, backend_ids_changed);
#endif
        ggml_gallocr_reserve_n(sched->galloc, &sched->graph, sched->node_backend_ids, sched->leaf_backend_ids);
        if (!ggml_gallocr_alloc_graph(sched->galloc, &sched->graph)) {
            GGML_LOG_ERROR("%s: failed to allocate graph\n", __func__);
            return false;
        }
    }

    return true;
}

static enum ggml_status ggml_backend_sched_compute_splits(ggml_backend_sched_t sched) {
    struct ggml_backend_sched_split * splits = sched->splits;

    // 按顺序遍历所有 splits
    for (int i = 0; i < sched->n_splits; i++) {
        struct ggml_backend_sched_split * split = &splits[i];
        int split_backend_id = split->backend_id;
        // 为当前 split 选择目标 backend
        ggml_backend_t split_backend = sched->backends[split_backend_id];

        // copy the input tensors to the split backend
        // 把该 split 需要的输入张量复制到对应 backend
        for (int j = 0; j < split->n_inputs; j++) {
            ggml_backend_t input_backend = ggml_backend_sched_get_tensor_backend(sched, split->inputs[j]);
            struct ggml_tensor * input = split->inputs[j];
            struct ggml_tensor * input_cpy = tensor_copy(input, split_backend_id, sched->cur_copy);

            if (input->flags & GGML_TENSOR_FLAG_INPUT) {
                // inputs from the user must be copied immediately to prevent the user overwriting the data before the copy is done
                // 对于用户显式提供的输入，必须立即同步，防止用户层面还没 copy 完就去改数据
                if (sched->events[split_backend_id][sched->cur_copy] != NULL) {
                    ggml_backend_event_synchronize(sched->events[split_backend_id][sched->cur_copy]);
                } else {
                    ggml_backend_synchronize(split_backend);
                }
                // 把 inputs 里需要的张量复制到目标 backend
                ggml_backend_tensor_copy(input, input_cpy);
            } else {
                // wait for the split backend to finish using the input before overwriting it
                // 确保目的 backend 不再使用旧版数据
                if (sched->events[split_backend_id][sched->cur_copy] != NULL) {
                    ggml_backend_event_wait(split_backend, sched->events[split_backend_id][sched->cur_copy]);
                } else {
                    ggml_backend_synchronize(split_backend);
                }
                // try async copy, but if not possible, we can still use a sync copy without synchronizing the dst backend, since we handle the synchronization here with multiple copies and events
                // TODO: add public function to facilitate this, since applications do not have direct access to the backend interface
                // 优先尝试异步 copy；如果后端不支持，就退回到同步方案。
                if (!split_backend->iface.cpy_tensor_async || !split_backend->iface.cpy_tensor_async(input_backend, split_backend, input, input_cpy)) {
                    ggml_backend_synchronize(input_backend);
                    if (sched->events[split_backend_id][sched->cur_copy] != NULL) {
                        ggml_backend_event_synchronize(sched->events[split_backend_id][sched->cur_copy]);
                    } else {
                        ggml_backend_synchronize(split_backend);
                    }
                    // 把 inputs 里需要的张量复制到目标 backend
                    ggml_backend_tensor_copy(input, input_cpy);
                }
            }
        }

        if (!sched->callback_eval) {
            // 常规路径，送入子图计算
            // CPU：ggml_backend_cpu_graph_compute
            // GPU：ggml_backend_cuda_graph_compute
            enum ggml_status ec = ggml_backend_graph_compute_async(split_backend, &split->graph);
            if (ec != GGML_STATUS_SUCCESS) {
                return ec;
            }
        } else {
            // 如果定义了计算回调
            // similar to ggml_backend_compare_graph_backend
            for (int j0 = 0; j0 < split->graph.n_nodes; j0++) {
                struct ggml_tensor * t = split->graph.nodes[j0];

                // --- 1) 询问回调：对第 j0 个节点你要不要数据？(ask = true)
                // check if the user needs data from this node
                bool need = sched->callback_eval(t, true, sched->callback_eval_user_data);

                // --- 2) 继续往后找，直到遇到下一个用户感兴趣的节点
                int j1 = j0;

                // determine the range [j0, j1] of nodes that can be computed together
                while (!need && j1 < split->graph.n_nodes - 1) {
                    t = split->graph.nodes[++j1];
                    need = sched->callback_eval(t, true, sched->callback_eval_user_data);
                }

                // 此时 [j0, j1] 这段节点都不需要回调干涉，可打包一起算
                struct ggml_cgraph gv = ggml_graph_view(&split->graph, j0, j1 + 1);

                enum ggml_status ec = ggml_backend_graph_compute_async(split_backend, &gv);
                if (ec != GGML_STATUS_SUCCESS) {
                    return ec;
                }

                // --- 3) 确保后端算完（GPU 上要 flush & copy 回显存）
                // TODO: pass backend to the callback, then the user can decide if they want to synchronize
                ggml_backend_synchronize(split_backend);

                // --- 4) 如果 j1 这个节点用户确实想要数据，第二次调回调 (ask = false)
                //        这时张量数据已在 host 可读内存，你可以拷贝 / 打印 / 保存
                if (need && !sched->callback_eval(t, false, sched->callback_eval_user_data)) {
                    break;  // 回调返回 false → 终止后续计算
                }

                // 下一轮从 j1+1 继续扫描
                j0 = j1;
            }
        }

        // record the event of this copy
        // 把 copy / compute 的完成时刻标记下来
        if (split->n_inputs > 0) {
            if (sched->events[split_backend_id][sched->cur_copy] != NULL) {
                ggml_backend_event_record(sched->events[split_backend_id][sched->cur_copy], split_backend);
            }
        }
    }

<<<<<<< HEAD
    // 形成固定深度的 copy 事件循环（n_copies），避免事件数组无限增长，可以与后续 split 重叠
    sched->cur_copy = (sched->cur_copy + 1) % sched->n_copies;

=======
>>>>>>> e5155e69
    return GGML_STATUS_SUCCESS;
}

ggml_backend_sched_t ggml_backend_sched_new(
        ggml_backend_t * backends,
        ggml_backend_buffer_type_t * bufts,
        int n_backends,
        size_t graph_size,
        bool parallel,
        bool op_offload) {
    GGML_ASSERT(n_backends > 0);
    GGML_ASSERT(n_backends <= GGML_SCHED_MAX_BACKENDS);
    GGML_ASSERT(ggml_backend_dev_type(ggml_backend_get_device(backends[n_backends - 1])) == GGML_BACKEND_DEVICE_TYPE_CPU);

    // 初始化结构体
    struct ggml_backend_sched * sched = (ggml_backend_sched *) calloc(1, sizeof(struct ggml_backend_sched));

    const char * GGML_SCHED_DEBUG = getenv("GGML_SCHED_DEBUG");
    sched->debug = GGML_SCHED_DEBUG ? atoi(GGML_SCHED_DEBUG) : 0;
    sched->n_backends = n_backends; // 记录后端设备数量
    sched->n_copies = parallel ? GGML_SCHED_MAX_COPIES : 1; // 如果启用流水线并行，则 n_copies 为最大副本数；否则为 1

    // initialize hash table
    // FIXME: needs to be size*2 to account for leafs (do it in graph_split instead)
    // 根据计算图的大小初始化一个哈希表，用于存储图中节点的映射信息
    sched->hash_set    = ggml_hash_set_new(graph_size);
    sched->hv_tensor_backend_ids = (int *) malloc(sched->hash_set.size * sizeof(sched->hv_tensor_backend_ids[0]));
    sched->hv_tensor_copies      = (ggml_tensor **) malloc(sched->hash_set.size * sched->n_backends * sched->n_copies * sizeof(struct ggml_tensor *));

    // 调度器为计算图中的每个节点分配内存空间，主要存储节点计算后端设备的 ID，以及每个节点的叶节点信息。
    const size_t ggml_sched_max_splits = graph_size; // at most there is one split for each node in the graph
    const size_t nodes_size = graph_size + ggml_sched_max_splits*GGML_SCHED_MAX_SPLIT_INPUTS*2;
    sched->node_backend_ids = (int *) calloc(nodes_size, sizeof(sched->node_backend_ids[0]));
    sched->leaf_backend_ids = (int *) calloc(nodes_size, sizeof(sched->leaf_backend_ids[0]));
    sched->prev_node_backend_ids = (int *) calloc(nodes_size, sizeof(sched->prev_node_backend_ids[0]));
    sched->prev_leaf_backend_ids = (int *) calloc(nodes_size, sizeof(sched->prev_leaf_backend_ids[0]));

    // 计算了调度器上下文缓冲区的大小，并为其分配内存。这个缓冲区用于存储计算图的上下文信息。
    sched->context_buffer_size = ggml_sched_max_splits*GGML_SCHED_MAX_SPLIT_INPUTS*2*sizeof(struct ggml_tensor) + ggml_graph_overhead_custom(graph_size, false);
    sched->context_buffer = (char *) malloc(sched->context_buffer_size);

    // 存储计算图分割的信息。如果计算图较大，可能需要对其进行分割（例如分层计算）。
    const int initial_splits_capacity = 16;
    sched->splits = (ggml_backend_sched_split *) calloc(initial_splits_capacity, sizeof(sched->splits[0]));
    sched->splits_capacity = initial_splits_capacity;

    // 对于每个后端设备，设置其对应的缓冲区类型（buft）。如果没有指定缓冲区类型，则使用默认类型。
    for (int b = 0; b < n_backends; b++) {
        sched->backends[b] = backends[b];
        sched->bufts[b] = bufts ? bufts[b] : ggml_backend_get_default_buffer_type(backends[b]);
        GGML_ASSERT(ggml_backend_supports_buft(backends[b], sched->bufts[b]));

        if (sched->n_copies > 1) {
            for (int c = 0; c < sched->n_copies; c++) {
                sched->events[b][c] = ggml_backend_event_new(backends[b]->device);
            }
        }
    }

    // 创建一个新的计算图内存分配器，它将负责管理在不同后端设备上分配的内存
    sched->galloc = ggml_gallocr_new_n(sched->bufts, n_backends);
    sched->op_offload = op_offload;

    // 重置调度器状态
    ggml_backend_sched_reset(sched);

    return sched;
}

void ggml_backend_sched_free(ggml_backend_sched_t sched) {
    if (sched == NULL) {
        return;
    }
    for (int b = 0; b < sched->n_backends; b++) {
        for (int c = 0; c < sched->n_copies; c++) {
            ggml_backend_event_free(sched->events[b][c]);
        }
    }
    ggml_gallocr_free(sched->galloc);
    ggml_free(sched->ctx);
    ggml_hash_set_free(&sched->hash_set);
    free(sched->splits);
    free(sched->hv_tensor_backend_ids);
    free(sched->hv_tensor_copies);
    free(sched->node_backend_ids);
    free(sched->leaf_backend_ids);
    free(sched->prev_node_backend_ids);
    free(sched->prev_leaf_backend_ids);
    free(sched->context_buffer);
    free(sched->graph.nodes);
    free(sched->graph.leafs);
    free(sched);
}

void ggml_backend_sched_reset(ggml_backend_sched_t sched) {
    // reset state for the next run
    if (!sched->is_reset) {
        ggml_hash_set_reset(&sched->hash_set);
        memset(sched->hv_tensor_backend_ids, -1, sched->hash_set.size * sizeof(sched->hv_tensor_backend_ids[0]));
        memset(sched->hv_tensor_copies,       0, sched->hash_set.size * sched->n_backends * sched->n_copies * sizeof(struct ggml_tensor *));
        sched->is_reset = true;
    }
    sched->is_alloc = false;
}

bool ggml_backend_sched_reserve(ggml_backend_sched_t sched, struct ggml_cgraph * measure_graph) {
    GGML_ASSERT((int)sched->hash_set.size >= measure_graph->n_nodes + measure_graph->n_leafs);

    ggml_backend_sched_synchronize(sched);

    ggml_backend_sched_split_graph(sched, measure_graph);

    if (!ggml_gallocr_reserve_n(sched->galloc, &sched->graph, sched->node_backend_ids, sched->leaf_backend_ids)) {
        return false;
    }

    ggml_backend_sched_reset(sched);

    return true;
}

// 为调度器中的计算图分配内存
bool ggml_backend_sched_alloc_graph(ggml_backend_sched_t sched, struct ggml_cgraph * graph) {
    // 确保调度器内部有足够的空间来记录图中每个节点的后端分配信息
    GGML_ASSERT((int)sched->hash_set.size >= graph->n_nodes + graph->n_leafs);
    GGML_ASSERT(!sched->is_alloc);

    sched->cur_copy = sched->next_copy;
    sched->next_copy = (sched->next_copy + 1) % sched->n_copies;

    // 切分计算图，将原始的大计算图切分成多个小的子图
    ggml_backend_sched_split_graph(sched, graph);

    // 为切分好的子图分配内存
    // 在图被切分后，调度器知道了每个子图需要在哪个后端上运行，以及哪些数据需要在后端之间传递（需要创建副本）。
    // 这个函数会真正地为所有子图的中间张量和跨后端的数据副本分配内存。
    if (!ggml_backend_sched_alloc_splits(sched)) {
        return false;
    }

    // 标记调度器为“已分配”状态
    sched->is_alloc = true;

    return true;
}

enum ggml_status ggml_backend_sched_graph_compute(ggml_backend_sched_t sched, struct ggml_cgraph * graph) {
    enum ggml_status err = ggml_backend_sched_graph_compute_async(sched, graph);
    ggml_backend_sched_synchronize(sched);
    return err;
}

enum ggml_status ggml_backend_sched_graph_compute_async(ggml_backend_sched_t sched, struct ggml_cgraph * graph) {
    // 如果调度器的状态标志 is_reset 和 is_alloc 都是 false，表示调度器尚未重置或分配资源。
    // 此时调用 ggml_backend_sched_reset(sched) 重置调度器状态
    if (!sched->is_reset && !sched->is_alloc) {
        ggml_backend_sched_reset(sched);
    }

    // 如果调度器的 is_alloc 标志为 false，表示内存还没有为当前的计算图分配。
    // 此时调用 ggml_backend_sched_alloc_graph(sched, graph) 来为计算图分配内存。
    if (!sched->is_alloc) {
        if (!ggml_backend_sched_alloc_graph(sched, graph)) {
            return GGML_STATUS_ALLOC_FAILED;
        }
    }

    // 将计算任务拆分成更小的子任务，并调度它们异步执行
    return ggml_backend_sched_compute_splits(sched);
}

void ggml_backend_sched_synchronize(ggml_backend_sched_t sched) {
    for (int i = 0; i < sched->n_backends; i++) {
        ggml_backend_synchronize(sched->backends[i]);
    }
    if (!sched->is_alloc) {
        // if the graph is not already allocated, always use copy 0 after a synchronization
        // this ensures that during generation the same copy is used every time,
        // which avoids changes in the graph that could cause CUDA or other graphs to be disabled
        sched->next_copy = 0;
    }
}

void ggml_backend_sched_set_eval_callback(ggml_backend_sched_t sched, ggml_backend_sched_eval_callback callback, void * user_data) {
    sched->callback_eval = callback;
    sched->callback_eval_user_data = user_data;
}

int ggml_backend_sched_get_n_splits(ggml_backend_sched_t sched) {
    return sched->n_splits;
}

int ggml_backend_sched_get_n_copies(ggml_backend_sched_t sched) {
    return sched->n_copies;
}

int ggml_backend_sched_get_n_backends(ggml_backend_sched_t sched) {
    return sched->n_backends;
}

ggml_backend_t ggml_backend_sched_get_backend(ggml_backend_sched_t sched, int i) {
    GGML_ASSERT(i >= 0 && i < sched->n_backends);
    return sched->backends[i];
}

size_t ggml_backend_sched_get_buffer_size(ggml_backend_sched_t sched, ggml_backend_t backend) {
    int backend_index = ggml_backend_sched_backend_id(sched, backend);
    GGML_ASSERT(backend_index >= 0 && backend_index < sched->n_backends);

    return ggml_gallocr_get_buffer_size(sched->galloc, backend_index);
}

void ggml_backend_sched_set_tensor_backend(ggml_backend_sched_t sched, struct ggml_tensor * node, ggml_backend_t backend) {
    int backend_index = ggml_backend_sched_backend_id(sched, backend);
    GGML_ASSERT(backend_index >= 0 && backend_index < sched->n_backends);
    tensor_backend_id(node) = backend_index;
    SET_CAUSE(node, "usr");
    sched->is_reset = false;
}

ggml_backend_t ggml_backend_sched_get_tensor_backend(ggml_backend_sched_t sched, struct ggml_tensor * node) {
    int backend_index = tensor_backend_id(node);
    if (backend_index == -1) {
        return NULL;
    }
    return sched->backends[backend_index];
}

// utils

enum ggml_status ggml_backend_view_init(struct ggml_tensor * tensor) {
    GGML_ASSERT(tensor->buffer == NULL);
    GGML_ASSERT(tensor->view_src != NULL);
    GGML_ASSERT(tensor->view_src->buffer != NULL);
    GGML_ASSERT(tensor->view_src->data != NULL);

    tensor->buffer = tensor->view_src->buffer;
    tensor->data = (char *)tensor->view_src->data + tensor->view_offs;
    return ggml_backend_buffer_init_tensor(tensor->buffer, tensor);
}

enum ggml_status ggml_backend_tensor_alloc(ggml_backend_buffer_t buffer, struct ggml_tensor * tensor, void * addr) {
    // 确保张量处于未分配状态
    GGML_ASSERT(tensor->buffer == NULL);
    GGML_ASSERT(tensor->data == NULL);
    GGML_ASSERT(tensor->view_src == NULL);
    // 地址有效性检查
    GGML_ASSERT(addr >= ggml_backend_buffer_get_base(buffer));
    GGML_ASSERT((char *)addr + ggml_backend_buffer_get_alloc_size(buffer, tensor) <=
                (char *)ggml_backend_buffer_get_base(buffer) + ggml_backend_buffer_get_size(buffer));

    // 张量绑定到该缓冲区
    tensor->buffer = buffer;
    // 指定张量数据的内存地址
    tensor->data = addr;
    return ggml_backend_buffer_init_tensor(buffer, tensor);
}

static struct ggml_tensor * graph_copy_dup_tensor(struct ggml_hash_set hash_set, struct ggml_tensor ** node_copies,
    struct ggml_context * ctx_allocated, struct ggml_context * ctx_unallocated, struct ggml_tensor * src) {

    GGML_ASSERT(src != NULL);
    GGML_ASSERT(src->data && "graph must be allocated");

    size_t id = ggml_hash_insert(&hash_set, src);
    if (id == GGML_HASHSET_ALREADY_EXISTS) {
        return node_copies[ggml_hash_find(&hash_set, src)];
    }

    struct ggml_tensor * dst = ggml_dup_tensor_layout(src->data && !src->view_src ? ctx_allocated : ctx_unallocated, src);
    if (src->view_src != NULL) {
        dst->view_src = graph_copy_dup_tensor(hash_set, node_copies, ctx_allocated, ctx_unallocated, src->view_src);
        dst->view_offs = src->view_offs;
    }
    dst->op = src->op;
    memcpy(dst->op_params, src->op_params, sizeof(dst->op_params));
    ggml_set_name(dst, src->name);

    // copy src
    for (int i = 0; i < GGML_MAX_SRC; i++) {
        struct ggml_tensor * s = src->src[i];
        if (s == NULL) {
            continue;
        }
        dst->src[i] = graph_copy_dup_tensor(hash_set, node_copies, ctx_allocated, ctx_unallocated, s);
    }

    node_copies[id] = dst;
    return dst;
}

static void graph_copy_init_tensor(struct ggml_hash_set * hash_set, struct ggml_tensor ** node_copies, bool * node_init, struct ggml_tensor * src) {
    size_t id = ggml_hash_find(hash_set, src);
    if (node_init[id]) {
        return;
    }
    node_init[id] = true;

    struct ggml_tensor * dst = node_copies[id];
    if (dst->view_src != NULL) {
        graph_copy_init_tensor(hash_set, node_copies, node_init, src->view_src);
        enum ggml_status status = ggml_backend_view_init(dst);
        GGML_ASSERT(status == GGML_STATUS_SUCCESS);
    }
    else {
        ggml_backend_tensor_copy(src, dst);
    }

    // init src
    for (int i = 0; i < GGML_MAX_SRC; i++) {
        struct ggml_tensor * s = src->src[i];
        if (s == NULL) {
            continue;
        }
        graph_copy_init_tensor(hash_set, node_copies, node_init, s);
    }
}

struct ggml_backend_graph_copy ggml_backend_graph_copy(ggml_backend_t backend, struct ggml_cgraph * graph) {
    struct ggml_hash_set hash_set = ggml_hash_set_new(graph->visited_hash_set.size);
    struct ggml_tensor ** node_copies = (ggml_tensor **) calloc(hash_set.size, sizeof(node_copies[0])); // NOLINT
    bool * node_init = (bool *) calloc(hash_set.size, sizeof(node_init[0]));

    struct ggml_init_params params = {
        /* .mem_size   = */ ggml_tensor_overhead()*hash_set.size + ggml_graph_overhead_custom(graph->size, false),
        /* .mem_buffer = */ NULL,
        /* .no_alloc   = */ true
    };

    struct ggml_context * ctx_allocated = ggml_init(params);
    struct ggml_context * ctx_unallocated = ggml_init(params);

    if (ctx_allocated == NULL || ctx_unallocated == NULL) {
        GGML_LOG_ERROR("%s: failed to allocate context for graph copy\n", __func__);
        ggml_hash_set_free(&hash_set);
        free(node_copies);
        free(node_init);
        ggml_free(ctx_allocated);
        ggml_free(ctx_unallocated);
        return {
            /* .buffer           = */ NULL,
            /* .ctx_allocated    = */ NULL,
            /* .ctx_unallocated  = */ NULL,
            /* .graph            = */ NULL,
        };
    }

    // dup nodes
    for (int i = 0; i < graph->n_nodes; i++) {
        struct ggml_tensor * node = graph->nodes[i];
        graph_copy_dup_tensor(hash_set, node_copies, ctx_allocated, ctx_unallocated, node);
    }

    // allocate nodes
    ggml_backend_buffer_t buffer = ggml_backend_alloc_ctx_tensors(ctx_allocated, backend);
    if (buffer == NULL) {
        GGML_LOG_ERROR("%s: failed to allocate buffer for graph copy\n", __func__);
        ggml_hash_set_free(&hash_set);
        free(node_copies);
        free(node_init);
        ggml_free(ctx_allocated);
        ggml_free(ctx_unallocated);
        return {
            /* .buffer           = */ NULL,
            /* .ctx_allocated    = */ NULL,
            /* .ctx_unallocated  = */ NULL,
            /* .graph            = */ NULL,
        };
    }

    //printf("copy buffer size: %zu MB\n", ggml_backend_buffer_get_size(buffer) / 1024 / 1024);

    // copy data and init views
    for (int i = 0; i < graph->n_nodes; i++) {
        struct ggml_tensor * node = graph->nodes[i];
        graph_copy_init_tensor(&hash_set, node_copies, node_init, node);
    }

    // build graph copy
    struct ggml_cgraph * graph_copy = ggml_new_graph_custom(ctx_allocated, graph->size, false);
    for (int i = 0; i < graph->n_nodes; i++) {
        struct ggml_tensor * node = graph->nodes[i];
        struct ggml_tensor * node_copy = node_copies[ggml_hash_find(&hash_set, node)];
        graph_copy->nodes[i] = node_copy;
    }
    graph_copy->n_nodes = graph->n_nodes;

    ggml_hash_set_free(&hash_set);
    free(node_copies);
    free(node_init);

    return {
        /* .buffer           = */ buffer,
        /* .ctx_allocated    = */ ctx_allocated,
        /* .ctx_unallocated  = */ ctx_unallocated,
        /* .graph            = */ graph_copy,
    };
}

void ggml_backend_graph_copy_free(struct ggml_backend_graph_copy copy) {
    ggml_backend_buffer_free(copy.buffer);
    ggml_free(copy.ctx_allocated);
    ggml_free(copy.ctx_unallocated);
}

bool ggml_backend_compare_graph_backend(ggml_backend_t backend1, ggml_backend_t backend2, struct ggml_cgraph * graph, ggml_backend_eval_callback callback, void * user_data, struct ggml_tensor * test_node) {
    struct ggml_backend_graph_copy copy = ggml_backend_graph_copy(backend2, graph);
    if (copy.buffer == NULL) {
        return false;
    }

    struct ggml_cgraph * g1 = graph;
    struct ggml_cgraph * g2 = copy.graph;

    assert(g1->n_nodes == g2->n_nodes);

    if (test_node != nullptr) {
        // Compute the whole graph and only test the output for a specific tensor
        ggml_backend_graph_compute(backend1, g1);
        ggml_backend_graph_compute(backend2, g2);

        int test_node_idx = -1;
        for (int i = 0; i < g1->n_nodes; i++) {
            struct ggml_tensor * t1 = g1->nodes[i];
            if (t1 == test_node) {
                test_node_idx = i;
                break;
            }
        }
        GGML_ASSERT(test_node_idx != -1);

        callback(test_node_idx, g1->nodes[test_node_idx], g2->nodes[test_node_idx], user_data);
    } else {
        for (int i = 0; i < g1->n_nodes; i++) {
            struct ggml_tensor * t1 = g1->nodes[i];
            struct ggml_tensor * t2 = g2->nodes[i];

            assert(t1->op == t2->op && ggml_are_same_layout(t1, t2));

            struct ggml_cgraph g1v = ggml_graph_view(g1, i, i + 1);
            struct ggml_cgraph g2v = ggml_graph_view(g2, i, i + 1);

            ggml_backend_graph_compute(backend1, &g1v);
            ggml_backend_graph_compute(backend2, &g2v);

            if (ggml_is_view_op(t1->op)) {
                continue;
            }

            // compare results, calculate rms etc
            if (!callback(i, t1, t2, user_data)) {
                break;
            }
        }
    }
    ggml_backend_graph_copy_free(copy);

    return true;
}

// CPU backend - buffer

static void * ggml_backend_cpu_buffer_get_base(ggml_backend_buffer_t buffer) {
    uintptr_t data = (uintptr_t)buffer->context;

    // align the buffer
    if (data % TENSOR_ALIGNMENT != 0) {
        data = GGML_PAD(data, TENSOR_ALIGNMENT);
    }

    return (void *)data;
}

static void ggml_backend_cpu_buffer_free_buffer(ggml_backend_buffer_t buffer) {
    ggml_aligned_free(buffer->context, buffer->size);
}

static void ggml_backend_cpu_buffer_memset_tensor(ggml_backend_buffer_t buffer, struct ggml_tensor * tensor, uint8_t value, size_t offset, size_t size) {
    memset((char *)tensor->data + offset, value, size);

    GGML_UNUSED(buffer);
}

static void ggml_backend_cpu_buffer_set_tensor(ggml_backend_buffer_t buffer, struct ggml_tensor * tensor, const void * data, size_t offset, size_t size) {
    memcpy((char *)tensor->data + offset, data, size);

    GGML_UNUSED(buffer);
}

static void ggml_backend_cpu_buffer_get_tensor(ggml_backend_buffer_t buffer, const struct ggml_tensor * tensor, void * data, size_t offset, size_t size) {
    memcpy(data, (const char *)tensor->data + offset, size);

    GGML_UNUSED(buffer);
}

static bool ggml_backend_cpu_buffer_cpy_tensor(ggml_backend_buffer_t buffer, const struct ggml_tensor * src, struct ggml_tensor * dst) {
    if (ggml_backend_buffer_is_host(src->buffer)) {
        memcpy(dst->data, src->data, ggml_nbytes(src));
        return true;
    }
    return false;

    GGML_UNUSED(buffer);
}

static void ggml_backend_cpu_buffer_clear(ggml_backend_buffer_t buffer, uint8_t value) {
    memset(buffer->context, value, buffer->size);
}

static const struct ggml_backend_buffer_i ggml_backend_cpu_buffer_i = {
    /* .free_buffer     = */ ggml_backend_cpu_buffer_free_buffer,
    /* .get_base        = */ ggml_backend_cpu_buffer_get_base,
    /* .init_tensor     = */ NULL, // no initialization required
    /* .memset_tensor   = */ ggml_backend_cpu_buffer_memset_tensor,
    /* .set_tensor      = */ ggml_backend_cpu_buffer_set_tensor,
    /* .get_tensor      = */ ggml_backend_cpu_buffer_get_tensor,
    /* .cpy_tensor      = */ ggml_backend_cpu_buffer_cpy_tensor,
    /* .clear           = */ ggml_backend_cpu_buffer_clear,
    /* .reset           = */ NULL,
};

static const struct ggml_backend_buffer_i ggml_backend_cpu_buffer_from_ptr_i = {
    /* .free_buffer     = */ NULL, // ptr is not owned by the buffer, so it does not need to be freed
    /* .get_base        = */ ggml_backend_cpu_buffer_get_base,
    /* .init_tensor     = */ NULL, // no initialization required
    /* .memset_tensor   = */ ggml_backend_cpu_buffer_memset_tensor,
    /* .set_tensor      = */ ggml_backend_cpu_buffer_set_tensor,
    /* .get_tensor      = */ ggml_backend_cpu_buffer_get_tensor,
    /* .cpy_tensor      = */ ggml_backend_cpu_buffer_cpy_tensor,
    /* .clear           = */ ggml_backend_cpu_buffer_clear,
    /* .reset           = */ NULL,
};

// CPU backend buffer type

// this buffer type is defined here to make it available to all backends

static const char * ggml_backend_cpu_buffer_type_get_name(ggml_backend_buffer_type_t buft) {
    return "CPU";

    GGML_UNUSED(buft);
}

static ggml_backend_buffer_t ggml_backend_cpu_buffer_type_alloc_buffer(ggml_backend_buffer_type_t buft, size_t size) {
    void * data = ggml_aligned_malloc(size);

    if (data == NULL) {
        GGML_LOG_ERROR("%s: failed to allocate buffer of size %zu\n", __func__, size);
        return NULL;
    }

    return ggml_backend_buffer_init(buft, ggml_backend_cpu_buffer_i, data, size);
}

static size_t ggml_backend_cpu_buffer_type_get_alignment(ggml_backend_buffer_type_t buft) {
    return TENSOR_ALIGNMENT;

    GGML_UNUSED(buft);
}

static bool ggml_backend_cpu_buffer_type_is_host(ggml_backend_buffer_type_t buft) {
    return true;

    GGML_UNUSED(buft);
}

ggml_backend_buffer_type_t ggml_backend_cpu_buffer_type(void) {
    static struct ggml_backend_buffer_type ggml_backend_cpu_buffer_type = {
        /* .iface   = */ {
            /* .get_name         = */ ggml_backend_cpu_buffer_type_get_name,
            /* .alloc_buffer     = */ ggml_backend_cpu_buffer_type_alloc_buffer,
            /* .get_alignment    = */ ggml_backend_cpu_buffer_type_get_alignment,
            /* .get_max_size     = */ NULL, // defaults to SIZE_MAX
            /* .get_alloc_size   = */ NULL, // defaults to ggml_nbytes
            /* .is_host          = */ ggml_backend_cpu_buffer_type_is_host,
        },
        /* .device  = */ NULL, // FIXME ggml_backend_reg_dev_get(ggml_backend_cpu_reg(), 0),
        /* .context = */ NULL,
    };

    return &ggml_backend_cpu_buffer_type;
}

static const char * ggml_backend_cpu_buffer_from_ptr_type_get_name(ggml_backend_buffer_type_t buft) {
    return "CPU_Mapped";

    GGML_UNUSED(buft);
}

static ggml_backend_buffer_type_t ggml_backend_cpu_buffer_from_ptr_type(void) {
    static struct ggml_backend_buffer_type ggml_backend_cpu_buffer_type = {
        /* .iface   = */ {
            /* .get_name         = */ ggml_backend_cpu_buffer_from_ptr_type_get_name,
            /* .alloc_buffer     = */ ggml_backend_cpu_buffer_type_alloc_buffer,
            /* .get_alignment    = */ ggml_backend_cpu_buffer_type_get_alignment,
            /* .get_max_size     = */ NULL, // defaults to SIZE_MAX
            /* .get_alloc_size   = */ NULL, // defaults to ggml_nbytes
            /* .is_host          = */ ggml_backend_cpu_buffer_type_is_host,
        },
        /* .device  = */ NULL, // FIXME ggml_backend_reg_dev_get(ggml_backend_cpu_reg(), 0),
        /* .context = */ NULL,
    };

    return &ggml_backend_cpu_buffer_type;
}

ggml_backend_buffer_t ggml_backend_cpu_buffer_from_ptr(void * ptr, size_t size) {
    GGML_ASSERT((uintptr_t)ptr % TENSOR_ALIGNMENT == 0 && "buffer pointer must be aligned");
    return ggml_backend_buffer_init(ggml_backend_cpu_buffer_from_ptr_type(), ggml_backend_cpu_buffer_from_ptr_i, ptr, size);
}<|MERGE_RESOLUTION|>--- conflicted
+++ resolved
@@ -1474,12 +1474,6 @@
         }
     }
 
-<<<<<<< HEAD
-    // 形成固定深度的 copy 事件循环（n_copies），避免事件数组无限增长，可以与后续 split 重叠
-    sched->cur_copy = (sched->cur_copy + 1) % sched->n_copies;
-
-=======
->>>>>>> e5155e69
     return GGML_STATUS_SUCCESS;
 }
 
