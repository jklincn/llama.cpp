--- conflicted
+++ resolved
@@ -515,13 +515,9 @@
 
     std::vector<fs::path> search_paths;
     if (user_search_path == nullptr) {
-<<<<<<< HEAD
-        // 两个默认路径
-=======
 #ifdef GGML_BACKEND_DIR
         search_paths.push_back(fs::u8path(GGML_BACKEND_DIR));
 #endif
->>>>>>> e5155e69
         // default search paths: executable directory, current directory
         search_paths.push_back(get_executable_path());
         search_paths.push_back(fs::current_path() / "");
