--- conflicted
+++ resolved
@@ -473,32 +473,18 @@
 
 // 一个节点在计算图中的元数据
 struct hash_node {
-<<<<<<< HEAD
-    int n_children;  // 子节点数量
-    int n_views;     // 视图数量
-    int buffer_id;   // 该节点使用的缓存区的 ID
-    size_t offset;   // 缓存区内的偏移量
-    bool allocated;  // 是否已经分配内存
-=======
     int n_children;
     int n_views;
     int buffer_id;
     struct buffer_address addr;
     bool allocated;
->>>>>>> 22c8c3c6
 };
 
 // 管理张量的内存分配信息
 struct tensor_alloc {
-<<<<<<< HEAD
-    int buffer_id;  // 缓存区 ID
-    size_t offset;  // 缓存区内的偏移量
-    size_t size_max; // 最大分配内存大小，0 表示已预分配或不使用或是一个视图
-=======
     int buffer_id;
     struct buffer_address addr;
     size_t size_max; // 0 = pre-allocated, unused, or view
->>>>>>> 22c8c3c6
 };
 
 // 表示一个叶节点的内存分配信息。在计算图中，叶节点通常是输入节点或者没有子节点的节点。
@@ -514,17 +500,10 @@
 
 // 通用 ggml 分配器
 struct ggml_gallocr {
-<<<<<<< HEAD
-    ggml_backend_buffer_type_t * bufts; // [n_buffers] 后端缓冲区类型数组
-    ggml_backend_buffer_t * buffers; // [n_buffers] 后端缓冲区数组
-    struct ggml_dyn_tallocr ** buf_tallocs; // [n_buffers] 每个缓冲区的动态分配器
-    int n_buffers;  // 缓冲区数量
-=======
     ggml_backend_buffer_type_t * bufts; // [n_buffers]
     struct vbuffer ** buffers; // [n_buffers]
     struct ggml_dyn_tallocr ** buf_tallocs; // [n_buffers]
     int n_buffers;
->>>>>>> 22c8c3c6
 
     struct ggml_hash_set hash_set;  // 哈希表，用于存储张量的哈希值
     struct hash_node * hash_values; // [hash_set.size] 哈希表中存储的 hash_node 数组
