--- conflicted
+++ resolved
@@ -19,22 +19,6 @@
 
 // KV 缓存的通用接口
 struct llama_kv_cache : public llama_memory_i {
-<<<<<<< HEAD
-    // 继承构造函数
-    using llama_memory_i::llama_memory_i;
-
-    // 如果批处理失败，调用此函数恢复缓存状态
-    virtual void restore() = 0; // call if batch processing fails - restores the cache state
-    // 批处理成功后调用，清除任何挂起的状态
-    virtual void commit() = 0;  // call after successful batch processing - clears any pending state
-
-    // 获取缓存中的 token 数量
-    virtual int32_t get_n_tokens()   const = 0;
-    virtual int32_t get_used_cells() const = 0; // TODO: remove, this is too-specific to the unified cache
-
-    // 判断缓存是否支持高效地移除开头的 token
-    virtual bool get_can_shift() const = 0;
-=======
     virtual ~llama_kv_cache() = default;
 
     // call if batch processing fails - restores the cache state
@@ -70,7 +54,6 @@
     virtual int32_t   get_used_cells() const = 0; // TODO: remove, this is too-specific to the unified cache
     virtual llama_pos get_pos_max()    const = 0;
     virtual bool      get_can_shift()  const = 0;
->>>>>>> 4773d7a0
 
     // 重写基类方法，编辑能力等同于移动能力
     bool get_can_edit() const override { return get_can_shift(); }
@@ -102,27 +85,12 @@
     llama_kv_cache * kv;
 };
 
-<<<<<<< HEAD
-// 代表 KV 缓存中的一个单元格 (cell)，通常对应一个 token 的 KV 状态
-struct llama_kv_cell {
-    llama_pos pos   = -1; // token 在序列中的绝对位置。
-    llama_pos delta =  0; // 位置的增量或偏移，可能用于某些缓存策略
-    int32_t   src   = -1; // 源索引，用于循环状态模型复制状态
-    int32_t   tail  = -1; // 尾部索引，可能用于管理单元格链或组
-
-    // 一个集合，存储了共享这个缓存单元格的序列 ID。这很重要，因为在批处理或 beam search 中，多个序列可能共享部分历史。
-    std::set<llama_seq_id> seq_id;
-
-    // 辅助函数，用于检查序列 ID
-    bool has_seq_id(const llama_seq_id & id) const {
-        return seq_id.find(id) != seq_id.end();
-    }
-=======
 //
 // llama_kv_cache_unified
 //
 
 // TODO: add notion of max sequences
+// llama_kv_cache 的一个具体实现
 class llama_kv_cache_unified : public llama_kv_cache {
 public:
     struct kv_cell {
@@ -130,7 +98,6 @@
         llama_pos delta =  0;
 
         std::set<llama_seq_id> seq_id;
->>>>>>> 4773d7a0
 
         bool has_seq_id(const llama_seq_id & id) const {
             return seq_id.find(id) != seq_id.end();
@@ -140,32 +107,12 @@
             return seq_id.empty();
         }
 
-<<<<<<< HEAD
-// ring-buffer of cached KV data
-// TODO: pimpl
-// TODO: add notion of max sequences
-// llama_kv_cache 的一个具体实现
-class llama_kv_cache_unified : public llama_kv_cache {
-public:
-    // can be used to query data from the model if needed
-    struct callbacks {
-        std::function<ggml_tensor * (uint32_t n_ctx_per_seq, int il)> get_rope_factors;
-    };
-
-    // 构造函数接收超参数 (hparams) 和回调 (cbs)
-    llama_kv_cache_unified(
-            const llama_hparams & hparams,
-            callbacks             cbs);
-
-    virtual ~llama_kv_cache_unified() = default;
-=======
         bool is_same_seq(const kv_cell & other) const {
             return seq_id == other.seq_id;
         }
     };
 
     static uint32_t get_padding(const llama_cparams & cparams);
->>>>>>> 4773d7a0
 
     llama_kv_cache_unified(
             const llama_model & model,
@@ -216,13 +163,7 @@
     // updates the cache head
     // Note: On success, it's important that cache.head points
     // to the first cell of the slot.
-<<<<<<< HEAD
-    // 为新的批处理数据在缓存中查找一个合适大小的空槽。
-    // 成功后，cache.head 会指向槽的起始位置。
-    bool find_slot(const llama_ubatch & batch);
-=======
     bool find_slot(const llama_ubatch & batch) override;
->>>>>>> 4773d7a0
 
     int32_t get_n_tokens()   const override;
     int32_t get_used_cells() const override;
@@ -240,6 +181,7 @@
     // Note: The value of head isn't only used to optimize searching
     // for a free KV slot. llama_decode_impl also uses it, so it
     // cannot be freely changed after a slot has been allocated.
+    // 环形缓冲区的管理变量：head 指向下一个可写位置或当前活动区域的头部，size 是总容量，used 是已使用的单元格数
     uint32_t head = 0;
     uint32_t size = 0;
     uint32_t used = 0; // used cells (i.e. at least one seq_id)
@@ -268,6 +210,7 @@
     ggml_type type_k = GGML_TYPE_F16;
     ggml_type type_v = GGML_TYPE_F16;
 
+    // GGML 上下文和后端缓冲区的向量，用于管理 GGML 张量的内存
     std::vector<ggml_context_ptr>        ctxs;
     std::vector<ggml_backend_buffer_ptr> bufs;
 
@@ -277,7 +220,6 @@
     } defrag_info;
 
     // return true if cells have been moved
-    // 准备碎片整理，如果单元格被移动则返回 true
     bool defrag_prepare(int32_t n_max_nodes);
 
     // commit/restore cache
@@ -294,13 +236,7 @@
     // find how many cells are currently in use
     uint32_t cell_max() const;
 
-<<<<<<< HEAD
-    // 将缓存状态写入
-    void state_write(llama_io_write_i & io, llama_seq_id seq_id = -1) const;
-    void state_read (llama_io_read_i  & io, llama_seq_id seq_id = -1);
-=======
     size_t total_size() const;
->>>>>>> 4773d7a0
 
     size_t size_k_bytes() const;
     size_t size_v_bytes() const;
@@ -419,7 +355,6 @@
     // Note: The value of head isn't only used to optimize searching
     // for a free KV slot. llama_decode_impl also uses it, so it
     // cannot be freely changed after a slot has been allocated.
-    // 环形缓冲区的管理变量：head 指向下一个可写位置或当前活动区域的头部，size 是总容量，used 是已使用的单元格数
     uint32_t head = 0;
     uint32_t size = 0;
     uint32_t used = 0; // used cells (i.e. at least one seq_id)
@@ -427,20 +362,12 @@
     // computed before each graph build
     uint32_t n = 0;
 
-<<<<<<< HEAD
-    // 保存每个 KV 单元的元信息
-    std::vector<llama_kv_cell> cells;
-=======
     std::vector<kv_cell> cells;
->>>>>>> 4773d7a0
 
     std::vector<ggml_tensor *> k_l; // per layer
     std::vector<ggml_tensor *> v_l;
 
 private:
-<<<<<<< HEAD
-    // K 和 V 张量的数据类型
-=======
     //const llama_model & model;
     const llama_hparams & hparams;
 
@@ -456,11 +383,9 @@
         std::vector<slot_range> ranges;
     } pending;
 
->>>>>>> 4773d7a0
     ggml_type type_k = GGML_TYPE_F16;
     ggml_type type_v = GGML_TYPE_F16;
 
-    // GGML 上下文和后端缓冲区的向量，用于管理 GGML 张量的内存
     std::vector<ggml_context_ptr>        ctxs;
     std::vector<ggml_backend_buffer_ptr> bufs;
 
