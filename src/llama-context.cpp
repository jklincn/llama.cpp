#include "llama-context.h"

#include "llama-impl.h"
#include "llama-batch.h"
#include "llama-io.h"
#include "llama-memory.h"
#include "llama-mmap.h"
#include "llama-model.h"

#include <cinttypes>
#include <cstring>
#include <limits>
#include <stdexcept>

//
// llama_context
//

llama_context::llama_context(
        const llama_model & model,
              llama_context_params params) :
    model(model),
    balloc(std::make_unique<llama_batch_allocr>(model.hparams.n_pos_per_embd())) {
    LLAMA_LOG_INFO("%s: constructing llama_context\n", __func__);

    t_start_us = model.t_start_us;
    t_load_us  = model.t_load_us;

    // 获取模型超参
    const auto & hparams = model.hparams;

    cparams.n_seq_max = std::max(1u, params.n_seq_max);
    if (cparams.n_seq_max > LLAMA_MAX_SEQ) {
        throw std::runtime_error("n_seq_max must be <= " + std::to_string(LLAMA_MAX_SEQ));
    }

    cparams.n_threads        = params.n_threads;
    cparams.n_threads_batch  = params.n_threads_batch;
    cparams.yarn_ext_factor  = params.yarn_ext_factor;
    cparams.yarn_attn_factor = params.yarn_attn_factor;
    cparams.yarn_beta_fast   = params.yarn_beta_fast;
    cparams.yarn_beta_slow   = params.yarn_beta_slow;
    cparams.defrag_thold     = params.defrag_thold;
    cparams.embeddings       = params.embeddings;
    cparams.offload_kqv      = params.offload_kqv;
    cparams.flash_attn       = params.flash_attn;
    cparams.no_perf          = params.no_perf;
    cparams.pooling_type     = params.pooling_type;
    cparams.warmup           = false;

    // 用超参填补缺省值
    cparams.n_ctx            = params.n_ctx           == 0    ? hparams.n_ctx_train           : params.n_ctx;
    cparams.rope_freq_base   = params.rope_freq_base  == 0.0f ? hparams.rope_freq_base_train  : params.rope_freq_base;
    cparams.rope_freq_scale  = params.rope_freq_scale == 0.0f ? hparams.rope_freq_scale_train : params.rope_freq_scale;

    cparams.n_ctx_orig_yarn  = params.yarn_orig_ctx    != 0 ? params.yarn_orig_ctx    :
                               hparams.n_ctx_orig_yarn != 0 ? hparams.n_ctx_orig_yarn :
                                                              hparams.n_ctx_train;

    cparams.cb_eval           = params.cb_eval;
    cparams.cb_eval_user_data = params.cb_eval_user_data;

    // rope 相关
    auto rope_scaling_type = params.rope_scaling_type;
    if (rope_scaling_type == LLAMA_ROPE_SCALING_TYPE_UNSPECIFIED) {
        rope_scaling_type = hparams.rope_scaling_type_train;
    }

    if (rope_scaling_type == LLAMA_ROPE_SCALING_TYPE_NONE) {
        cparams.rope_freq_scale = 1.0f; // never scale if scaling type is none
    }

    if (cparams.yarn_ext_factor < 0.0f) { // negative indicates 'not set'
        cparams.yarn_ext_factor = rope_scaling_type == LLAMA_ROPE_SCALING_TYPE_YARN ? 1.0f : 0.0f;
    }

    cparams.yarn_attn_factor *= hparams.rope_attn_factor;

    if (cparams.pooling_type == LLAMA_POOLING_TYPE_UNSPECIFIED) {
        if (hparams.pooling_type == LLAMA_POOLING_TYPE_UNSPECIFIED) {
            cparams.pooling_type = LLAMA_POOLING_TYPE_NONE;
        } else {
            cparams.pooling_type = hparams.pooling_type;
        }
    }

    if (params.attention_type == LLAMA_ATTENTION_TYPE_UNSPECIFIED) {
        cparams.causal_attn = hparams.causal_attn;
    } else {
        cparams.causal_attn = params.attention_type == LLAMA_ATTENTION_TYPE_CAUSAL;
    }

    // with causal attention, the batch size is limited by the context size
    cparams.n_batch = cparams.causal_attn ? std::min(cparams.n_ctx, params.n_batch) : params.n_batch;

    // the batch has to be at least GGML_KQ_MASK_PAD because we will be padding the KQ_mask
    // this is required by GPU kernels in order to avoid out-of-bounds accesses (e.g. ggml_flash_attn_ext)
    // ref: https://github.com/ggerganov/llama.cpp/pull/5021
    // TODO: this padding is not needed for the cache-less context so we should probably move it to llama_context_kv_self
    if (cparams.n_batch < GGML_KQ_MASK_PAD) {
        LLAMA_LOG_WARN("%s: n_batch is less than GGML_KQ_MASK_PAD - increasing to %d\n", __func__, GGML_KQ_MASK_PAD);
        cparams.n_batch = GGML_KQ_MASK_PAD;
    }

    cparams.n_ubatch = std::min(cparams.n_batch, params.n_ubatch == 0 ? params.n_batch : params.n_ubatch);

    cparams.op_offload = params.op_offload;

    const uint32_t n_ctx_per_seq = cparams.n_ctx / cparams.n_seq_max;

    LLAMA_LOG_INFO("%s: n_seq_max     = %u\n",   __func__, cparams.n_seq_max);
    LLAMA_LOG_INFO("%s: n_ctx         = %u\n",   __func__, cparams.n_ctx);
    LLAMA_LOG_INFO("%s: n_ctx_per_seq = %u\n",   __func__, n_ctx_per_seq);
    LLAMA_LOG_INFO("%s: n_batch       = %u\n",   __func__, cparams.n_batch);
    LLAMA_LOG_INFO("%s: n_ubatch      = %u\n",   __func__, cparams.n_ubatch);
    LLAMA_LOG_INFO("%s: causal_attn   = %d\n",   __func__, cparams.causal_attn);
    LLAMA_LOG_INFO("%s: flash_attn    = %d\n",   __func__, cparams.flash_attn);
    LLAMA_LOG_INFO("%s: freq_base     = %.1f\n", __func__, cparams.rope_freq_base);
    LLAMA_LOG_INFO("%s: freq_scale    = %g\n",   __func__, cparams.rope_freq_scale);

    // 当前上下文长度小于模型训练时的上下文长度，意味着模型的能力没有被完整利用
    if (n_ctx_per_seq < hparams.n_ctx_train) {
        LLAMA_LOG_WARN("%s: n_ctx_per_seq (%u) < n_ctx_train (%u) -- the full capacity of the model will not be utilized\n",
                __func__, n_ctx_per_seq, hparams.n_ctx_train);
    }

    if (n_ctx_per_seq > hparams.n_ctx_train) {
        LLAMA_LOG_WARN("%s: n_ctx_per_seq (%u) > n_ctx_train (%u) -- possible training context overflow\n",
                __func__, n_ctx_per_seq, hparams.n_ctx_train);
    }

    if (!params.swa_full && cparams.n_seq_max > 1 && hparams.is_swa_any()) {
        LLAMA_LOG_WARN("%s: requested n_seq_max (%u) > 1, but swa_full is not enabled -- performance may be degraded: %s\n",
                __func__, cparams.n_seq_max, "https://github.com/ggml-org/llama.cpp/pull/13845#issuecomment-2924800573");
    }

    // 后端初始化（如果仅用于分词则跳过）
    if (!hparams.vocab_only) {
        // GPU backends
        // 初始化每一个GPU后端，具体入口函数为 ggml_backend_cuda_device_init_backend
        for (auto * dev : model.devices) {
            ggml_backend_t backend = ggml_backend_dev_init(dev, nullptr);
            if (backend == nullptr) {
                throw std::runtime_error(format("failed to initialize %s backend", ggml_backend_dev_name(dev)));
            }
            backends.emplace_back(backend);
        }

        // add ACCEL backends (such as BLAS)
        // 初始化加速器后端
        for (size_t i = 0; i < ggml_backend_dev_count(); ++i) {
            ggml_backend_dev_t dev = ggml_backend_dev_get(i);
            if (ggml_backend_dev_type(dev) == GGML_BACKEND_DEVICE_TYPE_ACCEL) {
                ggml_backend_t backend = ggml_backend_dev_init(dev, nullptr);
                if (backend == nullptr) {
                    throw std::runtime_error(format("failed to initialize %s backend", ggml_backend_dev_name(dev)));
                }
                backends.emplace_back(backend);
            }
        }

        // add CPU backend
        backend_cpu = ggml_backend_init_by_type(GGML_BACKEND_DEVICE_TYPE_CPU, nullptr);
        if (backend_cpu == nullptr) {
            throw std::runtime_error("failed to initialize CPU backend");
        }
        backends.emplace_back(backend_cpu);

        // create a list of the set_n_threads functions in the backends
        // 线程数接口收集（仅CPU和BLAS），CPU 的接口是 ggml_backend_cpu_set_n_threads
        for (auto & backend : backends) {
            ggml_backend_dev_t dev = ggml_backend_get_device(backend.get());
            ggml_backend_reg_t reg = dev ? ggml_backend_dev_backend_reg(dev) : nullptr;
            if (reg) {
                auto ggml_backend_set_n_threads_fn = (ggml_backend_set_n_threads_t) ggml_backend_reg_get_proc_address(reg, "ggml_backend_set_n_threads");
                if (ggml_backend_set_n_threads_fn) {
                    set_n_threads_fns.emplace_back(backend.get(), ggml_backend_set_n_threads_fn);
                }
            }
        }

        // 注册外部中断回调
        llama_set_abort_callback(this, params.abort_callback, params.abort_callback_data);

        // graph outputs buffer
        // 输出缓冲区
        {
            // resized during inference when a batch uses more outputs
            if ((uint32_t) output_reserve(params.n_seq_max) < params.n_seq_max) {
                throw std::runtime_error("failed to reserve initial output buffer");
            }

            LLAMA_LOG_INFO("%s: %10s  output buffer size = %8.2f MiB\n", __func__,
                    ggml_backend_buffer_name    (buf_output.get()),
                    ggml_backend_buffer_get_size(buf_output.get()) / 1024.0 / 1024.0);
        }
    }

    // init the memory module
    if (!hparams.vocab_only) {
        llama_memory_params params_mem = {
            /*.type_k   =*/ params.type_k,
            /*.type_v   =*/ params.type_v,
            /*.swa_full =*/ params.swa_full,
        };

        memory.reset(model.create_memory(params_mem, cparams));
    }

    // init backends
    // 初始化调度器
    if (!hparams.vocab_only) {
        LLAMA_LOG_DEBUG("%s: enumerating backends\n", __func__);

        backend_buft.clear();
        backend_ptrs.clear();

        for (auto & backend : backends) {
            // 对每个后端取默认的缓冲区类型
            // CPU 后端是 ggml_backend_cpu_buffer_type
            // GPU 后端是 ggml_backend_cuda_buffer_type
            auto * buft = ggml_backend_get_default_buffer_type(backend.get());
            auto backend_type = ggml_backend_dev_type(ggml_backend_get_device(backend.get()));

            // 对于 CPU 后端，如果系统有 GPU，则优先用第一块 GPU 的 host buffer 来加速中间状态的传输
            if (backend_type == GGML_BACKEND_DEVICE_TYPE_CPU && !model.devices.empty()) {
                // use the host buffer of the first device CPU for faster transfer of the intermediate state
                auto * dev = model.devices[0];
                auto * host_buft = ggml_backend_dev_host_buffer_type(dev);
                if (host_buft) {
                    buft = host_buft;
                }
            }

            backend_buft.push_back(buft);
            backend_ptrs.push_back(backend.get());
        }

        LLAMA_LOG_DEBUG("%s: backend_ptrs.size() = %zu\n", __func__, backend_ptrs.size());

        // 推断最大 graph 节点数
        const size_t max_nodes = this->graph_max_nodes();

        LLAMA_LOG_DEBUG("%s: max_nodes = %zu\n", __func__, max_nodes);

        // buffer used to store the computation graph and the tensor meta data
        // 预分配计算图的元数据缓冲区
        // ggml_tensor_overhead 返回每个张量结构体的开销
        // ggml_graph_overhead_custom 返回计算图的开销
        buf_compute_meta.resize(ggml_tensor_overhead()*max_nodes + ggml_graph_overhead_custom(max_nodes, false));

        // TODO: move these checks to ggml_backend_sched
        // enabling pipeline parallelism in the scheduler increases memory usage, so it is only done when necessary
        // 启用 pipeline‑parallel 需满足以下条件
        // - 多 GPU
        // - 按层切分
        // - offload KQV
        // - 无tensor override 
        bool pipeline_parallel =
            model.n_devices() > 1 &&
            model.params.n_gpu_layers > (int) model.hparams.n_layer &&
            model.params.split_mode == LLAMA_SPLIT_MODE_LAYER &&
            cparams.offload_kqv &&
            !model.has_tensor_overrides();

        // pipeline parallelism requires support for async compute and events in all devices
        // 启用 pipeline‑parallel 还需要所有 GPU 支持异步计算（async compute）和事件（events）
        if (pipeline_parallel) {
            for (auto & backend : backends) {
                auto dev_type = ggml_backend_dev_type(ggml_backend_get_device(backend.get()));
                if (dev_type == GGML_BACKEND_DEVICE_TYPE_CPU) {
                    // ignore CPU backend
                    continue;
                }
                auto * dev = ggml_backend_get_device(backend.get());
                ggml_backend_dev_props props;
                ggml_backend_dev_get_props(dev, &props);
                if (!props.caps.async || !props.caps.events) {
                    // device does not support async compute or events
                    pipeline_parallel = false;
                    break;
                }
            }
        }

        // 创建调度器
        sched.reset(ggml_backend_sched_new(backend_ptrs.data(), backend_buft.data(), backend_ptrs.size(), max_nodes, pipeline_parallel, cparams.op_offload));

        if (pipeline_parallel) {
            LLAMA_LOG_INFO("%s: pipeline parallelism enabled (n_copies=%d)\n", __func__, ggml_backend_sched_get_n_copies(sched.get()));
        }
    }

    // reserve worst-case graph
    // 预留最坏情况下的计算图和缓冲，保证推理阶段不会再出现 realloc 或 graph‑rebuild
    // 用最坏参数把计算图先构出来，让 ggml 后端把所有 buffer 一次性申请好
    // 先按最大 batch + 满 KV做一次冷启动，后面所有图都会是同或更小尺寸，于是永远不会再触碰 malloc
    if (!hparams.vocab_only && memory) {
        const uint32_t n_seqs = cparams.n_seq_max;
        const uint32_t n_tokens = std::min(cparams.n_ctx, cparams.n_ubatch);

        LLAMA_LOG_DEBUG("%s: worst-case: n_tokens = %d, n_seqs = %d, n_outputs = %d\n", __func__, n_tokens, n_seqs, n_outputs);

        int n_splits_pp = -1;
        int n_nodes_pp  = -1;

        int n_splits_tg = -1;
        int n_nodes_tg  = -1;

        // simulate full KV cache

        const auto mctx = memory->init_full();
        if (!mctx) {
            throw std::runtime_error("failed to initialize KV cache");
        }

        cross.v_embd.clear();

        // reserve pp graph first so that buffers are only allocated once
        {
            auto * gf = graph_reserve(n_tokens, n_seqs, n_tokens, mctx.get());
            if (!gf) {
                throw std::runtime_error("failed to allocate compute pp buffers");
            }

            n_splits_pp = ggml_backend_sched_get_n_splits(sched.get());
            n_nodes_pp  = ggml_graph_n_nodes(gf);
        }

        // reserve with tg graph to get the number of splits and nodes
        {
            auto * gf = graph_reserve(1, 1, 1, mctx.get());
            if (!gf) {
                throw std::runtime_error("failed to allocate compute tg buffers");
            }

            n_splits_tg = ggml_backend_sched_get_n_splits(sched.get());
            n_nodes_tg  = ggml_graph_n_nodes(gf);
        }

        // reserve again with pp graph to avoid ggml-alloc reallocations during inference
        {
            auto * gf = graph_reserve(n_tokens, n_seqs, n_tokens, mctx.get());
            if (!gf) {
                throw std::runtime_error("failed to allocate compute pp buffers");
            }
        }

        // 打印各 backend buffer 实际占用，以及 graph nodes/splits 统计
        for (size_t i = 0; i < backend_ptrs.size(); ++i) {
            ggml_backend_t             backend = backend_ptrs[i];
            ggml_backend_buffer_type_t buft    = backend_buft[i];
            size_t size = ggml_backend_sched_get_buffer_size(sched.get(), backend);
            if (size > 1) {
                LLAMA_LOG_INFO("%s: %10s compute buffer size = %8.2f MiB\n", __func__,
                        ggml_backend_buft_name(buft),
                        size / 1024.0 / 1024.0);
            }
        }

        // 打印 graph nodes/splits 统计
        if (n_nodes_pp == n_nodes_tg) {
            LLAMA_LOG_INFO("%s: graph nodes  = %d\n", __func__, n_nodes_pp);
        } else {
            LLAMA_LOG_INFO("%s: graph nodes  = %d (with bs=%d), %d (with bs=1)\n", __func__, n_nodes_pp, n_tokens, n_nodes_tg);
        }

        if (n_splits_pp == n_splits_tg) {
            LLAMA_LOG_INFO("%s: graph splits = %d\n", __func__, n_splits_pp);
        } else {
            LLAMA_LOG_INFO("%s: graph splits = %d (with bs=%d), %d (with bs=1)\n", __func__, n_splits_pp, n_tokens, n_splits_tg);
        }
    }
}

llama_context::~llama_context() {
    ggml_opt_free(opt_ctx);
}

void llama_context::synchronize() {
    ggml_backend_sched_synchronize(sched.get());

    // FIXME: if multiple single tokens are evaluated without a synchronization,
    // the stats will be added to the prompt evaluation stats
    // this should only happen when using batch size 1 to evaluate a batch

    // add the evaluation to the stats
    if (n_queued_tokens == 1) {
        if (!cparams.no_perf) {
            t_eval_us += ggml_time_us() - t_compute_start_us;
        }
        n_eval++;
    } else if (n_queued_tokens > 1) {
        if (!cparams.no_perf) {
            t_p_eval_us += ggml_time_us() - t_compute_start_us;
        }
        n_p_eval += n_queued_tokens;
    }

    // get a more accurate load time, upon first eval
    if (n_queued_tokens > 0 && !has_evaluated_once) {
        t_load_us = ggml_time_us() - t_start_us;
        has_evaluated_once = true;
    }

    n_queued_tokens = 0;
    t_compute_start_us = 0;
}

const llama_model & llama_context::get_model() const {
    return model;
}

const llama_cparams & llama_context::get_cparams() const {
    return cparams;
}

ggml_backend_sched_t llama_context::get_sched() const {
    return sched.get();
}

ggml_context * llama_context::get_ctx_compute() const {
    return ctx_compute.get();
}

uint32_t llama_context::n_ctx() const {
    return cparams.n_ctx;
}

uint32_t llama_context::n_ctx_per_seq() const {
    return cparams.n_ctx / cparams.n_seq_max;
}

uint32_t llama_context::n_batch() const {
    return cparams.n_batch;
}

uint32_t llama_context::n_ubatch() const {
    return cparams.n_ubatch;
}

uint32_t llama_context::n_seq_max() const {
    return cparams.n_seq_max;
}

uint32_t llama_context::n_threads() const {
    return cparams.n_threads;
}

uint32_t llama_context::n_threads_batch() const {
    return cparams.n_threads_batch;
}

llama_memory_t llama_context::get_memory() const {
    return memory.get();
}

// deprecated
void llama_context::kv_self_defrag_sched() {
    if (!memory) {
        return;
    }

    memory_force_optimize = true;
}

// deprecated
bool llama_context::kv_self_update(bool optimize) {
    if (!memory) {
        return false;
    }

    {
        // TODO: remove in the future
        optimize |= memory_force_optimize;
        memory_force_optimize = false;

        const auto mctx = memory->init_update(this, optimize);
        switch (mctx->get_status()) {
            case LLAMA_MEMORY_STATUS_SUCCESS:
                {
                    // noop
                } break;
            case LLAMA_MEMORY_STATUS_NO_UPDATE:
                {
                    // no updates need to be performed
                    return false;
                }
            case LLAMA_MEMORY_STATUS_FAILED_PREPARE:
            case LLAMA_MEMORY_STATUS_FAILED_COMPUTE:
                {
                    LLAMA_LOG_ERROR("%s: failed to prepare memory update\n", __func__);
                    return false;
                }
        }

        if (!mctx->apply()) {
            LLAMA_LOG_ERROR("%s: failed to apply memory update\n", __func__);
        }
    }

    // if the memory module did any computation, we have to reserve a new worst-case graph
    {
        const auto mctx = memory->init_full();
        if (!mctx) {
            throw std::runtime_error("failed to initialize memory context");
        }

        const uint32_t n_seqs   = cparams.n_seq_max;
        const uint32_t n_tokens = std::min(cparams.n_ctx, cparams.n_ubatch);

        auto * gf = graph_reserve(n_tokens, n_seqs, n_tokens, mctx.get());
        if (!gf) {
            LLAMA_LOG_ERROR("%s: failed to reserve graph after the memory update\n", __func__);
        }
    }

    return true;
}

enum llama_pooling_type llama_context::pooling_type() const {
    return cparams.pooling_type;
}

float * llama_context::get_logits() {
    return logits;
}

float * llama_context::get_logits_ith(int32_t i) {
    int64_t j = -1;

    try {
        if (logits == nullptr) {
            throw std::runtime_error("no logits");
        }

        if (i < 0) {
            j = n_outputs + i;
            if (j < 0) {
                throw std::runtime_error(format("negative index out of range [0, %d)", n_outputs));
            }
        } else if ((size_t) i >= output_ids.size()) {
            throw std::runtime_error(format("out of range [0, %zu)", output_ids.size()));
        } else {
            j = output_ids[i];
        }

        if (j < 0) {
            throw std::runtime_error(format("batch.logits[%d] != true", i));
        }
        if (j >= n_outputs) {
            // This should not happen
            throw std::runtime_error(format("corrupt output buffer (j=%" PRId64 ", n_outputs=%d)", j, n_outputs));
        }

        return logits + j*model.vocab.n_tokens();
    } catch (const std::exception & err) {
        LLAMA_LOG_ERROR("%s: invalid logits id %d, reason: %s\n", __func__, i, err.what());
#ifndef NDEBUG
        GGML_ABORT("fatal error");
#else
        return nullptr;
#endif
    }
}

float * llama_context::get_embeddings() {
    return embd;
}

float * llama_context::get_embeddings_ith(int32_t i) {
    int64_t j = -1;

    try {
        if (embd == nullptr) {
            throw std::runtime_error("no embeddings");
        }

        if (i < 0) {
            j = n_outputs + i;
            if (j < 0) {
                throw std::runtime_error(format("negative index out of range [0, %d)", n_outputs));
            }
        } else if ((size_t) i >= output_ids.size()) {
            throw std::runtime_error(format("out of range [0, %zu)", output_ids.size()));
        } else {
            j = output_ids[i];
        }

        if (j < 0) {
            throw std::runtime_error(format("batch.logits[%d] != true", i));
        }
        if (j >= n_outputs) {
            // This should not happen
            throw std::runtime_error(format("corrupt output buffer (j=%" PRId64 ", n_outputs=%d)", j, n_outputs));
        }

        return embd + j*model.hparams.n_embd;
    } catch (const std::exception & err) {
        LLAMA_LOG_ERROR("%s: invalid embeddings id %d, reason: %s\n", __func__, i, err.what());
#ifndef NDEBUG
        GGML_ABORT("fatal error");
#else
        return nullptr;
#endif
    }
}

float * llama_context::get_embeddings_seq(llama_seq_id seq_id) {
    auto it = embd_seq.find(seq_id);
    if (it == embd_seq.end()) {
        return nullptr;
    }

    return it->second.data();
}

void llama_context::attach_threadpool(
           ggml_threadpool_t threadpool,
           ggml_threadpool_t threadpool_batch) {
    LLAMA_LOG_DEBUG("%s: call\n", __func__);

    this->threadpool       = threadpool;
    this->threadpool_batch = threadpool_batch ? threadpool_batch : threadpool;
}

void llama_context::detach_threadpool() {
    LLAMA_LOG_DEBUG("%s: call\n", __func__);

    this->threadpool       = nullptr;
    this->threadpool_batch = nullptr;
}

void llama_context::set_n_threads(int32_t n_threads, int32_t n_threads_batch) {
    LLAMA_LOG_DEBUG("%s: n_threads = %d, n_threads_batch = %d\n", __func__, n_threads, n_threads_batch);

    cparams.n_threads       = n_threads;
    cparams.n_threads_batch = n_threads_batch;
}

void llama_context::set_abort_callback(bool (*abort_callback)(void * data), void * abort_callback_data) {
    LLAMA_LOG_DEBUG("%s: call\n", __func__);

    this->abort_callback      = abort_callback;
    this->abort_callback_data = abort_callback_data;

    for (auto & backend : backends) {
        auto * reg = ggml_backend_dev_backend_reg(ggml_backend_get_device(backend.get()));
        auto * set_abort_callback_fn = (ggml_backend_set_abort_callback_t) ggml_backend_reg_get_proc_address(reg, "ggml_backend_set_abort_callback");
        if (set_abort_callback_fn) {
            set_abort_callback_fn(backend.get(), this->abort_callback, this->abort_callback_data);
        }
    }
}

void llama_context::set_embeddings(bool value) {
    LLAMA_LOG_DEBUG("%s: value = %d\n", __func__, value);

    cparams.embeddings = value;
}

void llama_context::set_causal_attn(bool value) {
    LLAMA_LOG_DEBUG("%s: value = %d\n", __func__, value);

    cparams.causal_attn = value;
}

void llama_context::set_warmup(bool value) {
    LLAMA_LOG_DEBUG("%s: value = %d\n", __func__, value);

    cparams.warmup = value;
}

void llama_context::set_adapter_lora(
            llama_adapter_lora * adapter,
            float scale) {
    LLAMA_LOG_DEBUG("%s: adapter = %p, scale = %f\n", __func__, (void *) adapter, scale);

    loras[adapter] = scale;
}

bool llama_context::rm_adapter_lora(
            llama_adapter_lora * adapter) {
    LLAMA_LOG_DEBUG("%s: adapter = %p\n", __func__, (void *) adapter);

    auto pos = loras.find(adapter);
    if (pos != loras.end()) {
        loras.erase(pos);
        return true;
    }

    return false;
}

void llama_context::clear_adapter_lora() {
    LLAMA_LOG_DEBUG("%s: call\n", __func__);

    loras.clear();
}

bool llama_context::apply_adapter_cvec(
            const float * data,
                 size_t   len,
                int32_t   n_embd,
                int32_t   il_start,
                int32_t   il_end) {
    LLAMA_LOG_DEBUG("%s: il_start = %d, il_end = %d\n", __func__, il_start, il_end);

    return cvec.apply(model, data, len, n_embd, il_start, il_end);
}

<<<<<<< HEAD
// 构建、分配并执行代表了Transformer模型运算的计算图
llm_graph_result_ptr llama_context::process_ubatch(const llama_ubatch & ubatch, llm_graph_type gtype, llama_memory_state_i * mstate, ggml_status & ret) {
    // 首先检查 mstate 指针是否有效
    // 如果指针有效，就调用其 apply() 方法。这个方法的作用是应用或提交之前为这个 ubatch 规划好的内存操作。
    // 例如，在 memory->init_batch() 中可能只是“预订”了 KV 缓存中的位置，而 apply() 则是实际执行这些位置的更新或分配，使其对即将开始的计算图可见
    if (mstate && !mstate->apply()) {
        LLAMA_LOG_ERROR("%s: failed to apply memory state\n", __func__);
=======
llm_graph_result_ptr llama_context::process_ubatch(const llama_ubatch & ubatch, llm_graph_type gtype, llama_memory_context_i * mctx, ggml_status & ret) {
    if (mctx && !mctx->apply()) {
        LLAMA_LOG_ERROR("%s: failed to apply memory context\n", __func__);
>>>>>>> caf5681f
        ret = GGML_STATUS_FAILED;
        return nullptr;
    }

    // 调用 graph_init() 函数来初始化一个新的、空的计算图
    auto * gf = graph_init();
    if (!gf) {
        LLAMA_LOG_ERROR("%s: failed to initialize graph\n", __func__);
        ret = GGML_STATUS_FAILED;
        return nullptr;
    }

<<<<<<< HEAD
    // 根据 ubatch 的内容，将 LLM 模型的所有运算（从 token 嵌入、多头注意力、前馈网络到最终的 logits 输出）逐一添加到 gf 这个计算图中
    auto res = graph_build(ctx_compute.get(), gf, ubatch, gtype, mstate);
=======
    auto res = graph_build(ctx_compute.get(), gf, ubatch, gtype, mctx);
>>>>>>> caf5681f
    if (!res) {
        LLAMA_LOG_ERROR("%s: failed to build graph\n", __func__);
        ret = GGML_STATUS_FAILED;
        return nullptr;
    }

    // LLAMA_LOG_INFO("graph build time: %.3f ms (%d nodes, %d leafs)\n", (ggml_time_us() - t_start_us)/1000.0, gf->n_nodes, gf->n_leafs);

    // 一旦计算图 gf 的结构被定义好，这一步就是为它分配内存。
    // 获取计算调度器（scheduler）。调度器知道计算将在哪个后端（CPU, GPU等）上运行
    if (!ggml_backend_sched_alloc_graph(sched.get(), gf)) {
        LLAMA_LOG_ERROR("%s: failed to allocate graph\n", __func__);    
        ret = GGML_STATUS_ALLOC_FAILED;
        return nullptr;
    }

    // 将计算图的输入与实际数据关联起来
    res->set_inputs(&ubatch);

    // 执行计算图。这个函数会命令调度器按照图中定义的依赖关系，在后端（CPU/GPU）上执行所有计算节点。
    const auto status = graph_compute(gf, ubatch.n_tokens > 1);
    if (status != GGML_STATUS_SUCCESS) {
        LLAMA_LOG_ERROR("%s: failed to compute graph, compute status: %d\n", __func__, status);
        ret = status;
        return nullptr;
    }

    ret = GGML_STATUS_SUCCESS;

    return res;
}

int llama_context::encode(const llama_batch & batch_inp) {
    GGML_ASSERT((!batch_inp.token && batch_inp.embd) || (batch_inp.token && !batch_inp.embd)); // NOLINT

    if (batch_inp.n_tokens == 0) {
        LLAMA_LOG_ERROR("%s: n_tokens == 0\n", __func__);
        return -1;
    }

    const auto & hparams = model.hparams;

    const int64_t n_embd = hparams.n_embd;

    // note: during encode, we always pass the full sequence starting from pos = 0
    if (!balloc->init(batch_inp, model.vocab, nullptr, n_embd, true)) {
        LLAMA_LOG_ERROR("%s: failed to initialize batch\n", __func__);
        return -1;
    }

    const uint32_t n_tokens = balloc->get_n_tokens();

    const llama_ubatch ubatch = balloc->split_simple(n_tokens);

    // micro-batching is not possible for non-causal encoding, so we process the batch in a single shot
    GGML_ASSERT(cparams.n_ubatch >= n_tokens && "encoder requires n_ubatch >= n_tokens");

    if (t_compute_start_us == 0) {
        t_compute_start_us = ggml_time_us();
    }

    // TODO: this clear of the buffer can easily be forgotten - need something better
    embd_seq.clear();

    n_queued_tokens += n_tokens;

    // reserve output buffer
    if (output_reserve(n_tokens) < n_tokens) {
        LLAMA_LOG_ERROR("%s: could not reserve space for batch with %u outputs\n", __func__, n_tokens);
        return -2;
    };

    for (uint32_t i = 0; i < n_tokens; ++i) {
        output_ids[i] = i;
    }

    n_outputs = n_tokens;

    ggml_backend_sched_reset(sched.get());
    ggml_backend_sched_set_eval_callback(sched.get(), cparams.cb_eval, cparams.cb_eval_user_data);

    const auto causal_attn_org = cparams.causal_attn;

    // always use non-causal attention for encoder graphs
    // TODO: this is a tmp solution until we have a proper way to support enc-dec models
    //       ref: https://github.com/ggml-org/llama.cpp/pull/12181#issuecomment-2730451223
    cparams.causal_attn = false;

    ggml_status status;
    const auto res = process_ubatch(ubatch, LLM_GRAPH_TYPE_ENCODER, nullptr, status);

    cparams.causal_attn = causal_attn_org;

    if (!res) {
        switch (status) {
            case GGML_STATUS_ABORTED:      return  2;
            case GGML_STATUS_ALLOC_FAILED: return -2;
            case GGML_STATUS_FAILED:       return -3;
            case GGML_STATUS_SUCCESS:      GGML_ABORT("should not happen");
        }
    }

    auto * t_embd = res->get_embd_pooled() ? res->get_embd_pooled() : res->get_embd();

    // extract embeddings
    if (t_embd) {
        ggml_backend_t backend_embd = ggml_backend_sched_get_tensor_backend(sched.get(), t_embd);
        GGML_ASSERT(backend_embd != nullptr);

        switch (cparams.pooling_type) {
            case LLAMA_POOLING_TYPE_NONE:
                {
                    // extract token embeddings
                    GGML_ASSERT(embd != nullptr);

                    GGML_ASSERT(n_tokens*n_embd <= (int64_t) embd_size);
                    ggml_backend_tensor_get_async(backend_embd, t_embd, embd, 0, n_tokens*n_embd*sizeof(float));
                } break;
            case LLAMA_POOLING_TYPE_MEAN:
            case LLAMA_POOLING_TYPE_CLS:
            case LLAMA_POOLING_TYPE_LAST:
                {
                    // extract sequence embeddings
                    auto & embd_seq_out = embd_seq;

                    for (uint32_t s = 0; s < ubatch.n_seqs_unq; ++s) {
                        const llama_seq_id seq_id  = ubatch.seq_id_unq[s];
                        const int32_t      seq_idx = ubatch.seq_idx[seq_id];

                        embd_seq_out[seq_id].resize(n_embd);
                        ggml_backend_tensor_get_async(backend_embd, t_embd, embd_seq_out[seq_id].data(), (n_embd*seq_idx)*sizeof(float), n_embd*sizeof(float));
                    }
                } break;
            case LLAMA_POOLING_TYPE_RANK:
                {
                    // extract the rerank score - n_cls_out floats per sequence
                    auto & embd_seq_out = embd_seq;

                    const uint32_t n_cls_out = hparams.n_cls_out;

                    for (uint32_t s = 0; s < ubatch.n_seqs_unq; ++s) {
                        const llama_seq_id seq_id  = ubatch.seq_id_unq[s];
                        const int32_t      seq_idx = ubatch.seq_idx[seq_id];

                        embd_seq_out[seq_id].resize(n_cls_out);
                        ggml_backend_tensor_get_async(backend_embd, t_embd, embd_seq_out[seq_id].data(), (n_cls_out*seq_idx)*sizeof(float), n_cls_out*sizeof(float));
                    }
                } break;
            case LLAMA_POOLING_TYPE_UNSPECIFIED:
                {
                    GGML_ABORT("unknown pooling type");
                }
        }
    }

    // Reset state for the next token before backend sync, to allow the CPU activities in the reset to
    // overlap with device computation.
    ggml_backend_sched_reset(sched.get());

    // TODO: hacky solution
    if (model.arch == LLM_ARCH_T5 && t_embd) {
        //cross.t_embd = t_embd;

        synchronize();

        cross.n_embd = t_embd->ne[0];
        cross.n_enc  = t_embd->ne[1];
        cross.v_embd.resize(cross.n_embd*cross.n_enc);
        memcpy(cross.v_embd.data(), embd, ggml_nbytes(t_embd));

        const auto & batch = balloc->get_batch();

        // remember the sequence ids used during the encoding - needed for cross attention later
        cross.seq_ids_enc.resize(n_tokens);
        for (uint32_t i = 0; i < n_tokens; i++) {
            cross.seq_ids_enc[i].clear();

            for (int s = 0; s < batch.n_seq_id[i]; s++) {
                const llama_seq_id seq_id = batch.seq_id[i][s];

                cross.seq_ids_enc[i].insert(seq_id);
            }
        }
    }

    return 0;
}

<<<<<<< HEAD
int llama_context::decode(llama_batch & inp_batch) {
    // 检查 memory 成员是否为空指针。在 llama.cpp 的较新版本中，memory 对象负责管理 KV 缓存
=======
int llama_context::decode(const llama_batch & batch_inp) {
    GGML_ASSERT((!batch_inp.token && batch_inp.embd) || (batch_inp.token && !batch_inp.embd)); // NOLINT

>>>>>>> caf5681f
    if (!memory) {
        LLAMA_LOG_DEBUG("%s: cannot decode batches with this context (calling encode() instead)\n", __func__);
        return encode(batch_inp);
    }

<<<<<<< HEAD
    // 如果输入的批次中 n_tokens（token 数量）为 0，则这是一个无效的输入
    if (inp_batch.n_tokens == 0) {
=======
    if (batch_inp.n_tokens == 0) {
>>>>>>> caf5681f
        LLAMA_LOG_ERROR("%s: n_tokens == 0\n", __func__);
        return -1;
    }

<<<<<<< HEAD
    // 验证输入数据的一致性。pos 数组指定了每个 token 在其序列中的位置。seq_id 数组指定了每个 token 属于哪个序列。
    // 如果 pos 没有被提供（NULL），那么 seq_id 也不应该被提供，因为没有位置信息的序列信息是无意义的。
    if (!inp_batch.pos) {
        if (inp_batch.seq_id) {
            LLAMA_LOG_ERROR("%s: pos == NULL, but seq_id != NULL\n", __func__);
            return -1;
        }
    }

    // 临时为输入批次分配内存
    // 如果 inp_batch.pos 已经存在，则传入 -1，表示不需要 batch_allocr 分配新的位置数组。
    // 如果 inp_batch.pos 不存在，则它会查询 memory 对象中序列 0 的最大位置，并在此基础上加 1，为当前批次生成连续的位置。这通常用于简单的、单个序列的文本生成。
    // temporary allocate memory for the input batch if needed
    llama_batch_allocr batch_allocr(inp_batch, inp_batch.pos ? -1 : memory->seq_pos_max(0) + 1);

    // 创建一个对 batch_allocr 内部批次的常量引用
    const llama_batch & batch = batch_allocr.batch;

    // 创建了一些常用变量的引用或副本
=======
>>>>>>> caf5681f
    const auto & vocab   = model.vocab;
    const auto & hparams = model.hparams;

    const int32_t n_vocab = vocab.n_tokens();
    const int64_t n_embd  = hparams.n_embd;

    // when computing embeddings, all tokens are output
    const bool output_all = cparams.embeddings;

<<<<<<< HEAD
    // 输入的批次要么包含 token ID，要么包含预先计算好的 embd（嵌入向量），但不能两者都包含，也不能两者都不包含。
    GGML_ASSERT((!batch.token && batch.embd) || (batch.token && !batch.embd)); // NOLINT

    // 对输入的 token 数据进行验证
    // TODO: move the validation to the llama_batch_allocr
    if (batch.token) {
        for (int64_t i = 0; i < n_tokens_all; ++i) {
            if (batch.token[i] < 0 || (uint32_t) batch.token[i] >= model.vocab.n_tokens()) {
                LLAMA_LOG_ERROR("%s: invalid token[%" PRId64 "] = %d\n", __func__, i, batch.token[i]);
                return -1;
            }
=======
    if (!balloc->init(batch_inp, vocab, memory.get(), n_embd, output_all)) {
        LLAMA_LOG_ERROR("%s: failed to initialize batch\n", __func__);
        return -1;
    }

    const uint32_t n_tokens_all  = balloc->get_n_tokens();
    const uint32_t n_outputs_all = balloc->get_n_outputs();
>>>>>>> caf5681f

    if (output_all) {
        // require that all tokens are output
        if (n_outputs_all != n_tokens_all) {
            LLAMA_LOG_ERROR("%s: pooled embedding requires that all tokens are output (n_outputs_all = %d, n_tokens_all = %d)\n",
                    __func__, n_outputs_all, n_tokens_all);
            return -1;
        }
    }

    // 批次中的 token 总数不超过在创建 llama_context 时设置的最大批处理大小（n_batch
    GGML_ASSERT(n_tokens_all <= cparams.n_batch);

    // 如果不使用因果注意力（例如在某些分类任务中），那么微批次的大小（n_ubatch）必须至少等于整个批次的大小（n_tokens_all）。这是因为非因果注意力需要一次性看到所有 token
    GGML_ASSERT((cparams.causal_attn || cparams.n_ubatch >= n_tokens_all) && "non-causal attention requires n_ubatch >= n_tokens");

    // 性能统计
    if (t_compute_start_us == 0) {
        t_compute_start_us = ggml_time_us();
    }
    n_queued_tokens += n_tokens_all;

<<<<<<< HEAD
    // 判断当前解码任务是否是为了获取“池化嵌入”
    // this indicates we are doing pooled embedding, so we ignore batch.logits and output all tokens
    const bool embd_pooled = cparams.embeddings && cparams.pooling_type != LLAMA_POOLING_TYPE_NONE;

    // 存储每个序列的池化嵌入结果。在处理新批次之前，清空上一次的结果。
    embd_seq.clear();

    int64_t n_outputs_all = 0;

    // 计算整个批次中，总共有多少个 token 需要输出结果
    // count outputs
    if (batch.logits && !embd_pooled) {
        for (uint32_t i = 0; i < n_tokens_all; ++i) {
            n_outputs_all += batch.logits[i] != 0;
        }
    } else if (embd_pooled) {
        n_outputs_all = n_tokens_all;
    } else {
        // keep last output only
        n_outputs_all = 1;
    }

    // 记录是否已经尝试过优化 KV 缓存
=======
    // TODO: this clear of the buffer can easily be forgotten - need something better
    embd_seq.clear();

>>>>>>> caf5681f
    bool did_optimize = false;

    // 调用 KV 缓存的更新函数。参数 false 表示这是一次常规的、非强制性的更新（例如，处理一些挂起的缓存移位操作）
    // handle any pending defrags/shifts
    kv_self_update(false);

    llama_memory_context_ptr mctx;

    // 为当前批次在 KV 缓存中分配空间。由于 KV 缓存中可能存在碎片，一次分配不一定成功
    while (true) {
<<<<<<< HEAD
        // 尝试在 memory（KV 缓存管理器）中为当前批次 batch 初始化内存状态。它会考虑微批次大小（n_ubatch）等参数
        mstate = memory->init_batch(batch, cparams.n_ubatch, embd_pooled, /* logits_all */ n_outputs_all == n_tokens_all);
        if (!mstate) {
            return -2;
        }

        // 检查 init_batch 的结果状态
        switch (mstate->get_status()) {
            // 成功分配，跳出 while 循环
=======
        mctx = memory->init_batch(*balloc, cparams.n_ubatch, output_all);
        if (!mctx) {
            return -2;
        }

        switch (mctx->get_status()) {
>>>>>>> caf5681f
            case LLAMA_MEMORY_STATUS_SUCCESS:
                {
                } break;
            // 严重的内部错误，返回 -2。
            case LLAMA_MEMORY_STATUS_NO_UPDATE:
                {
                    LLAMA_LOG_ERROR("%s: unexpected memory context status: %d\n", __func__, mctx->get_status());

                    return -2;
                }
            // 准备失败（通常是空间不足）
            case LLAMA_MEMORY_STATUS_FAILED_PREPARE:
                {
                    // 如果是第一次失败，则尝试优化
                    if (!did_optimize) {
                        did_optimize = true;

                        // 调用 true 参数，强制进行 KV 缓存的碎片整理（defragmentation）
                        // 如果优化成功，continue 会让 while 循环再次尝试 init_batch
                        if (kv_self_update(true)) {
                            LLAMA_LOG_DEBUG("%s: retrying batch size %d after cache optimization\n", __func__, balloc->get_n_tokens());

                            continue;
                        }
                    }

<<<<<<< HEAD
                    // 如果优化后仍然失败，记录警告并返回 1，这个返回值通常告诉调用者批次太大，需要重试
                    LLAMA_LOG_WARN("%s: failed to find a memory slot for batch of size %d\n", __func__, batch.n_tokens);
=======
                    LLAMA_LOG_WARN("%s: failed to find a memory slot for batch of size %d\n", __func__, balloc->get_n_tokens());
>>>>>>> caf5681f

                    return 1;
                }
            // 严重的内部错误，返回 -2。
            case LLAMA_MEMORY_STATUS_FAILED_COMPUTE:
                {
                    LLAMA_LOG_ERROR("%s: compute failed while preparing batch of size %d\n", __func__, balloc->get_n_tokens());

                    return -2;
                }
        }

        break;
    }

    // 调用 output_reserve 函数，确保用于存储最终结果（logits 和 embeddings）的内部缓冲区足够大，能容纳 n_outputs_all 个 token 的输出。
    // reserve output buffer
    if (output_reserve(n_outputs_all) < n_outputs_all) {
        LLAMA_LOG_ERROR("%s: could not reserve space for batch with %d outputs\n", __func__, n_outputs_all);
        return -2;
    };

    int64_t n_outputs_prev = 0;

    // 主要的计算循环
    // 一个大的输入批次（batch）可能被 mstate 分割成多个微批次（ubatch）。这个 do-while 循环会依次处理每一个微批次
    do {
<<<<<<< HEAD
        // 获取当前要处理的微批次
        const auto & ubatch = mstate->get_ubatch();

        // 计算当前这个 ubatch 中有多少个 token 需要输出。
        // count the outputs in this u_batch
=======
        const auto & ubatch = mctx->get_ubatch();

        // count the outputs in this ubatch
>>>>>>> caf5681f
        {
            int32_t n_outputs_new = 0;

            if (n_outputs_all == n_tokens_all) {
                n_outputs_new = ubatch.n_tokens;
            } else {
                for (uint32_t i = 0; i < ubatch.n_tokens; i++) {
                    n_outputs_new += (int32_t) (ubatch.output[i] != 0);
                }
            }

            // needs to happen before the graph is built
            n_outputs = n_outputs_new;
        }

        // 重置计算调度器 sched，为构建新的计算图做准备
        ggml_backend_sched_reset(sched.get());
        // 设置一个回调函数，可以在计算过程中被调用，用于一些高级功能（如早停）
        ggml_backend_sched_set_eval_callback(sched.get(), cparams.cb_eval, cparams.cb_eval_user_data);

        ggml_status status;
<<<<<<< HEAD
        // 核心计算步骤
        // 1. 根据 ubatch 的内容构建一个 GGML 计算图（computation graph）。这个图描述了从输入 token/embedding 到最终输出 logits/embedding 的所有数学运算。
        // 2. 将这个计算图交给后端（CPU 或 GPU）执行
        // 返回一个包含计算结果（指向输出张量 tensor 的指针）的对象。status 返回 GGML 的执行状态
        const auto res = process_ubatch(ubatch, LLM_GRAPH_TYPE_DECODER, mstate.get(), status);
=======
        const auto res = process_ubatch(ubatch, LLM_GRAPH_TYPE_DECODER, mctx.get(), status);
>>>>>>> caf5681f

        // 如果 process_ubatch 失败 (res 为空)，这个代码块会被执行
        if (!res) {
            // the last ubatch failed or was aborted -> remove all positions of that ubatch from the KV cache
            llama_pos pos_min[LLAMA_MAX_SEQ];
            for (int s = 0; s < LLAMA_MAX_SEQ; ++s) {
                pos_min[s] = std::numeric_limits<llama_pos>::max();
            }

            for (uint32_t i = 0; i < ubatch.n_tokens; ++i) {
                const auto & seq_id = ubatch.seq_id[i][0];

                pos_min[seq_id] = std::min(pos_min[seq_id], ubatch.pos[i]);
            }

            for (int s = 0; s < LLAMA_MAX_SEQ; ++s) {
                if (pos_min[s] == std::numeric_limits<llama_pos>::max()) {
                    continue;
                }

                LLAMA_LOG_WARN("%s: removing KV cache entries for seq_id = %d, pos = [%d, +inf)\n", __func__, s, pos_min[s]);

                memory->seq_rm(s, pos_min[s], -1);
            }

            switch (status) {
                case GGML_STATUS_ABORTED:      return  2;
                case GGML_STATUS_ALLOC_FAILED: return -2;
                case GGML_STATUS_FAILED:       return -3;
                case GGML_STATUS_SUCCESS:      GGML_ABORT("should not happen");
            }
        }

        // plot the computation graph in dot format (for debugging purposes)
        // if (n_past%100 == 0) {
        //    ggml_graph_dump_dot(gf, NULL, "llama.dot");
        // }

<<<<<<< HEAD
        // 从计算结果 res 中获取指向输出张量（tensor）的指针。
        auto * t_logits = cparams.embeddings ? nullptr         : res->get_logits();
=======
        auto * t_logits = res->get_logits();
>>>>>>> caf5681f
        auto * t_embd   = cparams.embeddings ? res->get_embd() : nullptr;

        if (t_embd && res->get_embd_pooled()) {
            t_embd = res->get_embd_pooled();
        }

        // 如果计算出了 logits 并且当前微批次有需要输出的 token，则提取 logits
        // extract logits
        if (t_logits && n_outputs > 0) {
            // 从计算设备提取logits到主机内存
            ggml_backend_t backend_res = ggml_backend_sched_get_tensor_backend(sched.get(), t_logits);
            GGML_ASSERT(backend_res != nullptr);
            GGML_ASSERT(logits != nullptr);

            float * logits_out = logits + n_outputs_prev*n_vocab;

            if (n_outputs) {
                GGML_ASSERT( n_outputs_prev + n_outputs <= n_outputs_all);
                GGML_ASSERT((n_outputs_prev + n_outputs)*n_vocab <= (int64_t) logits_size);
                // 异步地将计算设备（如 GPU）上的 t_logits 张量数据复制回主机（CPU）的 logits 内存缓冲区
                ggml_backend_tensor_get_async(backend_res, t_logits, logits_out, 0, n_outputs*n_vocab*sizeof(float));
            }
        }

        // 如果计算出了 embeddings，则执行类似的操作，将 t_embd 张量的数据复制回主机内存。
        // extract embeddings
        if (t_embd && n_outputs > 0) {
            ggml_backend_t backend_embd = ggml_backend_sched_get_tensor_backend(sched.get(), t_embd);
            GGML_ASSERT(backend_embd != nullptr);

            // ... 根据不同池化策略提取嵌入向量 ...
            switch (cparams.pooling_type) {
                case LLAMA_POOLING_TYPE_NONE:
                    {
                        // extract token embeddings
                        GGML_ASSERT(embd != nullptr);
                        float * embd_out = embd + n_outputs_prev*n_embd;

                        if (n_outputs) {
                            GGML_ASSERT( n_outputs_prev + n_outputs <= n_outputs_all);
                            GGML_ASSERT((n_outputs_prev + n_outputs)*n_embd <= (int64_t) embd_size);
                            ggml_backend_tensor_get_async(backend_embd, t_embd, embd_out, 0, n_outputs*n_embd*sizeof(float));
                        }
                    } break;
                case LLAMA_POOLING_TYPE_MEAN:
                case LLAMA_POOLING_TYPE_CLS:
                case LLAMA_POOLING_TYPE_LAST:
                    {
                        // extract sequence embeddings (cleared before processing each batch)
                        auto & embd_seq_out = embd_seq;

                        for (uint32_t s = 0; s < ubatch.n_seqs_unq; ++s) {
                            const llama_seq_id seq_id  = ubatch.seq_id_unq[s];
                            const int32_t      seq_idx = ubatch.seq_idx[seq_id];

                            embd_seq_out[seq_id].resize(n_embd);
                            ggml_backend_tensor_get_async(backend_embd, t_embd, embd_seq_out[seq_id].data(), (n_embd*seq_idx)*sizeof(float), n_embd*sizeof(float));
                        }
                    } break;
                case LLAMA_POOLING_TYPE_RANK:
                    {
                        // extract the rerank score - n_cls_out floats per sequence
                        auto & embd_seq_out = embd_seq;

                        const uint32_t n_cls_out = hparams.n_cls_out;

                        for (uint32_t s = 0; s < ubatch.n_seqs_unq; ++s) {
                            const llama_seq_id seq_id  = ubatch.seq_id_unq[s];
                            const int32_t      seq_idx = ubatch.seq_idx[seq_id];

                            embd_seq_out[seq_id].resize(n_cls_out);
                            ggml_backend_tensor_get_async(backend_embd, t_embd, embd_seq_out[seq_id].data(), (n_cls_out*seq_idx)*sizeof(float), n_cls_out*sizeof(float));
                        }
                    } break;
                case LLAMA_POOLING_TYPE_UNSPECIFIED:
                    {
                        GGML_ABORT("unknown pooling type");
                    }
            }
        }

        // 更新已处理的输出总数
        n_outputs_prev += n_outputs;
<<<<<<< HEAD
    // mstate->next() 会准备下一个微批次。当所有微批次都处理完毕后，它会返回 false，循环结束。
    } while (mstate->next());
=======
    } while (mctx->next());
>>>>>>> caf5681f

    // 将上下文的 n_outputs 成员变量设置为批次的总输出数，以便 llama_get_logits_ith 等函数能够正确工作
    // set to total number of outputs in the batch, for use in llama_get_logits_ith
    n_outputs = n_outputs_all;

    // 对输出结果进行排序
    // set output mappings
    if (n_outputs > 0) {
        bool sorted_output = true;

<<<<<<< HEAD
        // mstate 在处理过程中可能会对 token 的顺序进行优化和重排，以提高计算效率。out_ids 存储了原始 token 索引到计算后输出索引的映射。
        auto & out_ids = mstate->out_ids();
=======
        auto & out_ids = balloc->get_out_ids();
>>>>>>> caf5681f

        GGML_ASSERT(out_ids.size() == (size_t) n_outputs);

<<<<<<< HEAD
        // 循环建立 output_ids 映射，并检查输出是否已经被打乱（sorted_output）
        for (int64_t i = 0; i < n_outputs_all; ++i) {
=======
        for (int64_t i = 0; i < n_outputs; ++i) {
>>>>>>> caf5681f
            int64_t out_id = out_ids[i];
            output_ids[out_id] = i;
            if (out_id != i) {
                sorted_output = false;
            }
        }

        // 如果顺序被打乱了，会使用一个选择排序算法（selection sort）来重新排列 logits 和 embd 数组
        // make the outputs have the same order they had in the user-provided batch
        // note: this is mostly relevant for recurrent models atm
        if (!sorted_output) {
            const uint32_t n_vocab = model.vocab.n_tokens();
            const uint64_t n_embd  = model.hparams.n_embd;

            GGML_ASSERT((size_t) n_outputs == out_ids.size());

            // TODO: is there something more efficient which also minimizes swaps?
            // selection sort, to minimize swaps (from https://en.wikipedia.org/wiki/Selection_sort)
            for (uint32_t i = 0; i < n_outputs - 1; ++i) {
                uint32_t j_min = i;
                for (uint32_t j = i + 1; j < n_outputs; ++j) {
                    if (out_ids[j] < out_ids[j_min]) {
                        j_min = j;
                    }
                }
                if (j_min == i) {
                    continue;
                }
                std::swap(out_ids[i], out_ids[j_min]);
                if (logits_size > 0) {
                    for (uint32_t k = 0; k < n_vocab; k++) {
                        std::swap(logits[i*n_vocab + k], logits[j_min*n_vocab + k]);
                    }
                }
                if (embd_size > 0) {
                    for (uint32_t k = 0; k < n_embd; k++) {
                        std::swap(embd[i*n_embd + k], embd[j_min*n_embd + k]);
                    }
                }
            }

            std::fill(output_ids.begin(), output_ids.end(), -1);

            for (uint32_t i = 0; i < n_outputs; ++i) {
                output_ids[out_ids[i]] = i;
            }
        }
    }

    // wait for the computation to finish (automatically done when obtaining the model output)
    //synchronize();

    // 再次重置计算调度器，清理状态，为下一次 decode 调用做好准备
    // Reset state for the next token before backend sync, to allow the CPU activities in the reset to
    // overlap with device computation.
    ggml_backend_sched_reset(sched.get());

    return 0;
}

//
// output
//

<<<<<<< HEAD
// 为输出分配内存空间
// 确保有足够的内存来存储模型的输出结果
int32_t llama_context::output_reserve(int32_t n_outputs) {
    // 获取一些变量
=======
uint32_t llama_context::output_reserve(int32_t n_outputs) {
>>>>>>> caf5681f
    const auto & hparams = model.hparams;
    const auto & vocab   = model.vocab;

    const int64_t n_outputs_max = std::max<int64_t>(n_outputs, n_seq_max());

    const auto n_batch = cparams.n_batch;
    const auto n_vocab = vocab.n_tokens();
    const auto n_embd  = hparams.n_embd;

<<<<<<< HEAD
    // TODO: use a per-batch flag for logits presence instead
    // 决定是否需要logits和嵌入向量
    bool has_logits = !cparams.embeddings;
    bool has_embd   =  cparams.embeddings && (cparams.pooling_type == LLAMA_POOLING_TYPE_NONE);
=======
    bool has_logits = true;
    bool has_embd   = cparams.embeddings;
>>>>>>> caf5681f

    // TODO: hacky enc-dec support
    if (model.arch == LLM_ARCH_T5) {
        has_logits = true;
        has_embd   = true;
    }

    // 计算logits和嵌入向量所需的大小
    logits_size = has_logits ? n_vocab*n_outputs_max : 0;
    embd_size   = has_embd   ?  n_embd*n_outputs_max : 0;

    // 初始化输出ID数组
    if (output_ids.empty()) {
        // init, never resized afterwards
        output_ids.resize(n_batch);
    }

    // 计算当前缓冲区大小和需要的新大小
    const size_t prev_size = buf_output ? ggml_backend_buffer_get_size(buf_output.get()) : 0;
    const size_t new_size  = (logits_size + embd_size) * sizeof(float);

    // alloc only when more than the current capacity is required
    // TODO: also consider shrinking the buffer
    // 只有当需要更多容量时才重新分配
    if (!buf_output || prev_size < new_size) {
        if (buf_output) {
#ifndef NDEBUG
            // This doesn't happen often, but may be annoying in some cases (like the HellaSwag benchmark)
            LLAMA_LOG_INFO("%s: reallocating output buffer from size %.02f MiB to %.02f MiB\n", __func__, prev_size / 1024.0 / 1024.0, new_size / 1024.0 / 1024.0);
#endif
            buf_output = nullptr;
            logits = nullptr;
            embd = nullptr;
        }

        // 创建新的缓冲区
        auto * buft = ggml_backend_cpu_buffer_type();
        // try to use the host buffer of the device where the output tensor is allocated for faster transfer to system memory
        auto * output_dev = model.dev_output();
        auto * output_dev_host_buft = output_dev ? ggml_backend_dev_host_buffer_type(output_dev) : nullptr;
        if (output_dev_host_buft) {
            buft = output_dev_host_buft;
        }
        // 分配缓冲区
        buf_output.reset(ggml_backend_buft_alloc_buffer(buft, new_size));
        if (buf_output == nullptr) {
            LLAMA_LOG_ERROR("%s: failed to allocate output buffer of size %.2f MiB\n", __func__, new_size / (1024.0 * 1024.0));
            return 0;
        }
    }

    float * output_base = (float *) ggml_backend_buffer_get_base(buf_output.get());

    logits = has_logits ? output_base               : nullptr;
    embd   = has_embd   ? output_base + logits_size : nullptr;

    // set all ids as invalid (negative)
    std::fill(output_ids.begin(), output_ids.end(), -1);

    this->n_outputs = 0;

    return n_outputs_max;
}

//
// graph
//

// 推断一个计算图节点的最大数量
int32_t llama_context::graph_max_nodes() const {
    return std::max<int32_t>(65536, 5*model.n_tensors());
}

ggml_cgraph * llama_context::graph_init() {
    ggml_init_params params = {
        /*.mem_size   =*/ buf_compute_meta.size(),
        /*.mem_buffer =*/ buf_compute_meta.data(),
        /*.no_alloc   =*/ true,
    };

    ctx_compute.reset(ggml_init(params));

    return ggml_new_graph_custom(ctx_compute.get(), graph_max_nodes(), false);
}

ggml_cgraph * llama_context::graph_reserve(uint32_t n_tokens, uint32_t n_seqs, uint32_t n_outputs, const llama_memory_context_i * mctx) {
    LLAMA_LOG_DEBUG("%s: reserving a graph for ubatch with n_tokens = %4u, n_seqs = %2u, n_outputs = %4u\n", __func__, n_tokens, n_seqs, n_outputs);

    if (n_tokens % n_seqs != 0) {
        n_tokens = ((n_tokens + (n_seqs - 1)) / n_seqs) * n_seqs; // round to next multiple of n_seqs
        n_outputs = std::min(n_outputs, n_tokens);

        LLAMA_LOG_DEBUG("%s: making n_tokens a multiple of n_seqs - n_tokens = %u, n_seqs = %u, n_outputs = %u\n", __func__, n_tokens, n_seqs, n_outputs);
    }

    // store the n_outputs as it is, and restore it afterwards
    // TODO: not sure if needed, might simplify in the future by removing this
    const auto save_n_outputs = this->n_outputs;

    this->n_outputs = n_outputs;

    llama_batch_allocr balloc(model.hparams.n_pos_per_embd());
    llama_ubatch ubatch = balloc.ubatch_reserve(n_tokens/n_seqs, n_seqs);

    auto * gf = graph_init();
    auto res = graph_build(ctx_compute.get(), gf, ubatch, LLM_GRAPH_TYPE_DEFAULT, mctx);

    this->n_outputs = save_n_outputs;

    if (!res) {
        LLAMA_LOG_ERROR("%s: failed to build worst-case graph\n", __func__);
        return nullptr;
    }

    ggml_backend_sched_reset(sched.get());

    // initialize scheduler with the specified graph
    if (!ggml_backend_sched_reserve(sched.get(), gf)) {
        LLAMA_LOG_ERROR("%s: failed to allocate compute buffers\n", __func__);
        return nullptr;
    }

    return gf;
}

llm_graph_result_ptr llama_context::graph_build(
                      ggml_context * ctx,
                       ggml_cgraph * gf,
                const llama_ubatch & ubatch,
                    llm_graph_type   gtype,
      const llama_memory_context_i * mctx) {
    return model.build_graph(
            {
                /*.ctx         =*/ ctx,
                /*.arch        =*/ model.arch,
                /*.hparams     =*/ model.hparams,
                /*.cparams     =*/ cparams,
                /*.ubatch      =*/ ubatch,
                /*.sched       =*/ sched.get(),
                /*.backend_cpu =*/ backend_cpu,
                /*.cvec        =*/ &cvec,
                /*.loras       =*/ &loras,
                /*.mctx        =*/ mctx,
                /*.cross       =*/ &cross,
                /*.n_outputs   =*/ n_outputs,
                /*.cb          =*/ graph_get_cb(),
            }, gf, gtype);
}

ggml_status llama_context::graph_compute(
            ggml_cgraph * gf,
                   bool   batched) {
    // 设置线程数和线程池（根据是否批量）
    int n_threads        = batched ? cparams.n_threads_batch : cparams.n_threads;
    ggml_threadpool_t tp = batched ? threadpool_batch        : threadpool;

    // 配置 CPU 后端的线程池
    if (backend_cpu != nullptr) {
        auto * reg = ggml_backend_dev_backend_reg(ggml_backend_get_device(backend_cpu));
        auto * set_threadpool_fn = (decltype(ggml_backend_cpu_set_threadpool) *) ggml_backend_reg_get_proc_address(reg, "ggml_backend_cpu_set_threadpool");
        // ggml_backend_cpu_set_threadpool
        set_threadpool_fn(backend_cpu, tp);
    }

    // set the number of threads for all the backends
    // 为所有注册的后端设置线程数，看起来只有 CPU 后端支持
    for (const auto & set_n_threads_fn : set_n_threads_fns) {
        set_n_threads_fn.second(set_n_threads_fn.first, n_threads);
    }

    // 调用异步调度器执行计算图
    auto status = ggml_backend_sched_graph_compute_async(sched.get(), gf);
    if (status != GGML_STATUS_SUCCESS) {
        LLAMA_LOG_ERROR("%s: ggml_backend_sched_graph_compute_async failed with error %d\n", __func__, status);
    }

    // fprintf(stderr, "splits: %d\n", ggml_backend_sched_get_n_splits(sched));

    return status;
}

llm_graph_cb llama_context::graph_get_cb() const {
    return [&](const llama_ubatch & ubatch, ggml_tensor * cur, const char * name, int il) {
        // 为当前张量 cur 设置一个有意义的名称
        if (il >= 0) {
            ggml_format_name(cur, "%s-%d", name, il);
        } else {
            ggml_set_name(cur, name);
        }

        // 如果不将 KQV 相关的计算卸载到加速器
        if (!cparams.offload_kqv) {
            if (strcmp(name, "kqv_merged_cont") == 0) {
                // all nodes between the KV store and the attention output are run on the CPU
                ggml_backend_sched_set_tensor_backend(sched.get(), cur, backend_cpu);
            }
        }

        // norm may be automatically assigned to the backend of the previous layer, increasing data transfer between backends
        // FIXME: fix in ggml_backend_sched
        // 判断是否配置为完全卸载（GPU层数大于总层数，通常意味着所有层都在GPU上）
        const bool full_offload = model.params.n_gpu_layers > (int) model.hparams.n_layer;
        // 在批处理大小 ubatch.n_tokens 小于32，或者启用了 full_offload 时触发
        if (ubatch.n_tokens < 32 || full_offload) {
            // 检查这是否是一个层内的归一化操作
            if (il != -1 && strcmp(name, "norm") == 0) {
                // 获取当前层 il 预期的设备/后端
                const auto & dev_layer = model.dev_layer(il);
                // 遍历所有可用的后端
                for (const auto & backend : backends) {
                    // 找到与该层预期设备匹配的后端
                    if (ggml_backend_get_device(backend.get()) == dev_layer) {
                        // 检查这个匹配的后端是否支持当前归一化张量 cur 所需的操作
                        if (ggml_backend_supports_op(backend.get(), cur)) {
                            // 如果都满足，则将该归一化张量的后端设置为其层预期的后端
                            // 这可以避免不必要的数据在不同后端（如CPU和GPU）之间来回拷贝。
                            ggml_backend_sched_set_tensor_backend(sched.get(), cur, backend.get());
                        }
                    }
                }
            }
        }
    };
}

//
// state save/load
//

class llama_io_write_dummy : public llama_io_write_i {
public:
    llama_io_write_dummy() = default;

    void write(const void * /* src */, size_t size) override {
        size_written += size;
    }

    void write_tensor(const ggml_tensor * /* tensor */, size_t /* offset */, size_t size) override {
        size_written += size;
    }

    size_t n_bytes() override {
        return size_written;
    }

private:
    size_t size_written = 0;
};

class llama_io_write_buffer : public llama_io_write_i {
public:
    llama_io_write_buffer(
            uint8_t * p, size_t len) : ptr(p), buf_size(len) {}

    void write(const void * src, size_t size) override {
        if (size > buf_size) {
            throw std::runtime_error("unexpectedly reached end of buffer");
        }
        memcpy(ptr, src, size);
        ptr += size;
        size_written += size;
        buf_size -= size;
    }

    void write_tensor(const ggml_tensor * tensor, size_t offset, size_t size) override {
        if (size > buf_size) {
            throw std::runtime_error("unexpectedly reached end of buffer");
        }
        ggml_backend_tensor_get(tensor, ptr, offset, size);
        ptr += size;
        size_written += size;
        buf_size -= size;
    }

    size_t n_bytes() override {
        return size_written;
    }

private:
    uint8_t * ptr;
    size_t buf_size = 0;
    size_t size_written = 0;
};

class llama_io_read_buffer : public llama_io_read_i {
public:
    llama_io_read_buffer(const uint8_t * p, size_t len) : ptr(p), buf_size(len) {}

    const uint8_t * read(size_t size) override {
        const uint8_t * base_ptr = ptr;
        if (size > buf_size) {
            throw std::runtime_error("unexpectedly reached end of buffer");
        }
        ptr += size;
        size_read += size;
        buf_size -= size;
        return base_ptr;
    }

    void read_to(void * dst, size_t size) override {
        memcpy(dst, read(size), size);
    }

    size_t n_bytes() override {
        return size_read;
    }

private:
    const uint8_t * ptr;
    size_t buf_size = 0;
    size_t size_read = 0;
};

class llama_io_write_file : public llama_io_write_i {
public:
    llama_io_write_file(llama_file * f) : file(f) {}

    void write(const void * src, size_t size) override {
        file->write_raw(src, size);
        size_written += size;
    }

    void write_tensor(const ggml_tensor * tensor, size_t offset, size_t size) override {
        temp_buffer.resize(size);
        ggml_backend_tensor_get(tensor, temp_buffer.data(), offset, size);
        write(temp_buffer.data(), temp_buffer.size());
    }

    size_t n_bytes() override {
        return size_written;
    }

private:
    llama_file * file;
    size_t size_written = 0;
    std::vector<uint8_t> temp_buffer;
};

class llama_io_read_file : public llama_io_read_i {
public:
    llama_io_read_file(llama_file * f) : file(f) {}

    void read_to(void * dst, size_t size) override {
        file->read_raw(dst, size);
        size_read += size;
    }

    const uint8_t * read(size_t size) override {
        temp_buffer.resize(size);
        read_to(temp_buffer.data(), size);
        return temp_buffer.data();
    }

    size_t n_bytes() override {
        return size_read;
    }

private:
    llama_file * file;
    size_t size_read = 0;
    std::vector<uint8_t> temp_buffer;
};

size_t llama_context::state_get_size() {
    llama_io_write_dummy io;
    try {
        return state_write_data(io);
    } catch (const std::exception & err) {
        LLAMA_LOG_ERROR("%s: error getting state size: %s\n", __func__, err.what());
        return 0;
    }
}

size_t llama_context::state_get_data(uint8_t * dst, size_t size) {
    llama_io_write_buffer io(dst, size);
    try {
        return state_write_data(io);
    } catch (const std::exception & err) {
        LLAMA_LOG_ERROR("%s: error saving state: %s\n", __func__, err.what());
        return 0;
    }
}

size_t llama_context::state_set_data(const uint8_t * src, size_t size) {
    llama_io_read_buffer io(src, size);
    try {
        return state_read_data(io);
    } catch (const std::exception & err) {
        LLAMA_LOG_ERROR("%s: error loading state: %s\n", __func__, err.what());
        return 0;
    }
}

size_t llama_context::state_seq_get_size(llama_seq_id seq_id) {
    llama_io_write_dummy io;
    try {
        return state_seq_write_data(io, seq_id);
    } catch (const std::exception & err) {
        LLAMA_LOG_ERROR("%s: error getting state size: %s\n", __func__, err.what());
        return 0;
    }
}

size_t llama_context::state_seq_get_data(llama_seq_id seq_id, uint8_t * dst, size_t size) {
    llama_io_write_buffer io(dst, size);
    try {
        return state_seq_write_data(io, seq_id);
    } catch (const std::exception & err) {
        LLAMA_LOG_ERROR("%s: error saving state: %s\n", __func__, err.what());
        return 0;
    }
}

size_t llama_context::state_seq_set_data(llama_seq_id seq_id, const uint8_t * src, size_t size) {
    llama_io_read_buffer io(src, size);
    try {
        return state_seq_read_data(io, seq_id);
    } catch (const std::exception & err) {
        LLAMA_LOG_ERROR("%s: error loading state: %s\n", __func__, err.what());
        return 0;
    }
}

bool llama_context::state_load_file(const char * filepath, llama_token * tokens_out, size_t n_token_capacity, size_t * n_token_count_out) {
    llama_file file(filepath, "rb");

    // sanity checks
    {
        const uint32_t magic   = file.read_u32();
        const uint32_t version = file.read_u32();

        if (magic != LLAMA_SESSION_MAGIC || version != LLAMA_SESSION_VERSION) {
            LLAMA_LOG_ERROR("%s: unknown (magic, version) for session file: %08x, %08x\n", __func__, magic, version);
            return false;
        }
    }

    // load the prompt
    {
        const uint32_t n_token_count = file.read_u32();

        if (n_token_count > n_token_capacity) {
            LLAMA_LOG_ERROR("%s: token count in session file exceeded capacity! %u > %zu\n", __func__, n_token_count, n_token_capacity);
            return false;
        }

        file.read_raw(tokens_out, sizeof(llama_token) * n_token_count);
        *n_token_count_out = n_token_count;
    }

    // restore the context state
    {
        const size_t n_state_size_cur = file.size() - file.tell();

        llama_io_read_file io( &file);
        const size_t n_read = state_read_data(io);

        if (n_read != n_state_size_cur) {
            LLAMA_LOG_ERROR("%s: did not read all of the session file data! size %zu, got %zu\n", __func__, n_state_size_cur, n_read);
            return false;
        }
    }

    return true;
}

bool llama_context::state_save_file(const char * filepath, const llama_token * tokens, size_t n_token_count) {
    llama_file file(filepath, "wb");

    file.write_u32(LLAMA_SESSION_MAGIC);
    file.write_u32(LLAMA_SESSION_VERSION);

    // save the prompt
    file.write_u32((uint32_t) n_token_count);
    file.write_raw(tokens, sizeof(llama_token) * n_token_count);

    // save the context state using stream saving
    llama_io_write_file io(&file);
    state_write_data(io);

    return true;
}

size_t llama_context::state_seq_load_file(llama_seq_id seq_id, const char * filepath, llama_token * tokens_out, size_t n_token_capacity, size_t * n_token_count_out) {
    llama_file file(filepath, "rb");

    // version checks
    {
        const uint32_t magic   = file.read_u32();
        const uint32_t version = file.read_u32();

        if (magic != LLAMA_STATE_SEQ_MAGIC || version != LLAMA_STATE_SEQ_VERSION) {
            LLAMA_LOG_ERROR("%s: unknown (magic, version) for sequence state file: %08x, %08x\n", __func__, magic, version);
            return 0;
        }
    }

    // load the prompt
    {
        const uint32_t n_token_count = file.read_u32();

        if (n_token_count > n_token_capacity) {
            LLAMA_LOG_ERROR("%s: token count in sequence state file exceeded capacity! %u > %zu\n", __func__, n_token_count, n_token_capacity);
            return 0;
        }

        file.read_raw(tokens_out, sizeof(llama_token) * n_token_count);
        *n_token_count_out = n_token_count;
    }

    // restore the context state
    {
        const size_t state_size = file.size() - file.tell();
        llama_io_read_file io(&file);
        const size_t nread = state_seq_read_data(io, seq_id);
        if (!nread) {
            LLAMA_LOG_ERROR("%s: failed to restore sequence state\n", __func__);
            return 0;
        }
        GGML_ASSERT(nread <= state_size);
        GGML_ASSERT(nread + sizeof(uint32_t) * 3 + sizeof(llama_token) * *n_token_count_out == file.tell());
    }

    return file.tell();
}

size_t llama_context::state_seq_save_file(llama_seq_id seq_id, const char * filepath, const llama_token * tokens, size_t n_token_count) {
    llama_file file(filepath, "wb");

    file.write_u32(LLAMA_STATE_SEQ_MAGIC);
    file.write_u32(LLAMA_STATE_SEQ_VERSION);

    // save the prompt
    file.write_u32((uint32_t) n_token_count);
    file.write_raw(tokens, sizeof(llama_token) * n_token_count);

    // save the context state using stream saving
    llama_io_write_file io(&file);
    state_seq_write_data(io, seq_id);

    const size_t res = file.tell();
    GGML_ASSERT(res == sizeof(uint32_t) * 3 + sizeof(llama_token) * n_token_count + io.n_bytes());

    return res;
}

size_t llama_context::state_write_data(llama_io_write_i & io) {
    LLAMA_LOG_DEBUG("%s: writing state\n", __func__);

    // write model info
    {
        LLAMA_LOG_DEBUG("%s: - writing model info\n", __func__);

        const std::string arch_str = llm_arch_name(model.arch);
        io.write_string(arch_str);
        // TODO: add more model-specific info which should prevent loading the session file if not identical
    }

    // write output ids
    {
        LLAMA_LOG_DEBUG("%s: - writing output ids\n", __func__);

        const auto n_outputs    = this->n_outputs;
        const auto & output_ids = this->output_ids;

        std::vector<int32_t> w_output_pos;

        w_output_pos.resize(n_outputs);

        // build a more compact representation of the output ids
        for (size_t i = 0; i < n_batch(); ++i) {
            // map an output id to a position in the batch
            int64_t pos = output_ids[i];
            if (pos >= 0) {
                GGML_ASSERT(pos < n_outputs);
                w_output_pos[pos] = i;
            }
        }

        io.write(&n_outputs, sizeof(n_outputs));

        if (n_outputs) {
            io.write(w_output_pos.data(), n_outputs * sizeof(int32_t));
        }
    }

    // write logits
    {
        LLAMA_LOG_DEBUG("%s: - writing logits\n", __func__);

        const uint64_t logits_size = std::min((uint64_t) this->logits_size, (uint64_t) n_outputs * model.vocab.n_tokens());

        io.write(&logits_size, sizeof(logits_size));

        if (logits_size) {
            io.write(logits, logits_size * sizeof(float));
        }
    }

    // write embeddings
    {
        LLAMA_LOG_DEBUG("%s: - writing embeddings\n", __func__);

        const uint64_t embd_size = std::min((uint64_t) this->embd_size, (uint64_t) n_outputs * model.hparams.n_embd);

        io.write(&embd_size, sizeof(embd_size));

        if (embd_size) {
            io.write(embd, embd_size * sizeof(float));
        }
    }

    if (memory != nullptr) {
        LLAMA_LOG_DEBUG("%s: - writing KV self\n", __func__);
        memory->state_write(io);
    }

    return io.n_bytes();
}

size_t llama_context::state_read_data(llama_io_read_i & io) {
    LLAMA_LOG_DEBUG("%s: reading state\n", __func__);

    // read model info
    {
        LLAMA_LOG_DEBUG("%s: - reading model info\n", __func__);

        const std::string cur_arch_str = llm_arch_name(model.arch);

        std::string arch_str;
        io.read_string(arch_str);
        if (cur_arch_str != arch_str) {
            throw std::runtime_error(format("wrong model arch: '%s' instead of '%s'", arch_str.c_str(), cur_arch_str.c_str()));
        }
        // TODO: add more info which needs to be identical but which is not verified otherwise
    }

    // read output ids
    {
        LLAMA_LOG_DEBUG("%s: - reading output ids\n", __func__);

        auto n_outputs = this->n_outputs;
        io.read_to(&n_outputs, sizeof(n_outputs));

        if (n_outputs > output_reserve(n_outputs)) {
            throw std::runtime_error("could not reserve outputs");
        }

        std::vector<int32_t> output_pos;

        if (n_outputs) {
            output_pos.resize(n_outputs);
            io.read_to(output_pos.data(), n_outputs * sizeof(int32_t));

            for (int32_t i = 0; i < (int32_t) output_pos.size(); ++i) {
                int32_t id = output_pos[i];
                if ((uint32_t) id >= n_batch()) {
                    throw std::runtime_error(format("invalid output id, %d does not fit in batch size of %u", id, n_batch()));
                }
                this->output_ids[id] = i;
            }

            this->n_outputs = n_outputs;
        }
    }

    // read logits
    {
        LLAMA_LOG_DEBUG("%s: - reading logits\n", __func__);

        uint64_t logits_size;
        io.read_to(&logits_size, sizeof(logits_size));

        if (this->logits_size < logits_size) {
            throw std::runtime_error("logits buffer too small");
        }

        if (logits_size) {
            io.read_to(this->logits, logits_size * sizeof(float));
        }
    }

    // read embeddings
    {
        LLAMA_LOG_DEBUG("%s: - reading embeddings\n", __func__);

        uint64_t embd_size;
        io.read_to(&embd_size, sizeof(embd_size));

        if (this->embd_size < embd_size) {
            throw std::runtime_error("embeddings buffer too small");
        }

        if (embd_size) {
            io.read_to(this->embd, embd_size * sizeof(float));
        }
    }

    if (memory) {
        LLAMA_LOG_DEBUG("%s: - reading KV self\n", __func__);

        memory->state_read(io);
    }

    return io.n_bytes();
}

size_t llama_context::state_seq_write_data(llama_io_write_i & io, llama_seq_id seq_id) {
    GGML_UNUSED(seq_id);

    if (memory) {
        memory->state_write(io, seq_id);
    }

    return io.n_bytes();
}

size_t llama_context::state_seq_read_data(llama_io_read_i & io, llama_seq_id seq_id) {
    GGML_UNUSED(seq_id);

    if (memory) {
        memory->state_read(io, seq_id);
    }

    return io.n_bytes();
}

//
// perf
//

llama_perf_context_data llama_context::perf_get_data() const {
    llama_perf_context_data data = {};

    data.t_start_ms  = 1e-3 * t_start_us;
    data.t_load_ms   = 1e-3 * t_load_us;
    data.t_p_eval_ms = 1e-3 * t_p_eval_us;
    data.t_eval_ms   = 1e-3 * t_eval_us;
    data.n_p_eval    = std::max(1, n_p_eval);
    data.n_eval      = std::max(1, n_eval);

    return data;
}

void llama_context::perf_reset() {
    t_start_us  = ggml_time_us();
    t_eval_us   = n_eval = 0;
    t_p_eval_us = n_p_eval = 0;
}

//
// training
//

static void llama_set_param(struct ggml_tensor * tensor, llama_opt_param_filter param_filter, void * userdata) {
    if (!tensor || tensor->type != GGML_TYPE_F32) {
        return;
    }
    if (!param_filter(tensor, userdata)) {
        return;
    }
    if (strcmp(tensor->name, "token_embd.weight") == 0) {
        return; // FIXME
    }
    if (strcmp(tensor->name, "rope_freqs.weight") == 0) {
        return; // FIXME
    }
    ggml_set_param(tensor);
}

void llama_context::opt_init(struct llama_model * model, struct llama_opt_params lopt_params) {
    GGML_ASSERT(!opt_ctx);
    model->hparams.n_ctx_train = lopt_params.n_ctx_train > 0 ? lopt_params.n_ctx_train : n_ctx();
    const uint32_t n_batch     = std::min(this->n_batch(),  model->hparams.n_ctx_train);
    const uint32_t n_ubatch    = std::min(this->n_ubatch(), n_batch);
    GGML_ASSERT(model->hparams.n_ctx_train % n_batch  == 0);
    GGML_ASSERT(n_batch                    % n_ubatch == 0);

    ggml_opt_params opt_params = ggml_opt_default_params(sched.get(), GGML_OPT_LOSS_TYPE_CROSS_ENTROPY);
    opt_params.opt_period      = n_batch / n_ubatch;
    opt_params.get_opt_pars    = lopt_params.get_opt_pars;
    opt_params.get_opt_pars_ud = lopt_params.get_opt_pars_ud;

    opt_ctx = ggml_opt_init(opt_params);

    llama_opt_param_filter param_filter = lopt_params.param_filter;
    void * param_filter_ud              = lopt_params.param_filter_ud;

  //llama_set_param(model->tok_embd,        param_filter, param_filter_ud); // FIXME
    llama_set_param(model->type_embd,       param_filter, param_filter_ud);
    llama_set_param(model->pos_embd,        param_filter, param_filter_ud);
    llama_set_param(model->tok_norm,        param_filter, param_filter_ud);
    llama_set_param(model->tok_norm_b,      param_filter, param_filter_ud);
    llama_set_param(model->output_norm,     param_filter, param_filter_ud);
    llama_set_param(model->output_norm_b,   param_filter, param_filter_ud);
    llama_set_param(model->output,          param_filter, param_filter_ud);
    llama_set_param(model->output_b,        param_filter, param_filter_ud);
    llama_set_param(model->output_norm_enc, param_filter, param_filter_ud);
    llama_set_param(model->cls,             param_filter, param_filter_ud);
    llama_set_param(model->cls_b,           param_filter, param_filter_ud);
    llama_set_param(model->cls_out,         param_filter, param_filter_ud);
    llama_set_param(model->cls_out_b,       param_filter, param_filter_ud);

    for (struct llama_layer & layer : model->layers) {
        for (size_t i = 0; i < sizeof(layer)/sizeof(struct ggml_tensor *); ++i) {
            llama_set_param(reinterpret_cast<struct ggml_tensor **>(&layer)[i], param_filter, param_filter_ud);
        }
    }
}

void llama_context::opt_epoch_iter(
        ggml_opt_dataset_t               dataset,
        ggml_opt_result_t                result,
        const std::vector<llama_token> & tokens,
        const std::vector<llama_token> & labels_sparse,
        llama_batch                    & batch,
        ggml_opt_epoch_callback          callback,
        bool                             train,
        int64_t                          idata_in_loop,
        int64_t                          ndata_in_loop,
        int64_t                          t_loop_start) {
    GGML_ASSERT(opt_ctx);
    const uint32_t n_ctx    = llama_model_n_ctx_train(&model);
    const uint32_t n_batch  = std::min(this->n_batch(),  n_ctx);
    const uint32_t n_ubatch = std::min(this->n_ubatch(), n_batch);

    memory->clear(true);

    for (uint32_t pos_ctx = 0; pos_ctx < n_ctx; pos_ctx += n_batch) {
        batch.n_tokens = n_batch;
        for (uint32_t pos_batch = 0; pos_batch < n_batch; ++pos_batch) {
            batch.token   [pos_batch]    = tokens[pos_ctx + pos_batch];
            batch.pos     [pos_batch]    = pos_ctx + pos_batch;
            batch.n_seq_id[pos_batch]    = 1;
            batch.seq_id  [pos_batch][0] = 0;
            batch.logits  [pos_batch]    = true;
        }

        if (!balloc->init(batch, model.vocab, nullptr, model.hparams.n_embd, true)) {
            LLAMA_LOG_ERROR("%s: failed to initialize batch\n", __func__);
            return;
        }

        const uint32_t n_tokens_all = balloc->get_n_tokens();

        n_queued_tokens += n_tokens_all;

        embd_seq.clear();

        uint32_t n_outputs_all = n_tokens_all;

        auto mctx = memory->init_batch(*balloc, cparams.n_ubatch, true);
        if (!mctx || mctx->get_status() != LLAMA_MEMORY_STATUS_SUCCESS) {
            LLAMA_LOG_ERROR("%s: could not initialize batch\n", __func__);
            break;
        }

        // reserve output buffer
        if (output_reserve(n_outputs_all) < n_outputs_all) {
            LLAMA_LOG_ERROR("%s: could not reserve space for batch with %d outputs\n", __func__, n_outputs_all);
            GGML_ABORT("TODO: handle this error");
        };

        uint32_t pos_batch = 0;
        do {
            const auto & ubatch = mctx->get_ubatch();

            n_outputs = ubatch.n_tokens;

            if (!mctx->apply()) {
                LLAMA_LOG_ERROR("%s: failed to update the memory context\n", __func__);
                break;
            }

            auto * gf = graph_init();
            auto res = graph_build(ctx_compute.get(), gf, ubatch, LLM_GRAPH_TYPE_DEFAULT, mctx.get());

            struct ggml_context * ctx_compute_opt;
            {
                const size_t size_gf = ggml_graph_size(gf);
                const size_t size_meta = 4*size_gf*ggml_tensor_overhead() + 2*ggml_graph_overhead_custom(size_gf, /*grads = */ true);
                struct ggml_init_params params = {
                    /*.mem_size   =*/ size_meta,
                    /*.mem_buffer =*/ nullptr,
                    /*.no_alloc   =*/ true,
                };
                ctx_compute_opt = ggml_init(params);
            }
            ggml_opt_prepare_alloc(opt_ctx, ctx_compute_opt, gf, res->get_tokens(), res->get_logits());
            ggml_opt_alloc(opt_ctx, train);

            res->set_inputs(&ubatch);
            {
                struct ggml_tensor * labels = ggml_opt_labels(opt_ctx);
                GGML_ASSERT(labels->ne[1] == n_ubatch);
                ggml_set_zero(labels);
                const float onef = 1.0f;
                for (uint32_t pos_ubatch = 0; pos_ubatch < n_ubatch; ++pos_ubatch) {
                    const uint32_t ilabel = pos_ctx + pos_batch + pos_ubatch;
                    GGML_ASSERT(labels_sparse[ilabel] < labels->ne[0]);
                    ggml_backend_tensor_set(labels, &onef, (pos_ubatch*labels->ne[0] + labels_sparse[ilabel])*sizeof(float), sizeof(float));
                }
            }
            ggml_opt_eval(opt_ctx, result);
            if (callback) {
                callback(train, opt_ctx, dataset, result, idata_in_loop + (pos_ctx + pos_batch)/n_ubatch + 1, ndata_in_loop, t_loop_start);
            }
            ggml_free(ctx_compute_opt);

            pos_batch += ubatch.n_tokens;
        } while (mctx->next());
    }
}

void llama_context::opt_epoch(
        ggml_opt_dataset_t        dataset,
        ggml_opt_result_t         result_train,
        ggml_opt_result_t         result_eval,
        int64_t                   idata_split,
        ggml_opt_epoch_callback   callback_train,
        ggml_opt_epoch_callback   callback_eval) {
    const uint32_t n_ctx    = this->n_ctx();
    const uint32_t n_batch  = std::min(cparams.n_batch,  n_ctx);
    const uint32_t n_ubatch = std::min(cparams.n_ubatch, n_batch);
    const  int64_t ndata    = ggml_opt_dataset_ndata(dataset);

    GGML_ASSERT(idata_split >= 0);
    GGML_ASSERT(idata_split <= ndata);

    const uint32_t ubatch_per_ctx = n_ctx / n_ubatch;

    struct llama_batch batch = llama_batch_init(n_batch, 0, 1);
    std::vector<llama_token>        tokens(n_ctx);
    std::vector<llama_token> labels_sparse(n_ctx);

    int64_t idata = 0;

    int64_t t_loop_start = ggml_time_us();
    int64_t ndata_in_loop = idata_split*ubatch_per_ctx;
    for (; idata < idata_split; ++idata) {
        constexpr bool train = true;
        const int64_t idata_in_loop = idata*ubatch_per_ctx;

        ggml_opt_dataset_get_batch_host(dataset, tokens.data(), n_ctx*sizeof(llama_token), labels_sparse.data(), idata);
        opt_epoch_iter(dataset, result_train, tokens, labels_sparse, batch,
            callback_train, train, idata_in_loop, ndata_in_loop, t_loop_start);
    }

    t_loop_start = ggml_time_us();
    ndata_in_loop = (ndata - idata_split)*ubatch_per_ctx;
    for (; idata < ndata; ++idata) {
        constexpr bool train = false;
        const int64_t idata_in_loop = (idata - idata_split)*ubatch_per_ctx;

        ggml_opt_dataset_get_batch_host(dataset, tokens.data(), n_ctx*sizeof(llama_token), labels_sparse.data(), idata);
        opt_epoch_iter(dataset, result_eval, tokens, labels_sparse, batch,
            callback_eval, train, idata_in_loop, ndata_in_loop, t_loop_start);
    }

    llama_batch_free(batch);
}

//
// interface implementation
//

llama_context_params llama_context_default_params() {
    llama_context_params result = {
        /*.n_ctx                       =*/ 512,
        /*.n_batch                     =*/ 2048,
        /*.n_ubatch                    =*/ 512,
        /*.n_seq_max                   =*/ 1,
        /*.n_threads                   =*/ GGML_DEFAULT_N_THREADS, // TODO: better default
        /*.n_threads_batch             =*/ GGML_DEFAULT_N_THREADS,
        /*.rope_scaling_type           =*/ LLAMA_ROPE_SCALING_TYPE_UNSPECIFIED,
        /*.pooling_type                =*/ LLAMA_POOLING_TYPE_UNSPECIFIED,
        /*.attention_type              =*/ LLAMA_ATTENTION_TYPE_UNSPECIFIED,
        /*.rope_freq_base              =*/ 0.0f,
        /*.rope_freq_scale             =*/ 0.0f,
        /*.yarn_ext_factor             =*/ -1.0f,
        /*.yarn_attn_factor            =*/ 1.0f,
        /*.yarn_beta_fast              =*/ 32.0f,
        /*.yarn_beta_slow              =*/ 1.0f,
        /*.yarn_orig_ctx               =*/ 0,
        /*.defrag_thold                =*/ -1.0f,
        /*.cb_eval                     =*/ nullptr,
        /*.cb_eval_user_data           =*/ nullptr,
        /*.type_k                      =*/ GGML_TYPE_F16,
        /*.type_v                      =*/ GGML_TYPE_F16,
        /*.abort_callback              =*/ nullptr,
        /*.abort_callback_data         =*/ nullptr,
        /*.embeddings                  =*/ false,
        /*.offload_kqv                 =*/ true,
        /*.flash_attn                  =*/ false,
        /*.no_perf                     =*/ true,
        /*.op_offload                  =*/ true,
        /*.swa_full                    =*/ true,
    };

    return result;
}

llama_context * llama_init_from_model(
                 llama_model * model,
        llama_context_params   params) {
    if (!model) {
        LLAMA_LOG_ERROR("%s: model cannot be NULL\n", __func__);
        return nullptr;
    }

    if (params.n_batch == 0 && params.n_ubatch == 0) {
        LLAMA_LOG_ERROR("%s: n_batch and n_ubatch cannot both be zero\n", __func__);
        return nullptr;
    }

    if (params.n_ctx == 0 && model->hparams.n_ctx_train == 0) {
        LLAMA_LOG_ERROR("%s: n_ctx and model->hparams.n_ctx_train cannot both be zero\n", __func__);
        return nullptr;
    }

    if (params.flash_attn && model->arch == LLM_ARCH_GROK) {
        LLAMA_LOG_WARN("%s: flash_attn is not compatible with Grok - forcing off\n", __func__);
        params.flash_attn = false;
    }

    if (ggml_is_quantized(params.type_v) && !params.flash_attn) {
        LLAMA_LOG_ERROR("%s: V cache quantization requires flash_attn\n", __func__);
        return nullptr;
    }

    try {
        auto * ctx = new llama_context(*model, params);
        return ctx;
    } catch (const std::exception & err) {
        LLAMA_LOG_ERROR("%s: failed to initialize the context: %s\n", __func__, err.what());
    }

    return nullptr;
}

// deprecated
llama_context * llama_new_context_with_model(
                 llama_model * model,
        llama_context_params   params) {
    return llama_init_from_model(model, params);
}

void llama_free(llama_context * ctx) {
    delete ctx;
}

uint32_t llama_n_ctx(const llama_context * ctx) {
    return ctx->n_ctx();
}

uint32_t llama_n_batch(const llama_context * ctx) {
    return ctx->n_batch();
}

uint32_t llama_n_ubatch(const llama_context * ctx) {
    return ctx->n_ubatch();
}

uint32_t llama_n_seq_max(const llama_context * ctx) {
    return ctx->n_seq_max();
}

const llama_model * llama_get_model(const llama_context * ctx) {
    return &ctx->get_model();
}

// deprecated
llama_kv_cache * llama_get_kv_self(llama_context * ctx) {
    return dynamic_cast<llama_kv_cache *>(ctx->get_memory());
}

// deprecated
void llama_kv_self_update(llama_context * ctx) {
    ctx->kv_self_update(false);
}

enum llama_pooling_type llama_pooling_type(const llama_context * ctx) {
    return ctx->pooling_type();
}

void llama_attach_threadpool(
            llama_context * ctx,
        ggml_threadpool_t   threadpool,
        ggml_threadpool_t   threadpool_batch) {
    ctx->attach_threadpool(threadpool, threadpool_batch);
}

void llama_detach_threadpool(llama_context * ctx) {
    ctx->detach_threadpool();
}

void llama_set_n_threads(llama_context * ctx, int32_t n_threads, int32_t n_threads_batch) {
    ctx->set_n_threads(n_threads, n_threads_batch);
}

int32_t llama_n_threads(llama_context * ctx) {
    return ctx->n_threads();
}

int32_t llama_n_threads_batch(llama_context * ctx) {
    return ctx->n_threads_batch();
}

void llama_set_abort_callback(llama_context * ctx, bool (*abort_callback)(void * data), void * abort_callback_data) {
    ctx->set_abort_callback(abort_callback, abort_callback_data);
}

void llama_set_embeddings(llama_context * ctx, bool embeddings) {
    ctx->set_embeddings(embeddings);
}

void llama_set_causal_attn(llama_context * ctx, bool causal_attn) {
    ctx->set_causal_attn(causal_attn);
}

void llama_set_warmup(llama_context * ctx, bool warmup) {
    ctx->set_warmup(warmup);
}

void llama_synchronize(llama_context * ctx) {
    ctx->synchronize();
}

float * llama_get_logits(llama_context * ctx) {
    ctx->synchronize();

    return ctx->get_logits();
}

float * llama_get_logits_ith(llama_context * ctx, int32_t i) {
    ctx->synchronize();

    return ctx->get_logits_ith(i);
}

float * llama_get_embeddings(llama_context * ctx) {
    ctx->synchronize();

    return ctx->get_embeddings();
}

float * llama_get_embeddings_ith(llama_context * ctx, int32_t i) {
    ctx->synchronize();

    return ctx->get_embeddings_ith(i);
}

float * llama_get_embeddings_seq(llama_context * ctx, llama_seq_id seq_id) {
    ctx->synchronize();

    return ctx->get_embeddings_seq(seq_id);
}

// llama adapter API

int32_t llama_set_adapter_lora(
            llama_context * ctx,
            llama_adapter_lora * adapter,
            float scale) {
    ctx->set_adapter_lora(adapter, scale);

    return 0;
}

int32_t llama_rm_adapter_lora(
            llama_context * ctx,
            llama_adapter_lora * adapter) {
    bool res = ctx->rm_adapter_lora(adapter);

    return res ? 0 : -1;
}

void llama_clear_adapter_lora(llama_context * ctx) {
    ctx->clear_adapter_lora();
}

int32_t llama_apply_adapter_cvec(
        llama_context * ctx,
                 const float * data,
                      size_t   len,
                     int32_t   n_embd,
                     int32_t   il_start,
                     int32_t   il_end) {
    bool res = ctx->apply_adapter_cvec(data, len, n_embd, il_start, il_end);

    return res ? 0 : -1;
}

//
// memory
//

llama_memory_t llama_get_memory(const struct llama_context * ctx) {
    return ctx->get_memory();
}

void llama_memory_clear(llama_memory_t mem, bool data) {
    if (!mem) {
        return;
    }

    mem->clear(data);
}

bool llama_memory_seq_rm(
        llama_memory_t mem,
          llama_seq_id seq_id,
             llama_pos p0,
             llama_pos p1) {
    if (!mem) {
        return true;
    }

    return mem->seq_rm(seq_id, p0, p1);
}

void llama_memory_seq_cp(
        llama_memory_t mem,
          llama_seq_id seq_id_src,
          llama_seq_id seq_id_dst,
             llama_pos p0,
             llama_pos p1) {
    if (!mem) {
        return;
    }

    mem->seq_cp(seq_id_src, seq_id_dst, p0, p1);
}

void llama_memory_seq_keep(
        llama_memory_t mem,
          llama_seq_id seq_id) {
    if (!mem) {
        return;
    }

    mem->seq_keep(seq_id);
}

void llama_memory_seq_add(
        llama_memory_t mem,
          llama_seq_id seq_id,
             llama_pos p0,
             llama_pos p1,
             llama_pos delta) {
    if (!mem) {
        return;
    }

    mem->seq_add(seq_id, p0, p1, delta);
}

void llama_memory_seq_div(
        llama_memory_t mem,
          llama_seq_id seq_id,
             llama_pos p0,
             llama_pos p1,
                   int d) {
    if (!mem) {
        return;
    }

    mem->seq_div(seq_id, p0, p1, d);
}

llama_pos llama_memory_seq_pos_min(
        llama_memory_t mem,
          llama_seq_id seq_id) {
    if (!mem) {
        return -1;
    }

    return mem->seq_pos_min(seq_id);
}

llama_pos llama_memory_seq_pos_max(
        llama_memory_t mem,
          llama_seq_id seq_id) {
    if (!mem) {
        return -1;
    }

    return mem->seq_pos_max(seq_id);
}

bool llama_memory_can_shift(llama_memory_t mem) {
    if (!mem) {
        return false;
    }

    return mem->get_can_shift();
}

//
// kv cache
//

// deprecated
int32_t llama_kv_self_n_tokens(const llama_context * ctx) {
    const auto * kv = llama_get_memory(ctx);
    if (!kv) {
        return 0;
    }

    int32_t res = 0;

    for (uint32_t s = 0; s < ctx->get_cparams().n_seq_max; s++) {
        const llama_pos p0 = kv->seq_pos_min(s);
        const llama_pos p1 = kv->seq_pos_max(s);

        if (p0 >= 0) {
            res += (p1 - p0) + 1;
        }
    }

    return res;
}

// deprecated
// note: this is the same as above - will be removed anyway, so it's ok
int32_t llama_kv_self_used_cells(const llama_context * ctx) {
    const auto * kv = llama_get_memory(ctx);
    if (!kv) {
        return 0;
    }

    int32_t res = 0;

    for (uint32_t s = 0; s < ctx->get_cparams().n_seq_max; s++) {
        const llama_pos p0 = kv->seq_pos_min(s);
        const llama_pos p1 = kv->seq_pos_max(s);

        if (p0 >= 0) {
            res += (p1 - p0) + 1;
        }
    }

    return res;
}

// deprecated
void llama_kv_self_clear(llama_context * ctx) {
    auto * kv = llama_get_memory(ctx);
    if (!kv) {
        return;
    }

    llama_memory_clear(kv, true);
}

// deprecated
bool llama_kv_self_seq_rm(
        llama_context * ctx,
         llama_seq_id   seq_id,
            llama_pos   p0,
            llama_pos   p1) {
    auto * kv = llama_get_memory(ctx);
    if (!kv) {
        return true;
    }

    return llama_memory_seq_rm(kv, seq_id, p0, p1);
}

// deprecated
void llama_kv_self_seq_cp(
        llama_context * ctx,
         llama_seq_id   seq_id_src,
         llama_seq_id   seq_id_dst,
            llama_pos   p0,
            llama_pos   p1) {
    auto * kv = llama_get_memory(ctx);
    if (!kv) {
        return;
    }

    llama_memory_seq_cp(kv, seq_id_src, seq_id_dst, p0, p1);
}

// deprecated
void llama_kv_self_seq_keep(llama_context * ctx, llama_seq_id seq_id) {
    auto * kv = llama_get_memory(ctx);
    if (!kv) {
        return;
    }

    llama_memory_seq_keep(kv, seq_id);
}

// deprecated
void llama_kv_self_seq_add(
        llama_context * ctx,
         llama_seq_id   seq_id,
            llama_pos   p0,
            llama_pos   p1,
            llama_pos   delta) {
    auto * kv = llama_get_memory(ctx);
    if (!kv) {
        return;
    }

    llama_memory_seq_add(kv, seq_id, p0, p1, delta);
}

// deprecated
void llama_kv_self_seq_div(
        llama_context * ctx,
         llama_seq_id   seq_id,
            llama_pos   p0,
            llama_pos   p1,
                  int   d) {
    auto * kv = llama_get_memory(ctx);
    if (!kv) {
        return;
    }

    llama_memory_seq_div(kv, seq_id, p0, p1, d);
}

// deprecated
llama_pos llama_kv_self_seq_pos_min(llama_context * ctx, llama_seq_id seq_id) {
    auto * kv = llama_get_memory(ctx);
    if (!kv) {
        return -1;
    }

    return llama_memory_seq_pos_min(kv, seq_id);
}

// deprecated
llama_pos llama_kv_self_seq_pos_max(llama_context * ctx, llama_seq_id seq_id) {
    auto * kv = llama_get_memory(ctx);
    if (!kv) {
        return -1;
    }

    return llama_memory_seq_pos_max(kv, seq_id);
}

// deprecated
void llama_kv_self_defrag(llama_context * ctx) {
    // force defrag
    ctx->kv_self_defrag_sched();
}

// deprecated
bool llama_kv_self_can_shift(const llama_context * ctx) {
    auto * kv = llama_get_memory(ctx);
    if (!kv) {
        return false;
    }

    return llama_memory_can_shift(kv);
}

// llama state API

// deprecated
size_t llama_get_state_size(llama_context * ctx) {
    return llama_state_get_size(ctx);
}

// deprecated
size_t llama_copy_state_data(llama_context * ctx, uint8_t * dst) {
    return llama_state_get_data(ctx, dst, -1);
}

// deprecated
size_t llama_set_state_data(llama_context * ctx, const uint8_t * src) {
    return llama_state_set_data(ctx, src, -1);
}

// deprecated
bool llama_load_session_file(llama_context * ctx, const char * path_session, llama_token * tokens_out, size_t n_token_capacity, size_t * n_token_count_out) {
    return llama_state_load_file(ctx, path_session, tokens_out, n_token_capacity, n_token_count_out);
}

// deprecated
bool llama_save_session_file(llama_context * ctx, const char * path_session, const llama_token * tokens, size_t n_token_count) {
    return llama_state_save_file(ctx, path_session, tokens, n_token_count);
}

// Returns the *actual* size of the state.
// Intended to be used when saving to state to a buffer.
size_t llama_state_get_size(llama_context * ctx) {
    return ctx->state_get_size();
}

size_t llama_state_get_data(llama_context * ctx, uint8_t * dst, size_t size) {
    ctx->synchronize();

    return ctx->state_get_data(dst, size);
}

// Sets the state reading from the specified source address
size_t llama_state_set_data(llama_context * ctx, const uint8_t * src, size_t size) {
    ctx->synchronize();

    return ctx->state_set_data(src, size);
}

bool llama_state_load_file(llama_context * ctx, const char * path_session, llama_token * tokens_out, size_t n_token_capacity, size_t * n_token_count_out) {
    ctx->synchronize();

    try {
        return ctx->state_load_file(path_session, tokens_out, n_token_capacity, n_token_count_out);
    } catch (const std::exception & err) {
        LLAMA_LOG_ERROR("%s: error loading session file: %s\n", __func__, err.what());
        return false;
    }
}

bool llama_state_save_file(llama_context * ctx, const char * path_session, const llama_token * tokens, size_t n_token_count) {
    ctx->synchronize();

    try {
        return ctx->state_save_file(path_session, tokens, n_token_count);
    } catch (const std::exception & err) {
        LLAMA_LOG_ERROR("%s: error saving session file: %s\n", __func__, err.what());
        return false;
    }
}

size_t llama_state_seq_get_size(llama_context * ctx, llama_seq_id seq_id) {
    return ctx->state_seq_get_size(seq_id);
}

size_t llama_state_seq_get_data(llama_context * ctx, uint8_t * dst, size_t size, llama_seq_id seq_id) {
    ctx->synchronize();

    return ctx->state_seq_get_data(seq_id, dst, size);
}

size_t llama_state_seq_set_data(llama_context * ctx, const uint8_t * src, size_t size, llama_seq_id seq_id) {
    ctx->synchronize();

    return ctx->state_seq_set_data(seq_id, src, size);
}

size_t llama_state_seq_save_file(llama_context * ctx, const char * filepath, llama_seq_id seq_id, const llama_token * tokens, size_t n_token_count) {
    ctx->synchronize();

    try {
        return ctx->state_seq_save_file(seq_id, filepath, tokens, n_token_count);
    } catch (const std::exception & err) {
        LLAMA_LOG_ERROR("%s: error saving sequence state file: %s\n", __func__, err.what());
        return 0;
    }
}

size_t llama_state_seq_load_file(llama_context * ctx, const char * filepath, llama_seq_id dest_seq_id, llama_token * tokens_out, size_t n_token_capacity, size_t * n_token_count_out) {
    ctx->synchronize();

    try {
        return ctx->state_seq_load_file(dest_seq_id, filepath, tokens_out, n_token_capacity, n_token_count_out);
    } catch (const std::exception & err) {
        LLAMA_LOG_ERROR("%s: error loading sequence state file: %s\n", __func__, err.what());
        return 0;
    }
}

///

int32_t llama_encode(
        llama_context * ctx,
          llama_batch   batch) {
    const int ret = ctx->encode(batch);
    if (ret != 0) {
        LLAMA_LOG_ERROR("%s: failed to encode, ret = %d\n", __func__, ret);
    }

    return ret;
}

int32_t llama_decode(
        llama_context * ctx,
          llama_batch   batch) {
    const int ret = ctx->decode(batch);
    if (ret != 0 && ret != 1) {
        LLAMA_LOG_ERROR("%s: failed to decode, ret = %d\n", __func__, ret);
    }

    return ret;
}

//
// perf
//

llama_perf_context_data llama_perf_context(const llama_context * ctx) {
    llama_perf_context_data data = {};

    if (ctx == nullptr) {
        return data;
    }

    data = ctx->perf_get_data();

    return data;
}

void llama_perf_context_print(const llama_context * ctx) {
    const auto data = llama_perf_context(ctx);

    const double t_end_ms = 1e-3 * ggml_time_us();

    LLAMA_LOG_INFO("%s:        load time = %10.2f ms\n", __func__, data.t_load_ms);
    LLAMA_LOG_INFO("%s: prompt eval time = %10.2f ms / %5d tokens (%8.2f ms per token, %8.2f tokens per second)\n",
            __func__, data.t_p_eval_ms, data.n_p_eval, data.t_p_eval_ms / data.n_p_eval, 1e3 / data.t_p_eval_ms * data.n_p_eval);
    LLAMA_LOG_INFO("%s:        eval time = %10.2f ms / %5d runs   (%8.2f ms per token, %8.2f tokens per second)\n",
            __func__, data.t_eval_ms, data.n_eval, data.t_eval_ms / data.n_eval, 1e3 / data.t_eval_ms * data.n_eval);
    LLAMA_LOG_INFO("%s:       total time = %10.2f ms / %5d tokens\n", __func__, (t_end_ms - data.t_start_ms), (data.n_p_eval + data.n_eval));
}

void llama_perf_context_reset(llama_context * ctx) {
    ctx->perf_reset();
}

//
// training
//

bool llama_opt_param_filter_all(const struct ggml_tensor * tensor, void * userdata) {
    GGML_UNUSED(tensor);
    GGML_UNUSED(userdata);
    return true;
}

void llama_opt_init(struct llama_context * ctx, struct llama_model * model, struct llama_opt_params lopt_params) {
    ctx->opt_init(model, lopt_params);
}

void llama_opt_epoch(
        struct llama_context    * ctx,
        ggml_opt_dataset_t        dataset,
        ggml_opt_result_t         result_train,
        ggml_opt_result_t         result_eval,
        int64_t                   idata_split,
        ggml_opt_epoch_callback   callback_train,
        ggml_opt_epoch_callback   callback_eval) {
    ctx->opt_epoch(
        dataset,
        result_train,
        result_eval,
        idata_split,
        callback_train,
        callback_eval);
}<|MERGE_RESOLUTION|>--- conflicted
+++ resolved
@@ -709,19 +709,10 @@
     return cvec.apply(model, data, len, n_embd, il_start, il_end);
 }
 
-<<<<<<< HEAD
 // 构建、分配并执行代表了Transformer模型运算的计算图
-llm_graph_result_ptr llama_context::process_ubatch(const llama_ubatch & ubatch, llm_graph_type gtype, llama_memory_state_i * mstate, ggml_status & ret) {
-    // 首先检查 mstate 指针是否有效
-    // 如果指针有效，就调用其 apply() 方法。这个方法的作用是应用或提交之前为这个 ubatch 规划好的内存操作。
-    // 例如，在 memory->init_batch() 中可能只是“预订”了 KV 缓存中的位置，而 apply() 则是实际执行这些位置的更新或分配，使其对即将开始的计算图可见
-    if (mstate && !mstate->apply()) {
-        LLAMA_LOG_ERROR("%s: failed to apply memory state\n", __func__);
-=======
 llm_graph_result_ptr llama_context::process_ubatch(const llama_ubatch & ubatch, llm_graph_type gtype, llama_memory_context_i * mctx, ggml_status & ret) {
     if (mctx && !mctx->apply()) {
         LLAMA_LOG_ERROR("%s: failed to apply memory context\n", __func__);
->>>>>>> caf5681f
         ret = GGML_STATUS_FAILED;
         return nullptr;
     }
@@ -734,12 +725,8 @@
         return nullptr;
     }
 
-<<<<<<< HEAD
     // 根据 ubatch 的内容，将 LLM 模型的所有运算（从 token 嵌入、多头注意力、前馈网络到最终的 logits 输出）逐一添加到 gf 这个计算图中
-    auto res = graph_build(ctx_compute.get(), gf, ubatch, gtype, mstate);
-=======
     auto res = graph_build(ctx_compute.get(), gf, ubatch, gtype, mctx);
->>>>>>> caf5681f
     if (!res) {
         LLAMA_LOG_ERROR("%s: failed to build graph\n", __func__);
         ret = GGML_STATUS_FAILED;
@@ -928,51 +915,22 @@
     return 0;
 }
 
-<<<<<<< HEAD
-int llama_context::decode(llama_batch & inp_batch) {
+int llama_context::decode(const llama_batch & batch_inp) {
     // 检查 memory 成员是否为空指针。在 llama.cpp 的较新版本中，memory 对象负责管理 KV 缓存
-=======
-int llama_context::decode(const llama_batch & batch_inp) {
     GGML_ASSERT((!batch_inp.token && batch_inp.embd) || (batch_inp.token && !batch_inp.embd)); // NOLINT
 
->>>>>>> caf5681f
     if (!memory) {
         LLAMA_LOG_DEBUG("%s: cannot decode batches with this context (calling encode() instead)\n", __func__);
         return encode(batch_inp);
     }
 
-<<<<<<< HEAD
     // 如果输入的批次中 n_tokens（token 数量）为 0，则这是一个无效的输入
-    if (inp_batch.n_tokens == 0) {
-=======
     if (batch_inp.n_tokens == 0) {
->>>>>>> caf5681f
         LLAMA_LOG_ERROR("%s: n_tokens == 0\n", __func__);
         return -1;
     }
 
-<<<<<<< HEAD
-    // 验证输入数据的一致性。pos 数组指定了每个 token 在其序列中的位置。seq_id 数组指定了每个 token 属于哪个序列。
-    // 如果 pos 没有被提供（NULL），那么 seq_id 也不应该被提供，因为没有位置信息的序列信息是无意义的。
-    if (!inp_batch.pos) {
-        if (inp_batch.seq_id) {
-            LLAMA_LOG_ERROR("%s: pos == NULL, but seq_id != NULL\n", __func__);
-            return -1;
-        }
-    }
-
-    // 临时为输入批次分配内存
-    // 如果 inp_batch.pos 已经存在，则传入 -1，表示不需要 batch_allocr 分配新的位置数组。
-    // 如果 inp_batch.pos 不存在，则它会查询 memory 对象中序列 0 的最大位置，并在此基础上加 1，为当前批次生成连续的位置。这通常用于简单的、单个序列的文本生成。
-    // temporary allocate memory for the input batch if needed
-    llama_batch_allocr batch_allocr(inp_batch, inp_batch.pos ? -1 : memory->seq_pos_max(0) + 1);
-
-    // 创建一个对 batch_allocr 内部批次的常量引用
-    const llama_batch & batch = batch_allocr.batch;
-
     // 创建了一些常用变量的引用或副本
-=======
->>>>>>> caf5681f
     const auto & vocab   = model.vocab;
     const auto & hparams = model.hparams;
 
@@ -982,19 +940,6 @@
     // when computing embeddings, all tokens are output
     const bool output_all = cparams.embeddings;
 
-<<<<<<< HEAD
-    // 输入的批次要么包含 token ID，要么包含预先计算好的 embd（嵌入向量），但不能两者都包含，也不能两者都不包含。
-    GGML_ASSERT((!batch.token && batch.embd) || (batch.token && !batch.embd)); // NOLINT
-
-    // 对输入的 token 数据进行验证
-    // TODO: move the validation to the llama_batch_allocr
-    if (batch.token) {
-        for (int64_t i = 0; i < n_tokens_all; ++i) {
-            if (batch.token[i] < 0 || (uint32_t) batch.token[i] >= model.vocab.n_tokens()) {
-                LLAMA_LOG_ERROR("%s: invalid token[%" PRId64 "] = %d\n", __func__, i, batch.token[i]);
-                return -1;
-            }
-=======
     if (!balloc->init(batch_inp, vocab, memory.get(), n_embd, output_all)) {
         LLAMA_LOG_ERROR("%s: failed to initialize batch\n", __func__);
         return -1;
@@ -1002,7 +947,6 @@
 
     const uint32_t n_tokens_all  = balloc->get_n_tokens();
     const uint32_t n_outputs_all = balloc->get_n_outputs();
->>>>>>> caf5681f
 
     if (output_all) {
         // require that all tokens are output
@@ -1025,35 +969,9 @@
     }
     n_queued_tokens += n_tokens_all;
 
-<<<<<<< HEAD
-    // 判断当前解码任务是否是为了获取“池化嵌入”
-    // this indicates we are doing pooled embedding, so we ignore batch.logits and output all tokens
-    const bool embd_pooled = cparams.embeddings && cparams.pooling_type != LLAMA_POOLING_TYPE_NONE;
-
-    // 存储每个序列的池化嵌入结果。在处理新批次之前，清空上一次的结果。
-    embd_seq.clear();
-
-    int64_t n_outputs_all = 0;
-
-    // 计算整个批次中，总共有多少个 token 需要输出结果
-    // count outputs
-    if (batch.logits && !embd_pooled) {
-        for (uint32_t i = 0; i < n_tokens_all; ++i) {
-            n_outputs_all += batch.logits[i] != 0;
-        }
-    } else if (embd_pooled) {
-        n_outputs_all = n_tokens_all;
-    } else {
-        // keep last output only
-        n_outputs_all = 1;
-    }
-
-    // 记录是否已经尝试过优化 KV 缓存
-=======
     // TODO: this clear of the buffer can easily be forgotten - need something better
     embd_seq.clear();
 
->>>>>>> caf5681f
     bool did_optimize = false;
 
     // 调用 KV 缓存的更新函数。参数 false 表示这是一次常规的、非强制性的更新（例如，处理一些挂起的缓存移位操作）
@@ -1064,24 +982,13 @@
 
     // 为当前批次在 KV 缓存中分配空间。由于 KV 缓存中可能存在碎片，一次分配不一定成功
     while (true) {
-<<<<<<< HEAD
         // 尝试在 memory（KV 缓存管理器）中为当前批次 batch 初始化内存状态。它会考虑微批次大小（n_ubatch）等参数
-        mstate = memory->init_batch(batch, cparams.n_ubatch, embd_pooled, /* logits_all */ n_outputs_all == n_tokens_all);
-        if (!mstate) {
-            return -2;
-        }
-
-        // 检查 init_batch 的结果状态
-        switch (mstate->get_status()) {
-            // 成功分配，跳出 while 循环
-=======
         mctx = memory->init_batch(*balloc, cparams.n_ubatch, output_all);
         if (!mctx) {
             return -2;
         }
 
         switch (mctx->get_status()) {
->>>>>>> caf5681f
             case LLAMA_MEMORY_STATUS_SUCCESS:
                 {
                 } break;
@@ -1108,12 +1015,8 @@
                         }
                     }
 
-<<<<<<< HEAD
                     // 如果优化后仍然失败，记录警告并返回 1，这个返回值通常告诉调用者批次太大，需要重试
-                    LLAMA_LOG_WARN("%s: failed to find a memory slot for batch of size %d\n", __func__, batch.n_tokens);
-=======
                     LLAMA_LOG_WARN("%s: failed to find a memory slot for batch of size %d\n", __func__, balloc->get_n_tokens());
->>>>>>> caf5681f
 
                     return 1;
                 }
@@ -1138,20 +1041,15 @@
 
     int64_t n_outputs_prev = 0;
 
+
     // 主要的计算循环
     // 一个大的输入批次（batch）可能被 mstate 分割成多个微批次（ubatch）。这个 do-while 循环会依次处理每一个微批次
     do {
-<<<<<<< HEAD
         // 获取当前要处理的微批次
-        const auto & ubatch = mstate->get_ubatch();
+        const auto & ubatch = mctx->get_ubatch();
 
         // 计算当前这个 ubatch 中有多少个 token 需要输出。
-        // count the outputs in this u_batch
-=======
-        const auto & ubatch = mctx->get_ubatch();
-
         // count the outputs in this ubatch
->>>>>>> caf5681f
         {
             int32_t n_outputs_new = 0;
 
@@ -1172,16 +1070,12 @@
         // 设置一个回调函数，可以在计算过程中被调用，用于一些高级功能（如早停）
         ggml_backend_sched_set_eval_callback(sched.get(), cparams.cb_eval, cparams.cb_eval_user_data);
 
-        ggml_status status;
-<<<<<<< HEAD
         // 核心计算步骤
         // 1. 根据 ubatch 的内容构建一个 GGML 计算图（computation graph）。这个图描述了从输入 token/embedding 到最终输出 logits/embedding 的所有数学运算。
         // 2. 将这个计算图交给后端（CPU 或 GPU）执行
         // 返回一个包含计算结果（指向输出张量 tensor 的指针）的对象。status 返回 GGML 的执行状态
-        const auto res = process_ubatch(ubatch, LLM_GRAPH_TYPE_DECODER, mstate.get(), status);
-=======
+        ggml_status status;
         const auto res = process_ubatch(ubatch, LLM_GRAPH_TYPE_DECODER, mctx.get(), status);
->>>>>>> caf5681f
 
         // 如果 process_ubatch 失败 (res 为空)，这个代码块会被执行
         if (!res) {
@@ -1220,12 +1114,8 @@
         //    ggml_graph_dump_dot(gf, NULL, "llama.dot");
         // }
 
-<<<<<<< HEAD
         // 从计算结果 res 中获取指向输出张量（tensor）的指针。
-        auto * t_logits = cparams.embeddings ? nullptr         : res->get_logits();
-=======
         auto * t_logits = res->get_logits();
->>>>>>> caf5681f
         auto * t_embd   = cparams.embeddings ? res->get_embd() : nullptr;
 
         if (t_embd && res->get_embd_pooled()) {
@@ -1309,12 +1199,8 @@
 
         // 更新已处理的输出总数
         n_outputs_prev += n_outputs;
-<<<<<<< HEAD
-    // mstate->next() 会准备下一个微批次。当所有微批次都处理完毕后，它会返回 false，循环结束。
-    } while (mstate->next());
-=======
+    // mctx->next() 会准备下一个微批次。当所有微批次都处理完毕后，它会返回 false，循环结束。
     } while (mctx->next());
->>>>>>> caf5681f
 
     // 将上下文的 n_outputs 成员变量设置为批次的总输出数，以便 llama_get_logits_ith 等函数能够正确工作
     // set to total number of outputs in the batch, for use in llama_get_logits_ith
@@ -1325,21 +1211,11 @@
     if (n_outputs > 0) {
         bool sorted_output = true;
 
-<<<<<<< HEAD
-        // mstate 在处理过程中可能会对 token 的顺序进行优化和重排，以提高计算效率。out_ids 存储了原始 token 索引到计算后输出索引的映射。
-        auto & out_ids = mstate->out_ids();
-=======
         auto & out_ids = balloc->get_out_ids();
->>>>>>> caf5681f
 
         GGML_ASSERT(out_ids.size() == (size_t) n_outputs);
 
-<<<<<<< HEAD
-        // 循环建立 output_ids 映射，并检查输出是否已经被打乱（sorted_output）
-        for (int64_t i = 0; i < n_outputs_all; ++i) {
-=======
         for (int64_t i = 0; i < n_outputs; ++i) {
->>>>>>> caf5681f
             int64_t out_id = out_ids[i];
             output_ids[out_id] = i;
             if (out_id != i) {
@@ -1404,14 +1280,9 @@
 // output
 //
 
-<<<<<<< HEAD
 // 为输出分配内存空间
 // 确保有足够的内存来存储模型的输出结果
-int32_t llama_context::output_reserve(int32_t n_outputs) {
-    // 获取一些变量
-=======
 uint32_t llama_context::output_reserve(int32_t n_outputs) {
->>>>>>> caf5681f
     const auto & hparams = model.hparams;
     const auto & vocab   = model.vocab;
 
@@ -1421,15 +1292,8 @@
     const auto n_vocab = vocab.n_tokens();
     const auto n_embd  = hparams.n_embd;
 
-<<<<<<< HEAD
-    // TODO: use a per-batch flag for logits presence instead
-    // 决定是否需要logits和嵌入向量
-    bool has_logits = !cparams.embeddings;
-    bool has_embd   =  cparams.embeddings && (cparams.pooling_type == LLAMA_POOLING_TYPE_NONE);
-=======
     bool has_logits = true;
     bool has_embd   = cparams.embeddings;
->>>>>>> caf5681f
 
     // TODO: hacky enc-dec support
     if (model.arch == LLM_ARCH_T5) {
