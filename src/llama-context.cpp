#include "llama-context.h"

#include "llama-impl.h"
#include "llama-io.h"
#include "llama-memory.h"
#include "llama-mmap.h"
#include "llama-model.h"

#include <cinttypes>
#include <cstring>
#include <limits>
#include <stdexcept>

//
// llama_context
//

llama_context::llama_context(
        const llama_model & model,
              llama_context_params params) :
    model(model) {
    LLAMA_LOG_INFO("%s: constructing llama_context\n", __func__);

    t_start_us = model.t_start_us;
    t_load_us  = model.t_load_us;

    // 获取模型超参
    const auto & hparams = model.hparams;

    cparams.n_seq_max = std::max(1u, params.n_seq_max);
    if (cparams.n_seq_max > LLAMA_MAX_PARALLEL_SEQUENCES) {
        throw std::runtime_error("n_seq_max must be <= " + std::to_string(LLAMA_MAX_PARALLEL_SEQUENCES));
    }

    cparams.n_threads        = params.n_threads;
    cparams.n_threads_batch  = params.n_threads_batch;
    cparams.yarn_ext_factor  = params.yarn_ext_factor;
    cparams.yarn_attn_factor = params.yarn_attn_factor;
    cparams.yarn_beta_fast   = params.yarn_beta_fast;
    cparams.yarn_beta_slow   = params.yarn_beta_slow;
    cparams.defrag_thold     = params.defrag_thold;
    cparams.embeddings       = params.embeddings;
    cparams.offload_kqv      = params.offload_kqv;
    cparams.flash_attn       = params.flash_attn;
    cparams.no_perf          = params.no_perf;
    cparams.pooling_type     = params.pooling_type;
    cparams.warmup           = false;

    // 用超参填补缺省值
    cparams.n_ctx            = params.n_ctx           == 0    ? hparams.n_ctx_train           : params.n_ctx;
    cparams.rope_freq_base   = params.rope_freq_base  == 0.0f ? hparams.rope_freq_base_train  : params.rope_freq_base;
    cparams.rope_freq_scale  = params.rope_freq_scale == 0.0f ? hparams.rope_freq_scale_train : params.rope_freq_scale;

    cparams.n_ctx_orig_yarn  = params.yarn_orig_ctx    != 0 ? params.yarn_orig_ctx    :
                               hparams.n_ctx_orig_yarn != 0 ? hparams.n_ctx_orig_yarn :
                                                              hparams.n_ctx_train;

    cparams.cb_eval           = params.cb_eval;
    cparams.cb_eval_user_data = params.cb_eval_user_data;

    // rope 相关
    auto rope_scaling_type = params.rope_scaling_type;
    if (rope_scaling_type == LLAMA_ROPE_SCALING_TYPE_UNSPECIFIED) {
        rope_scaling_type = hparams.rope_scaling_type_train;
    }

    if (rope_scaling_type == LLAMA_ROPE_SCALING_TYPE_NONE) {
        cparams.rope_freq_scale = 1.0f; // never scale if scaling type is none
    }

    if (cparams.yarn_ext_factor < 0.0f) { // negative indicates 'not set'
        cparams.yarn_ext_factor = rope_scaling_type == LLAMA_ROPE_SCALING_TYPE_YARN ? 1.0f : 0.0f;
    }

    cparams.yarn_attn_factor *= hparams.rope_attn_factor;

    if (cparams.pooling_type == LLAMA_POOLING_TYPE_UNSPECIFIED) {
        if (hparams.pooling_type == LLAMA_POOLING_TYPE_UNSPECIFIED) {
            cparams.pooling_type = LLAMA_POOLING_TYPE_NONE;
        } else {
            cparams.pooling_type = hparams.pooling_type;
        }
    }

    if (params.attention_type == LLAMA_ATTENTION_TYPE_UNSPECIFIED) {
        cparams.causal_attn = hparams.causal_attn;
    } else {
        cparams.causal_attn = params.attention_type == LLAMA_ATTENTION_TYPE_CAUSAL;
    }

    // with causal attention, the batch size is limited by the context size
    cparams.n_batch = cparams.causal_attn ? std::min(cparams.n_ctx, params.n_batch) : params.n_batch;

    // the batch has to be at least GGML_KQ_MASK_PAD because we will be padding the KQ_mask
    // this is required by GPU kernels in order to avoid out-of-bounds accesses (e.g. ggml_flash_attn_ext)
    // ref: https://github.com/ggerganov/llama.cpp/pull/5021
    // TODO: this padding is not needed for the cache-less context so we should probably move it to llama_context_kv_self
    if (cparams.n_batch < GGML_KQ_MASK_PAD) {
        LLAMA_LOG_WARN("%s: n_batch is less than GGML_KQ_MASK_PAD - increasing to %d\n", __func__, GGML_KQ_MASK_PAD);
        cparams.n_batch = GGML_KQ_MASK_PAD;
    }

    cparams.n_ubatch = std::min(cparams.n_batch, params.n_ubatch == 0 ? params.n_batch : params.n_ubatch);

    cparams.op_offload = params.op_offload;

    const uint32_t n_ctx_per_seq = cparams.n_ctx / cparams.n_seq_max;

    LLAMA_LOG_INFO("%s: n_seq_max     = %u\n",   __func__, cparams.n_seq_max);
    LLAMA_LOG_INFO("%s: n_ctx         = %u\n",   __func__, cparams.n_ctx);
    LLAMA_LOG_INFO("%s: n_ctx_per_seq = %u\n",   __func__, n_ctx_per_seq);
    LLAMA_LOG_INFO("%s: n_batch       = %u\n",   __func__, cparams.n_batch);
    LLAMA_LOG_INFO("%s: n_ubatch      = %u\n",   __func__, cparams.n_ubatch);
    LLAMA_LOG_INFO("%s: causal_attn   = %d\n",   __func__, cparams.causal_attn);
    LLAMA_LOG_INFO("%s: flash_attn    = %d\n",   __func__, cparams.flash_attn);
    LLAMA_LOG_INFO("%s: freq_base     = %.1f\n", __func__, cparams.rope_freq_base);
    LLAMA_LOG_INFO("%s: freq_scale    = %g\n",   __func__, cparams.rope_freq_scale);

    // 当前上下文长度小于模型训练时的上下文长度，意味着模型的能力没有被完整利用
    if (n_ctx_per_seq < hparams.n_ctx_train) {
        LLAMA_LOG_WARN("%s: n_ctx_per_seq (%u) < n_ctx_train (%u) -- the full capacity of the model will not be utilized\n",
                __func__, n_ctx_per_seq, hparams.n_ctx_train);
    }

    if (n_ctx_per_seq > hparams.n_ctx_train) {
        LLAMA_LOG_WARN("%s: n_ctx_per_seq (%u) > n_ctx_train (%u) -- possible training context overflow\n",
                __func__, n_ctx_per_seq, hparams.n_ctx_train);
    }

<<<<<<< HEAD
    // 后端初始化（如果仅用于分词则跳过）
=======
    if (!params.swa_full && cparams.n_seq_max > 1) {
        LLAMA_LOG_WARN("%s: requested n_seq_max (%u) > 1, but swa_full is not enabled -- performance may be degraded: %s\n",
                __func__, cparams.n_seq_max, "https://github.com/ggml-org/llama.cpp/pull/13845#issuecomment-2924800573");
    }

>>>>>>> d17a809e
    if (!hparams.vocab_only) {
        // GPU backends
        // 初始化每一个GPU后端，具体入口函数为 ggml_backend_cuda_device_init_backend
        for (auto * dev : model.devices) {
            ggml_backend_t backend = ggml_backend_dev_init(dev, nullptr);
            if (backend == nullptr) {
                throw std::runtime_error(format("failed to initialize %s backend", ggml_backend_dev_name(dev)));
            }
            backends.emplace_back(backend);
        }

        // add ACCEL backends (such as BLAS)
        // 初始化加速器后端
        for (size_t i = 0; i < ggml_backend_dev_count(); ++i) {
            ggml_backend_dev_t dev = ggml_backend_dev_get(i);
            if (ggml_backend_dev_type(dev) == GGML_BACKEND_DEVICE_TYPE_ACCEL) {
                ggml_backend_t backend = ggml_backend_dev_init(dev, nullptr);
                if (backend == nullptr) {
                    throw std::runtime_error(format("failed to initialize %s backend", ggml_backend_dev_name(dev)));
                }
                backends.emplace_back(backend);
            }
        }

        // add CPU backend
        backend_cpu = ggml_backend_init_by_type(GGML_BACKEND_DEVICE_TYPE_CPU, nullptr);
        if (backend_cpu == nullptr) {
            throw std::runtime_error("failed to initialize CPU backend");
        }
        backends.emplace_back(backend_cpu);

        // create a list of the set_n_threads functions in the backends
        // 线程数接口收集（仅CPU和BLAS），CPU 的接口是 ggml_backend_cpu_set_n_threads
        for (auto & backend : backends) {
            ggml_backend_dev_t dev = ggml_backend_get_device(backend.get());
            ggml_backend_reg_t reg = dev ? ggml_backend_dev_backend_reg(dev) : nullptr;
            if (reg) {
                auto ggml_backend_set_n_threads_fn = (ggml_backend_set_n_threads_t) ggml_backend_reg_get_proc_address(reg, "ggml_backend_set_n_threads");
                if (ggml_backend_set_n_threads_fn) {
                    set_n_threads_fns.emplace_back(backend.get(), ggml_backend_set_n_threads_fn);
                }
            }
        }

        // 注册外部中断回调
        llama_set_abort_callback(this, params.abort_callback, params.abort_callback_data);

        // graph outputs buffer
        // 输出缓冲区
        {
            // resized during inference when a batch uses more outputs
            if ((uint32_t) output_reserve(params.n_seq_max) < params.n_seq_max) {
                throw std::runtime_error("failed to reserve initial output buffer");
            }

            LLAMA_LOG_INFO("%s: %10s  output buffer size = %8.2f MiB\n", __func__,
                    ggml_backend_buffer_name    (buf_output.get()),
                    ggml_backend_buffer_get_size(buf_output.get()) / 1024.0 / 1024.0);
        }
    }

    // init the memory module
    if (!hparams.vocab_only) {
        llama_memory_params params_mem = {
            /*.type_k   =*/ params.type_k,
            /*.type_v   =*/ params.type_v,
            /*.swa_full =*/ params.swa_full,
        };

        memory.reset(model.create_memory(params_mem, cparams));
    }

    // init backends
    // 初始化调度器
    if (!hparams.vocab_only) {
        LLAMA_LOG_DEBUG("%s: enumerating backends\n", __func__);

        backend_buft.clear();
        backend_ptrs.clear();

        for (auto & backend : backends) {
            // 对每个后端取默认的缓冲区类型
            // CPU 后端是 ggml_backend_cpu_buffer_type
            // GPU 后端是 ggml_backend_cuda_buffer_type
            auto * buft = ggml_backend_get_default_buffer_type(backend.get());
            auto backend_type = ggml_backend_dev_type(ggml_backend_get_device(backend.get()));

            // 对于 CPU 后端，如果系统有 GPU，则优先用第一块 GPU 的 host buffer 来加速中间状态的传输
            if (backend_type == GGML_BACKEND_DEVICE_TYPE_CPU && !model.devices.empty()) {
                // use the host buffer of the first device CPU for faster transfer of the intermediate state
                auto * dev = model.devices[0];
                auto * host_buft = ggml_backend_dev_host_buffer_type(dev);
                if (host_buft) {
                    buft = host_buft;
                }
            }

            backend_buft.push_back(buft);
            backend_ptrs.push_back(backend.get());
        }

        LLAMA_LOG_DEBUG("%s: backend_ptrs.size() = %zu\n", __func__, backend_ptrs.size());

        // 推断最大 graph 节点数
        const size_t max_nodes = this->graph_max_nodes();

        LLAMA_LOG_DEBUG("%s: max_nodes = %zu\n", __func__, max_nodes);

        // buffer used to store the computation graph and the tensor meta data
        // 预分配计算图的元数据缓冲区
        // ggml_tensor_overhead 返回每个张量结构体的开销
        // ggml_graph_overhead_custom 返回计算图的开销
        buf_compute_meta.resize(ggml_tensor_overhead()*max_nodes + ggml_graph_overhead_custom(max_nodes, false));

        // TODO: move these checks to ggml_backend_sched
        // enabling pipeline parallelism in the scheduler increases memory usage, so it is only done when necessary
        // 启用 pipeline‑parallel 需满足以下条件
        // - 多 GPU
        // - 按层切分
        // - offload KQV
        // - 无tensor override 
        bool pipeline_parallel =
            model.n_devices() > 1 &&
            model.params.n_gpu_layers > (int) model.hparams.n_layer &&
            model.params.split_mode == LLAMA_SPLIT_MODE_LAYER &&
            cparams.offload_kqv &&
            !model.has_tensor_overrides();

        // pipeline parallelism requires support for async compute and events in all devices
        // 启用 pipeline‑parallel 还需要所有 GPU 支持异步计算（async compute）和事件（events）
        if (pipeline_parallel) {
            for (auto & backend : backends) {
                auto dev_type = ggml_backend_dev_type(ggml_backend_get_device(backend.get()));
                if (dev_type == GGML_BACKEND_DEVICE_TYPE_CPU) {
                    // ignore CPU backend
                    continue;
                }
                auto * dev = ggml_backend_get_device(backend.get());
                ggml_backend_dev_props props;
                ggml_backend_dev_get_props(dev, &props);
                if (!props.caps.async || !props.caps.events) {
                    // device does not support async compute or events
                    pipeline_parallel = false;
                    break;
                }
            }
        }

        // 创建调度器
        sched.reset(ggml_backend_sched_new(backend_ptrs.data(), backend_buft.data(), backend_ptrs.size(), max_nodes, pipeline_parallel, cparams.op_offload));

        if (pipeline_parallel) {
            LLAMA_LOG_INFO("%s: pipeline parallelism enabled (n_copies=%d)\n", __func__, ggml_backend_sched_get_n_copies(sched.get()));
        }
    }

    // reserve worst-case graph
    // 预留最坏情况下的计算图和缓冲，保证推理阶段不会再出现 realloc 或 graph‑rebuild
    // 用最坏参数把计算图先构出来，让 ggml 后端把所有 buffer 一次性申请好
    // 先按最大 batch + 满 KV做一次冷启动，后面所有图都会是同或更小尺寸，于是永远不会再触碰 malloc
    if (!hparams.vocab_only && memory) {
        const uint32_t n_seqs = cparams.n_seq_max;
        const uint32_t n_tokens = std::min(cparams.n_ctx, cparams.n_ubatch);

        LLAMA_LOG_DEBUG("%s: worst-case: n_tokens = %d, n_seqs = %d, n_outputs = %d\n", __func__, n_tokens, n_seqs, n_outputs);

        int n_splits_pp = -1;
        int n_nodes_pp  = -1;

        int n_splits_tg = -1;
        int n_nodes_tg  = -1;

        // simulate full KV cache

<<<<<<< HEAD
        // 最坏情况：KV cache 已满，后续图构建会把整个缓存都算进去。
        kv_self->set_full();
=======
        const auto mstate = memory->init_full();
        if (!mstate) {
            throw std::runtime_error("failed to initialize KV cache");
        }
>>>>>>> d17a809e

        cross.v_embd.clear();

        // reserve pp graph first so that buffers are only allocated once
        // prefill 阶段往往占用模型计算的峰值显存/内存；先走一遍能拿到 upper-bound，
        // 之后推理就不会因为遇到更大的 prompt 触发昂贵的重新分配或碎片整理
        {
<<<<<<< HEAD
            llama_ubatch ubatch_pp = { true, n_tokens, n_tokens / n_seqs, n_seqs, &token, nullptr, nullptr, nullptr, nullptr, nullptr};

            // max number of outputs
            n_outputs = ubatch_pp.n_tokens;

            LLAMA_LOG_DEBUG("%s: reserving graph for n_tokens = %d, n_seqs = %d\n", __func__, ubatch_pp.n_tokens, ubatch_pp.n_seqs);

            auto * gf = graph_init();
            // 根据批大小 n_tokens 和模型结构生成一棵图
            graph_build(ctx_compute.get(), gf, ubatch_pp, LLM_GRAPH_TYPE_DEFAULT);

            if (!ggml_backend_sched_reserve(sched.get(), gf)) {
=======
            auto * gf = graph_reserve(n_tokens, n_seqs, n_tokens, mstate.get());
            if (!gf) {
>>>>>>> d17a809e
                throw std::runtime_error("failed to allocate compute pp buffers");
            }

            n_splits_pp = ggml_backend_sched_get_n_splits(sched.get());
            n_nodes_pp  = ggml_graph_n_nodes(gf);
        }

        // reserve with tg graph to get the number of splits and nodes
        // 让调度器计算出 TG(token-gen) 阶段实际需要的 split 数 / buffer 尺寸
        // 推理阶段会在 PP → (TG × N 次) 之间来回切换。
        // 如果 TG 图在显存里只占很小一块，单独 reserve 能显著减少显存浪费，并让 cur_copy、事件池等参数按最小需求调优
        {
            auto * gf = graph_reserve(1, 1, 1, mstate.get());
            if (!gf) {
                throw std::runtime_error("failed to allocate compute tg buffers");
            }

            n_splits_tg = ggml_backend_sched_get_n_splits(sched.get());
            n_nodes_tg  = ggml_graph_n_nodes(gf);
        }

        // reserve again with pp graph to avoid ggml-alloc reallocations during inference
        // 如果前两次 reserve 改变了调度器内部的 split 或 buffer 选择（例如 TG 图让某些 node 选了不同 backend）
        // 这里再跑一次 确保最终状态仍然能覆盖最大 prompt。
        {
            auto * gf = graph_reserve(n_tokens, n_seqs, n_tokens, mstate.get());
            if (!gf) {
                throw std::runtime_error("failed to allocate compute pp buffers");
            }
        }

<<<<<<< HEAD
        n_outputs = n_outputs_save;

        // 打印各 backend buffer 实际占用，以及 graph nodes/splits 统计
=======
>>>>>>> d17a809e
        for (size_t i = 0; i < backend_ptrs.size(); ++i) {
            ggml_backend_t             backend = backend_ptrs[i];
            ggml_backend_buffer_type_t buft    = backend_buft[i];
            size_t size = ggml_backend_sched_get_buffer_size(sched.get(), backend);
            if (size > 1) {
                LLAMA_LOG_INFO("%s: %10s compute buffer size = %8.2f MiB\n", __func__,
                        ggml_backend_buft_name(buft),
                        size / 1024.0 / 1024.0);
            }
        }

        // 打印 graph nodes/splits 统计
        if (n_nodes_pp == n_nodes_tg) {
            LLAMA_LOG_INFO("%s: graph nodes  = %d\n", __func__, n_nodes_pp);
        } else {
            LLAMA_LOG_INFO("%s: graph nodes  = %d (with bs=%d), %d (with bs=1)\n", __func__, n_nodes_pp, n_tokens, n_nodes_tg);
        }

        if (n_splits_pp == n_splits_tg) {
            LLAMA_LOG_INFO("%s: graph splits = %d\n", __func__, n_splits_pp);
        } else {
            LLAMA_LOG_INFO("%s: graph splits = %d (with bs=%d), %d (with bs=1)\n", __func__, n_splits_pp, n_tokens, n_splits_tg);
        }
    }
}

llama_context::~llama_context() {
    ggml_opt_free(opt_ctx);
}

void llama_context::synchronize() {
    ggml_backend_sched_synchronize(sched.get());

    // FIXME: if multiple single tokens are evaluated without a synchronization,
    // the stats will be added to the prompt evaluation stats
    // this should only happen when using batch size 1 to evaluate a batch

    // add the evaluation to the stats
    if (n_queued_tokens == 1) {
        if (!cparams.no_perf) {
            t_eval_us += ggml_time_us() - t_compute_start_us;
        }
        n_eval++;
    } else if (n_queued_tokens > 1) {
        if (!cparams.no_perf) {
            t_p_eval_us += ggml_time_us() - t_compute_start_us;
        }
        n_p_eval += n_queued_tokens;
    }

    // get a more accurate load time, upon first eval
    if (n_queued_tokens > 0 && !has_evaluated_once) {
        t_load_us = ggml_time_us() - t_start_us;
        has_evaluated_once = true;
    }

    n_queued_tokens = 0;
    t_compute_start_us = 0;
}

const llama_model & llama_context::get_model() const {
    return model;
}

const llama_cparams & llama_context::get_cparams() const {
    return cparams;
}

ggml_backend_sched_t llama_context::get_sched() const {
    return sched.get();
}

ggml_context * llama_context::get_ctx_compute() const {
    return ctx_compute.get();
}

uint32_t llama_context::n_ctx() const {
    return cparams.n_ctx;
}

uint32_t llama_context::n_ctx_per_seq() const {
    return cparams.n_ctx / cparams.n_seq_max;
}

uint32_t llama_context::n_batch() const {
    return cparams.n_batch;
}

uint32_t llama_context::n_ubatch() const {
    return cparams.n_ubatch;
}

uint32_t llama_context::n_seq_max() const {
    return cparams.n_seq_max;
}

uint32_t llama_context::n_threads() const {
    return cparams.n_threads;
}

uint32_t llama_context::n_threads_batch() const {
    return cparams.n_threads_batch;
}

llama_memory_t llama_context::get_memory() const {
    return memory.get();
}

void llama_context::kv_self_defrag_sched() {
    if (!memory) {
        return;
    }

    memory_force_optimize = true;
}

bool llama_context::kv_self_update(bool optimize) {
    if (!memory) {
        return false;
    }

    {
        // TODO: remove in the future
        optimize |= memory_force_optimize;
        memory_force_optimize = false;

        const auto mstate = memory->init_update(this, optimize);
        switch (mstate->get_status()) {
            case LLAMA_MEMORY_STATUS_SUCCESS:
                {
                    // noop
                } break;
            case LLAMA_MEMORY_STATUS_NO_UPDATE:
                {
                    // no updates need to be performed
                    return false;
                }
            case LLAMA_MEMORY_STATUS_FAILED_PREPARE:
            case LLAMA_MEMORY_STATUS_FAILED_COMPUTE:
                {
                    LLAMA_LOG_ERROR("%s: failed to prepare memory update\n", __func__);
                    return false;
                }
        }

        if (!mstate->apply()) {
            LLAMA_LOG_ERROR("%s: failed to apply memory update\n", __func__);
        }
    }

    // if the memory module did any computation, we have to reserve a new worst-case graph
    {
        const auto mstate = memory->init_full();
        if (!mstate) {
            throw std::runtime_error("failed to initialize memory state");
        }

        const uint32_t n_seqs   = cparams.n_seq_max;
        const uint32_t n_tokens = std::min(cparams.n_ctx, cparams.n_ubatch);

        auto * gf = graph_reserve(n_tokens, n_seqs, n_tokens, mstate.get());
        if (!gf) {
            LLAMA_LOG_ERROR("%s: failed to reserve graph after the memory update\n", __func__);
        }
    }

    return true;
}

enum llama_pooling_type llama_context::pooling_type() const {
    return cparams.pooling_type;
}

float * llama_context::get_logits() {
    return logits;
}

float * llama_context::get_logits_ith(int32_t i) {
    int32_t j = -1;

    try {
        if (logits == nullptr) {
            throw std::runtime_error("no logits");
        }

        if (i < 0) {
            j = n_outputs + i;
            if (j < 0) {
                throw std::runtime_error(format("negative index out of range [0, %d)", n_outputs));
            }
        } else if ((size_t) i >= output_ids.size()) {
            throw std::runtime_error(format("out of range [0, %zu)", output_ids.size()));
        } else {
            j = output_ids[i];
        }

        if (j < 0) {
            throw std::runtime_error(format("batch.logits[%d] != true", i));
        }
        if (j >= n_outputs) {
            // This should not happen
            throw std::runtime_error(format("corrupt output buffer (j=%d, n_outputs=%d)", j, n_outputs));
        }

        return logits + j*model.vocab.n_tokens();
    } catch (const std::exception & err) {
        LLAMA_LOG_ERROR("%s: invalid logits id %d, reason: %s\n", __func__, i, err.what());
#ifndef NDEBUG
        GGML_ABORT("fatal error");
#else
        return nullptr;
#endif
    }
}

float * llama_context::get_embeddings() {
    return embd;
}

float * llama_context::get_embeddings_ith(int32_t i) {
    int32_t j = -1;

    try {
        if (embd == nullptr) {
            throw std::runtime_error("no embeddings");
        }

        if (i < 0) {
            j = n_outputs + i;
            if (j < 0) {
                throw std::runtime_error(format("negative index out of range [0, %d)", n_outputs));
            }
        } else if ((size_t) i >= output_ids.size()) {
            throw std::runtime_error(format("out of range [0, %zu)", output_ids.size()));
        } else {
            j = output_ids[i];
        }

        if (j < 0) {
            throw std::runtime_error(format("batch.logits[%d] != true", i));
        }
        if (j >= n_outputs) {
            // This should not happen
            throw std::runtime_error(format("corrupt output buffer (j=%d, n_outputs=%d)", j, n_outputs));
        }

        return embd + j*model.hparams.n_embd;
    } catch (const std::exception & err) {
        LLAMA_LOG_ERROR("%s: invalid embeddings id %d, reason: %s\n", __func__, i, err.what());
#ifndef NDEBUG
        GGML_ABORT("fatal error");
#else
        return nullptr;
#endif
    }
}

float * llama_context::get_embeddings_seq(llama_seq_id seq_id) {
    auto it = embd_seq.find(seq_id);
    if (it == embd_seq.end()) {
        return nullptr;
    }

    return it->second.data();
}

void llama_context::attach_threadpool(
           ggml_threadpool_t threadpool,
           ggml_threadpool_t threadpool_batch) {
    LLAMA_LOG_DEBUG("%s: call\n", __func__);

    this->threadpool       = threadpool;
    this->threadpool_batch = threadpool_batch ? threadpool_batch : threadpool;
}

void llama_context::detach_threadpool() {
    LLAMA_LOG_DEBUG("%s: call\n", __func__);

    this->threadpool       = nullptr;
    this->threadpool_batch = nullptr;
}

void llama_context::set_n_threads(int32_t n_threads, int32_t n_threads_batch) {
    LLAMA_LOG_DEBUG("%s: n_threads = %d, n_threads_batch = %d\n", __func__, n_threads, n_threads_batch);

    cparams.n_threads       = n_threads;
    cparams.n_threads_batch = n_threads_batch;
}

void llama_context::set_abort_callback(bool (*abort_callback)(void * data), void * abort_callback_data) {
    LLAMA_LOG_DEBUG("%s: call\n", __func__);

    this->abort_callback      = abort_callback;
    this->abort_callback_data = abort_callback_data;

    for (auto & backend : backends) {
        auto * reg = ggml_backend_dev_backend_reg(ggml_backend_get_device(backend.get()));
        auto * set_abort_callback_fn = (ggml_backend_set_abort_callback_t) ggml_backend_reg_get_proc_address(reg, "ggml_backend_set_abort_callback");
        if (set_abort_callback_fn) {
            set_abort_callback_fn(backend.get(), this->abort_callback, this->abort_callback_data);
        }
    }
}

void llama_context::set_embeddings(bool value) {
    LLAMA_LOG_DEBUG("%s: value = %d\n", __func__, value);

    cparams.embeddings = value;
}

void llama_context::set_causal_attn(bool value) {
    LLAMA_LOG_DEBUG("%s: value = %d\n", __func__, value);

    cparams.causal_attn = value;
}

void llama_context::set_warmup(bool value) {
    LLAMA_LOG_DEBUG("%s: value = %d\n", __func__, value);

    cparams.warmup = value;
}

void llama_context::set_adapter_lora(
            llama_adapter_lora * adapter,
            float scale) {
    LLAMA_LOG_DEBUG("%s: adapter = %p, scale = %f\n", __func__, (void *) adapter, scale);

    loras[adapter] = scale;
}

bool llama_context::rm_adapter_lora(
            llama_adapter_lora * adapter) {
    LLAMA_LOG_DEBUG("%s: adapter = %p\n", __func__, (void *) adapter);

    auto pos = loras.find(adapter);
    if (pos != loras.end()) {
        loras.erase(pos);
        return true;
    }

    return false;
}

void llama_context::clear_adapter_lora() {
    LLAMA_LOG_DEBUG("%s: call\n", __func__);

    loras.clear();
}

bool llama_context::apply_adapter_cvec(
            const float * data,
                 size_t   len,
                int32_t   n_embd,
                int32_t   il_start,
                int32_t   il_end) {
    LLAMA_LOG_DEBUG("%s: il_start = %d, il_end = %d\n", __func__, il_start, il_end);

    return cvec.apply(model, data, len, n_embd, il_start, il_end);
}

llm_graph_result_ptr llama_context::process_ubatch(const llama_ubatch & ubatch, llm_graph_type gtype, llama_memory_state_i * mstate, ggml_status & ret) {
    if (mstate && !mstate->apply()) {
        LLAMA_LOG_ERROR("%s: failed to apply memory state\n", __func__);
        ret = GGML_STATUS_FAILED;
        return nullptr;
    }

    auto * gf = graph_init();
    if (!gf) {
        LLAMA_LOG_ERROR("%s: failed to initialize graph\n", __func__);
        ret = GGML_STATUS_FAILED;
        return nullptr;
    }

    auto res = graph_build(ctx_compute.get(), gf, ubatch, gtype, mstate);
    if (!res) {
        LLAMA_LOG_ERROR("%s: failed to build graph\n", __func__);
        ret = GGML_STATUS_FAILED;
        return nullptr;
    }

    // LLAMA_LOG_INFO("graph build time: %.3f ms (%d nodes, %d leafs)\n", (ggml_time_us() - t_start_us)/1000.0, gf->n_nodes, gf->n_leafs);

    if (!ggml_backend_sched_alloc_graph(sched.get(), gf)) {
        LLAMA_LOG_ERROR("%s: failed to allocate graph\n", __func__);
        ret = GGML_STATUS_ALLOC_FAILED;
        return nullptr;
    }

    res->set_inputs(&ubatch);

    const auto status = graph_compute(gf, ubatch.n_tokens > 1);
    if (status != GGML_STATUS_SUCCESS) {
        LLAMA_LOG_ERROR("%s: failed to compute graph, compute status: %d\n", __func__, status);
        ret = status;
        return nullptr;
    }

    ret = GGML_STATUS_SUCCESS;

    return res;
}

int llama_context::encode(llama_batch & inp_batch) {
    if (inp_batch.n_tokens == 0) {
        LLAMA_LOG_ERROR("%s: n_tokens == 0\n", __func__);
        return -1;
    }

    // temporary allocate memory for the input batch if needed
    // note: during encode, we always pass the full sequence starting from pos = 0
    llama_batch_allocr batch_allocr(inp_batch, inp_batch.pos ? -1 : 0);

    const llama_batch & batch = batch_allocr.batch;
    const int32_t n_tokens = batch.n_tokens;

    const auto & hparams = model.hparams;

    GGML_ASSERT((!batch.token && batch.embd) || (batch.token && !batch.embd)); // NOLINT

    // TODO: move the validation to the llama_batch_allocr
    if (batch.token) {
        for (int32_t i = 0; i < n_tokens; ++i) {
            if (batch.token[i] < 0 || (uint32_t) batch.token[i] >= model.vocab.n_tokens()) {
                LLAMA_LOG_ERROR("%s: invalid token[%d] = %d\n", __func__, i, batch.token[i]);
                return -1;
            }

            if (batch.seq_id && (batch.seq_id[i][0] < 0 || batch.seq_id[i][0] >= LLAMA_MAX_PARALLEL_SEQUENCES)) {
                LLAMA_LOG_ERROR("%s: invalid seq_id[%d] = %d > %d\n", __func__, i, batch.seq_id[i][0], LLAMA_MAX_PARALLEL_SEQUENCES);
                throw -1;
            }
        }
    }

    // micro-batching is not possible for non-causal encoding, so we process the batch in a single shot
    GGML_ASSERT(cparams.n_ubatch >= (uint32_t) n_tokens && "encoder requires n_ubatch >= n_tokens");

    if (t_compute_start_us == 0) {
        t_compute_start_us = ggml_time_us();
    }

    embd_seq.clear();

    n_queued_tokens += n_tokens;

    const int64_t n_embd = hparams.n_embd;

    llama_sbatch sbatch = llama_sbatch(batch, n_embd, /* simple_split */ true, /* logits_all */ true);

    const llama_ubatch ubatch = sbatch.split_simple(n_tokens);

    // reserve output buffer
    if (output_reserve(n_tokens) < n_tokens) {
        LLAMA_LOG_ERROR("%s: could not reserve space for batch with %u outputs\n", __func__, n_tokens);
        return -2;
    };

    for (int32_t i = 0; i < n_tokens; ++i) {
        output_ids[i] = i;
    }

    n_outputs = n_tokens;

    ggml_backend_sched_reset(sched.get());
    ggml_backend_sched_set_eval_callback(sched.get(), cparams.cb_eval, cparams.cb_eval_user_data);

    const auto causal_attn_org = cparams.causal_attn;

    // always use non-causal attention for encoder graphs
    // TODO: this is a tmp solution until we have a proper way to support enc-dec models
    //       ref: https://github.com/ggml-org/llama.cpp/pull/12181#issuecomment-2730451223
    cparams.causal_attn = false;

    ggml_status status;
    const auto res = process_ubatch(ubatch, LLM_GRAPH_TYPE_ENCODER, nullptr, status);

    cparams.causal_attn = causal_attn_org;

    if (!res) {
        switch (status) {
            case GGML_STATUS_ABORTED:      return  2;
            case GGML_STATUS_ALLOC_FAILED: return -2;
            case GGML_STATUS_FAILED:       return -3;
            case GGML_STATUS_SUCCESS:      GGML_ABORT("should not happen");
        }
    }

    auto * t_embd = res->get_embd_pooled() ? res->get_embd_pooled() : res->get_embd();

    // extract embeddings
    if (t_embd) {
        ggml_backend_t backend_embd = ggml_backend_sched_get_tensor_backend(sched.get(), t_embd);
        GGML_ASSERT(backend_embd != nullptr);

        switch (cparams.pooling_type) {
            case LLAMA_POOLING_TYPE_NONE:
                {
                    // extract token embeddings
                    GGML_ASSERT(embd != nullptr);

                    GGML_ASSERT(n_tokens*n_embd <= (int64_t) embd_size);
                    ggml_backend_tensor_get_async(backend_embd, t_embd, embd, 0, n_tokens*n_embd*sizeof(float));
                } break;
            case LLAMA_POOLING_TYPE_MEAN:
            case LLAMA_POOLING_TYPE_CLS:
            case LLAMA_POOLING_TYPE_LAST:
                {
                    // extract sequence embeddings
                    auto & embd_seq_out = embd_seq;
                    embd_seq_out.clear();

                    GGML_ASSERT(!ubatch.equal_seqs); // TODO: handle equal splits

                    for (int32_t i = 0; i < n_tokens; i++) {
                        const llama_seq_id seq_id = ubatch.seq_id[i][0];
                        if (embd_seq_out.find(seq_id) != embd_seq_out.end()) {
                            continue;
                        }
                        embd_seq_out[seq_id].resize(n_embd);
                        ggml_backend_tensor_get_async(backend_embd, t_embd, embd_seq_out[seq_id].data(), (n_embd*seq_id)*sizeof(float), n_embd*sizeof(float));
                    }
                } break;
            case LLAMA_POOLING_TYPE_RANK:
                {
                    // extract the rerank score - n_cls_out floats per sequence
                    auto & embd_seq_out = embd_seq;
                    const uint32_t n_cls_out = hparams.n_cls_out;

                    for (uint32_t s = 0; s < ubatch.n_seqs; ++s) {
                        const llama_seq_id seq_id = ubatch.seq_id[s][0];
                        if (embd_seq_out.find(seq_id) != embd_seq_out.end()) {
                            continue;
                        }
                        embd_seq_out[seq_id].resize(n_cls_out);
                        ggml_backend_tensor_get_async(backend_embd, t_embd, embd_seq_out[seq_id].data(), (n_cls_out*seq_id)*sizeof(float), n_cls_out*sizeof(float));
                    }
                } break;
            case LLAMA_POOLING_TYPE_UNSPECIFIED:
                {
                    GGML_ABORT("unknown pooling type");
                }
        }
    }

    // Reset state for the next token before backend sync, to allow the CPU activities in the reset to
    // overlap with device computation.
    ggml_backend_sched_reset(sched.get());

    // TODO: hacky solution
    if (model.arch == LLM_ARCH_T5 && t_embd) {
        //cross.t_embd = t_embd;

        synchronize();

        cross.n_embd = t_embd->ne[0];
        cross.n_enc  = t_embd->ne[1];
        cross.v_embd.resize(cross.n_embd*cross.n_enc);
        memcpy(cross.v_embd.data(), embd, ggml_nbytes(t_embd));

        // remember the sequence ids used during the encoding - needed for cross attention later
        cross.seq_ids_enc.resize(n_tokens);
        for (int32_t i = 0; i < n_tokens; i++) {
            cross.seq_ids_enc[i].clear();
            for (int s = 0; s < ubatch.n_seq_id[i]; s++) {
                llama_seq_id seq_id = ubatch.seq_id[i][s];
                cross.seq_ids_enc[i].insert(seq_id);
            }
        }
    }

    return 0;
}

int llama_context::decode(llama_batch & inp_batch) {
    if (!memory) {
        LLAMA_LOG_DEBUG("%s: cannot decode batches with this context (calling encode() instead)\n", __func__);
        return encode(inp_batch);
    }

    if (inp_batch.n_tokens == 0) {
        LLAMA_LOG_ERROR("%s: n_tokens == 0\n", __func__);
        return -1;
    }

    if (!inp_batch.pos) {
        if (inp_batch.seq_id) {
            LLAMA_LOG_ERROR("%s: pos == NULL, but seq_id != NULL\n", __func__);
            return -1;
        }
    }

<<<<<<< HEAD
    // 获取 KV Cache 的引用
    llama_kv_cache * kv_self = static_cast<llama_kv_cache *>(memory.get());

    // temporary allocate memory for the input batch if needed
    // 这里处理批处理的位置信息，确保每个token被正确分配到KV缓存中的位置
    llama_batch_allocr batch_allocr(inp_batch, inp_batch.pos ? -1 : kv_self->seq_pos_max(0) + 1);
=======
    // temporary allocate memory for the input batch if needed
    llama_batch_allocr batch_allocr(inp_batch, inp_batch.pos ? -1 : memory->seq_pos_max(0) + 1);
>>>>>>> d17a809e

    const llama_batch & batch = batch_allocr.batch;

    const auto & vocab   = model.vocab;
    const auto & hparams = model.hparams;

    const int32_t n_vocab = vocab.n_tokens();

    const int64_t n_tokens_all = batch.n_tokens;
    const int64_t n_embd       = hparams.n_embd;

<<<<<<< HEAD
    llama_kv_cache_guard kv_guard(kv_self);

    // 输入验证与分析
=======
>>>>>>> d17a809e
    GGML_ASSERT((!batch.token && batch.embd) || (batch.token && !batch.embd)); // NOLINT

    // TODO: move the validation to the llama_batch_allocr
    if (batch.token) {
        for (int64_t i = 0; i < n_tokens_all; ++i) {
            if (batch.token[i] < 0 || (uint32_t) batch.token[i] >= model.vocab.n_tokens()) {
                LLAMA_LOG_ERROR("%s: invalid token[%" PRId64 "] = %d\n", __func__, i, batch.token[i]);
                return -1;
            }

            if (batch.seq_id && (batch.seq_id[i][0] < 0 || batch.seq_id[i][0] >= LLAMA_MAX_PARALLEL_SEQUENCES)) {
                LLAMA_LOG_ERROR("%s: invalid seq_id[%" PRId64 "] = %d >= %d\n", __func__, i, batch.seq_id[i][0], LLAMA_MAX_PARALLEL_SEQUENCES);
                return -1;
            }
        }
    }

    GGML_ASSERT(n_tokens_all <= cparams.n_batch);

    GGML_ASSERT((cparams.causal_attn || cparams.n_ubatch >= n_tokens_all) && "non-causal attention requires n_ubatch >= n_tokens");

    if (t_compute_start_us == 0) {
        t_compute_start_us = ggml_time_us();
    }
    n_queued_tokens += n_tokens_all;

    // this indicates we are doing pooled embedding, so we ignore batch.logits and output all tokens
    const bool embd_pooled = cparams.embeddings && cparams.pooling_type != LLAMA_POOLING_TYPE_NONE;

    embd_seq.clear();

    int64_t n_outputs_all = 0;

    // count outputs
    // 计算需要输出logits的token数量
    if (batch.logits && !embd_pooled) {
        for (uint32_t i = 0; i < n_tokens_all; ++i) {
            n_outputs_all += batch.logits[i] != 0;
        }
    } else if (embd_pooled) {
        n_outputs_all = n_tokens_all;
    } else {
        // keep last output only
        n_outputs_all = 1;
    }

<<<<<<< HEAD
    // KV缓存管理与批次分割
    llama_sbatch sbatch = kv_self->sbatch_init(batch, /* logits_all */ n_outputs_all == n_tokens_all);
=======
    bool did_optimize = false;

    // handle any pending defrags/shifts
    kv_self_update(false);

    llama_memory_state_ptr mstate;

    while (true) {
        mstate = memory->init_batch(batch, cparams.n_ubatch, embd_pooled, /* logits_all */ n_outputs_all == n_tokens_all);
        if (!mstate) {
            return -2;
        }

        switch (mstate->get_status()) {
            case LLAMA_MEMORY_STATUS_SUCCESS:
                {
                } break;
            case LLAMA_MEMORY_STATUS_NO_UPDATE:
                {
                    LLAMA_LOG_ERROR("%s: unexpected memory state status: %d\n", __func__, mstate->get_status());

                    return -2;
                }
            case LLAMA_MEMORY_STATUS_FAILED_PREPARE:
                {
                    if (!did_optimize) {
                        did_optimize = true;

                        if (kv_self_update(true)) {
                            LLAMA_LOG_DEBUG("%s: retrying batch size %d after cache optimization\n", __func__, batch.n_tokens);

                            continue;
                        }
                    }

                    LLAMA_LOG_WARN("%s: failed to find a memory slot for batch of size %d\n", __func__, batch.n_tokens);

                    return 1;
                }
            case LLAMA_MEMORY_STATUS_FAILED_COMPUTE:
                {
                    LLAMA_LOG_ERROR("%s: compute failed while preparing batch of size %d\n", __func__, batch.n_tokens);

                    return -2;
                }
        }

        break;
    }
>>>>>>> d17a809e

    // reserve output buffer
    if (output_reserve(n_outputs_all) < n_outputs_all) {
        LLAMA_LOG_ERROR("%s: could not reserve space for batch with %" PRId64 " outputs\n", __func__, n_outputs_all);
        return -2;
    };

    int64_t n_outputs_prev = 0;

<<<<<<< HEAD
    // 微批处理循环
    while (sbatch.n_tokens > 0) {
        // 将sbatch分解为多个更小的微批次(ubatch)进行处理
        llama_ubatch ubatch = kv_self->ubatch_next(sbatch, cparams.n_ubatch, embd_pooled);
=======
    do {
        const auto & ubatch = mstate->get_ubatch();
>>>>>>> d17a809e

        // count the outputs in this u_batch
        {
            int32_t n_outputs_new = 0;

            if (n_outputs_all == n_tokens_all) {
                n_outputs_new = ubatch.n_tokens;
            } else {
                GGML_ASSERT(ubatch.output);
                for (uint32_t i = 0; i < ubatch.n_tokens; i++) {
                    n_outputs_new += (int32_t) (ubatch.output[i] != 0);
                }
            }

            // needs to happen before the graph is built
            n_outputs = n_outputs_new;
        }

<<<<<<< HEAD
        // find KV slot
        // 为微批次查找KV缓存槽位
        if (!kv_self->find_slot(ubatch)) {
            return 1;
        }

        // 计算图构建与执行
        ggml_backend_sched_reset(sched.get());
        ggml_backend_sched_set_eval_callback(sched.get(), cparams.cb_eval, cparams.cb_eval_user_data);

        // 初始化计算图
        auto * gf = graph_init();
        // 根据ubatch构建解码器图
        auto res = graph_build(ctx_compute.get(), gf, ubatch, LLM_GRAPH_TYPE_DECODER);
=======
        ggml_backend_sched_reset(sched.get());
        ggml_backend_sched_set_eval_callback(sched.get(), cparams.cb_eval, cparams.cb_eval_user_data);

        ggml_status status;
        const auto res = process_ubatch(ubatch, LLM_GRAPH_TYPE_DECODER, mstate.get(), status);

        if (!res) {
            // the last ubatch failed or was aborted -> remove all positions of that ubatch from the KV cache
            llama_pos pos_min[LLAMA_MAX_PARALLEL_SEQUENCES];
            for (int s = 0; s < LLAMA_MAX_PARALLEL_SEQUENCES; ++s) {
                pos_min[s] = std::numeric_limits<llama_pos>::max();
            }

            for (uint32_t i = 0; i < ubatch.n_tokens; ++i) {
                const auto & seq_id = ubatch.seq_id[i][0];
>>>>>>> d17a809e

                pos_min[seq_id] = std::min(pos_min[seq_id], ubatch.pos[i]);
            }

<<<<<<< HEAD
        // 分配计算资源
        ggml_backend_sched_alloc_graph(sched.get(), gf);

        // 设置输入
        res->set_inputs(&ubatch);

        // 执行计算
        const auto compute_status = graph_compute(gf, ubatch.n_tokens > 1);
        if (compute_status != GGML_STATUS_SUCCESS) {
            switch (compute_status) {
                case GGML_STATUS_ABORTED:
                    return 2;
                case GGML_STATUS_ALLOC_FAILED:
                    return -2;
                case GGML_STATUS_FAILED:
                default:
                    return -3;
=======
            for (int s = 0; s < LLAMA_MAX_PARALLEL_SEQUENCES; ++s) {
                if (pos_min[s] == std::numeric_limits<llama_pos>::max()) {
                    continue;
                }

                LLAMA_LOG_WARN("%s: removing KV cache entries for seq_id = %d, pos = [%d, +inf)\n", __func__, s, pos_min[s]);

                memory->seq_rm(s, pos_min[s], -1);
            }

            switch (status) {
                case GGML_STATUS_ABORTED:      return  2;
                case GGML_STATUS_ALLOC_FAILED: return -2;
                case GGML_STATUS_FAILED:       return -3;
                case GGML_STATUS_SUCCESS:      GGML_ABORT("should not happen");
>>>>>>> d17a809e
            }
        }

        // plot the computation graph in dot format (for debugging purposes)
        // if (n_past%100 == 0) {
        //    ggml_graph_dump_dot(gf, NULL, "llama.dot");
        // }

        auto * t_logits = cparams.embeddings ? nullptr         : res->get_logits();
        auto * t_embd   = cparams.embeddings ? res->get_embd() : nullptr;

        if (t_embd && res->get_embd_pooled()) {
            t_embd = res->get_embd_pooled();
        }

        // extract logits
        // 提取 logits
        if (t_logits && n_outputs > 0) {
            // 从计算设备提取logits到主机内存
            ggml_backend_t backend_res = ggml_backend_sched_get_tensor_backend(sched.get(), t_logits);
            GGML_ASSERT(backend_res != nullptr);
            GGML_ASSERT(logits != nullptr);

            float * logits_out = logits + n_outputs_prev*n_vocab;

            if (n_outputs) {
                GGML_ASSERT( n_outputs_prev + n_outputs <= n_outputs_all);
                GGML_ASSERT((n_outputs_prev + n_outputs)*n_vocab <= (int64_t) logits_size);
                ggml_backend_tensor_get_async(backend_res, t_logits, logits_out, 0, n_outputs*n_vocab*sizeof(float));
            }
        }

        // extract embeddings
        // 提取嵌入向量
        if (t_embd && n_outputs > 0) {
            ggml_backend_t backend_embd = ggml_backend_sched_get_tensor_backend(sched.get(), t_embd);
            GGML_ASSERT(backend_embd != nullptr);

            // ... 根据不同池化策略提取嵌入向量 ...
            switch (cparams.pooling_type) {
                case LLAMA_POOLING_TYPE_NONE:
                    {
                        // extract token embeddings
                        GGML_ASSERT(embd != nullptr);
                        float * embd_out = embd + n_outputs_prev*n_embd;

                        if (n_outputs) {
                            GGML_ASSERT( n_outputs_prev + n_outputs <= n_outputs_all);
                            GGML_ASSERT((n_outputs_prev + n_outputs)*n_embd <= (int64_t) embd_size);
                            ggml_backend_tensor_get_async(backend_embd, t_embd, embd_out, 0, n_outputs*n_embd*sizeof(float));
                        }
                    } break;
                case LLAMA_POOLING_TYPE_MEAN:
                case LLAMA_POOLING_TYPE_CLS:
                case LLAMA_POOLING_TYPE_LAST:
                    {
                        // extract sequence embeddings (cleared before processing each batch)
                        auto & embd_seq_out = embd_seq;

                        for (uint32_t s = 0; s < ubatch.n_seqs; ++s) {
                            const llama_seq_id seq_id = ubatch.seq_id[s][0];
                            if (embd_seq_out.find(seq_id) != embd_seq_out.end()) {
                                continue;
                            }
                            embd_seq_out[seq_id].resize(n_embd);
                            ggml_backend_tensor_get_async(backend_embd, t_embd, embd_seq_out[seq_id].data(), (n_embd*seq_id)*sizeof(float), n_embd*sizeof(float));
                        }
                    } break;
                case LLAMA_POOLING_TYPE_RANK:
                    {
                        // extract the rerank score - a single float per sequence
                        auto & embd_seq_out = embd_seq;

                        for (uint32_t s = 0; s < ubatch.n_seqs; ++s) {
                            const llama_seq_id seq_id = ubatch.seq_id[s][0];
                            if (embd_seq_out.find(seq_id) != embd_seq_out.end()) {
                                continue;
                            }
                            embd_seq_out[seq_id].resize(1);
                            ggml_backend_tensor_get_async(backend_embd, t_embd, embd_seq_out[seq_id].data(), (seq_id)*sizeof(float), sizeof(float));
                        }
                    } break;
                case LLAMA_POOLING_TYPE_UNSPECIFIED:
                    {
                        GGML_ABORT("unknown pooling type");
                    }
            }
        }

        n_outputs_prev += n_outputs;
<<<<<<< HEAD
    }

    // finalize the batch processing
    // 提交KV缓存更新
    kv_guard.commit();
=======
    } while (mstate->next());
>>>>>>> d17a809e

    // set to total number of outputs in the batch, for use in llama_get_logits_ith
    n_outputs = n_outputs_all;

    // set output mappings
    {
        // 确保输出的顺序与用户提供的批次顺序一致。
        bool sorted_output = true;

        auto & out_ids = mstate->out_ids();

        GGML_ASSERT(out_ids.size() == (size_t) n_outputs_all);

        for (int64_t i = 0; i < n_outputs_all; ++i) {
            int64_t out_id = out_ids[i];
            output_ids[out_id] = i;
            if (out_id != i) {
                sorted_output = false;
            }
        }

        // make the outputs have the same order they had in the user-provided batch
        // note: this is mostly relevant for recurrent models atm
        if (!sorted_output) {
            const uint32_t n_vocab = model.vocab.n_tokens();
            const uint32_t n_embd  = model.hparams.n_embd;

            GGML_ASSERT((size_t) n_outputs == out_ids.size());

            // TODO: is there something more efficient which also minimizes swaps?
            // selection sort, to minimize swaps (from https://en.wikipedia.org/wiki/Selection_sort)
            for (int32_t i = 0; i < n_outputs - 1; ++i) {
                int32_t j_min = i;
                for (int32_t j = i + 1; j < n_outputs; ++j) {
                    if (out_ids[j] < out_ids[j_min]) {
                        j_min = j;
                    }
                }
                if (j_min == i) { continue; }
                std::swap(out_ids[i], out_ids[j_min]);
                if (logits_size > 0) {
                    for (uint32_t k = 0; k < n_vocab; k++) {
                        std::swap(logits[i*n_vocab + k], logits[j_min*n_vocab + k]);
                    }
                }
                if (embd_size > 0) {
                    for (uint32_t k = 0; k < n_embd; k++) {
                        std::swap(embd[i*n_embd + k], embd[j_min*n_embd + k]);
                    }
                }
            }
            std::fill(output_ids.begin(), output_ids.end(), -1);
            for (int32_t i = 0; i < n_outputs; ++i) {
                output_ids[out_ids[i]] = i;
            }
        }
    }

    // wait for the computation to finish (automatically done when obtaining the model output)
    //synchronize();

<<<<<<< HEAD
    // decide if we need to defrag the kv cache
    // 根据碎片化阈值决定是否需要对KV缓存进行碎片整理
    if (cparams.defrag_thold > 0.0f) {
        kv_self->defrag_sched(cparams.defrag_thold);
    }

=======
>>>>>>> d17a809e
    // Reset state for the next token before backend sync, to allow the CPU activities in the reset to
    // overlap with device computation.
    // 重置计算调度器，准备下一次计算
    ggml_backend_sched_reset(sched.get());

    return 0;
}

//
// output
//

// 为输出分配内存空间
// 确保有足够的内存来存储模型的输出结果
int32_t llama_context::output_reserve(int32_t n_outputs) {
    // 获取一些变量
    const auto & hparams = model.hparams;
    const auto & vocab   = model.vocab;

    const int64_t n_outputs_max = std::max<int64_t>(n_outputs, n_seq_max());

    const auto n_batch = cparams.n_batch;
    const auto n_vocab = vocab.n_tokens();
    const auto n_embd  = hparams.n_embd;

    // TODO: use a per-batch flag for logits presence instead
    // 决定是否需要logits和嵌入向量
    bool has_logits = !cparams.embeddings;
    bool has_embd   =  cparams.embeddings && (cparams.pooling_type == LLAMA_POOLING_TYPE_NONE);

    // TODO: hacky enc-dec support
    if (model.arch == LLM_ARCH_T5) {
        has_logits = true;
        has_embd   = true;
    }

    // 计算logits和嵌入向量所需的大小
    logits_size = has_logits ? n_vocab*n_outputs_max : 0;
    embd_size   = has_embd   ?  n_embd*n_outputs_max : 0;

    // 初始化输出ID数组
    if (output_ids.empty()) {
        // init, never resized afterwards
        output_ids.resize(n_batch);
    }

    // 计算当前缓冲区大小和需要的新大小
    const size_t prev_size = buf_output ? ggml_backend_buffer_get_size(buf_output.get()) : 0;
    const size_t new_size  = (logits_size + embd_size) * sizeof(float);

    // alloc only when more than the current capacity is required
    // TODO: also consider shrinking the buffer
    // 只有当需要更多容量时才重新分配
    if (!buf_output || prev_size < new_size) {
        if (buf_output) {
#ifndef NDEBUG
            // This doesn't happen often, but may be annoying in some cases (like the HellaSwag benchmark)
            LLAMA_LOG_INFO("%s: reallocating output buffer from size %.02f MiB to %.02f MiB\n", __func__, prev_size / 1024.0 / 1024.0, new_size / 1024.0 / 1024.0);
#endif
            buf_output = nullptr;
            logits = nullptr;
            embd = nullptr;
        }

        // 创建新的缓冲区
        auto * buft = ggml_backend_cpu_buffer_type();
        // try to use the host buffer of the device where the output tensor is allocated for faster transfer to system memory
        auto * output_dev = model.dev_output();
        auto * output_dev_host_buft = output_dev ? ggml_backend_dev_host_buffer_type(output_dev) : nullptr;
        if (output_dev_host_buft) {
            buft = output_dev_host_buft;
        }
        // 分配缓冲区
        buf_output.reset(ggml_backend_buft_alloc_buffer(buft, new_size));
        if (buf_output == nullptr) {
            LLAMA_LOG_ERROR("%s: failed to allocate output buffer of size %.2f MiB\n", __func__, new_size / (1024.0 * 1024.0));
            return 0;
        }
    }

    float * output_base = (float *) ggml_backend_buffer_get_base(buf_output.get());

    logits = has_logits ? output_base               : nullptr;
    embd   = has_embd   ? output_base + logits_size : nullptr;

    // set all ids as invalid (negative)
    std::fill(output_ids.begin(), output_ids.end(), -1);

    this->n_outputs     = 0;
    this->n_outputs_max = n_outputs_max;

    return n_outputs_max;
}

//
// graph
//

// 推断一个计算图节点的最大数量
int32_t llama_context::graph_max_nodes() const {
    return std::max<int32_t>(65536, 5*model.n_tensors());
}

ggml_cgraph * llama_context::graph_init() {
    ggml_init_params params = {
        /*.mem_size   =*/ buf_compute_meta.size(),
        /*.mem_buffer =*/ buf_compute_meta.data(),
        /*.no_alloc   =*/ true,
    };

    ctx_compute.reset(ggml_init(params));

    return ggml_new_graph_custom(ctx_compute.get(), graph_max_nodes(), false);
}

ggml_cgraph * llama_context::graph_reserve(uint32_t n_tokens, uint32_t n_seqs, uint32_t n_outputs, const llama_memory_state_i * mstate) {
    LLAMA_LOG_DEBUG("%s: reserving a graph for ubatch with n_tokens = %4u, n_seqs = %2u, n_outputs = %4u\n", __func__, n_tokens, n_seqs, n_outputs);

    if (n_tokens % n_seqs != 0) {
        n_tokens = (n_tokens / n_seqs) * n_seqs;
        n_outputs = std::min(n_outputs, n_tokens);

        LLAMA_LOG_DEBUG("%s: making n_tokens a multiple of n_seqs - n_tokens = %u, n_seqs = %u, n_outputs = %u\n", __func__, n_tokens, n_seqs, n_outputs);
    }

    // store the n_outputs as it is, and restore it afterwards
    // TODO: not sure if needed, might simplify in the future by removing this
    const auto save_n_outputs = this->n_outputs;

    this->n_outputs = n_outputs;

    llama_token token = model.vocab.token_bos(); // not actually used by llama_build_graph, but required to choose between token and embedding inputs graph
    llama_ubatch ubatch = { true, n_tokens, n_tokens / n_seqs, n_seqs, &token, nullptr, nullptr, nullptr, nullptr, nullptr};

    auto * gf = graph_init();
    auto res = graph_build(ctx_compute.get(), gf, ubatch, LLM_GRAPH_TYPE_DEFAULT, mstate);

    this->n_outputs = save_n_outputs;

    if (!res) {
        LLAMA_LOG_ERROR("%s: failed to build worst-case graph\n", __func__);
        return nullptr;
    }

    ggml_backend_sched_reset(sched.get());

    // initialize scheduler with the specified graph
    if (!ggml_backend_sched_reserve(sched.get(), gf)) {
        LLAMA_LOG_ERROR("%s: failed to allocate compute buffers\n", __func__);
        return nullptr;
    }

    return gf;
}

llm_graph_result_ptr llama_context::graph_build(
                    ggml_context * ctx,
                     ggml_cgraph * gf,
              const llama_ubatch & ubatch,
                  llm_graph_type   gtype,
      const llama_memory_state_i * mstate) {
    return model.build_graph(
            {
                /*.ctx         =*/ ctx,
                /*.arch        =*/ model.arch,
                /*.hparams     =*/ model.hparams,
                /*.cparams     =*/ cparams,
                /*.ubatch      =*/ ubatch,
                /*.sched       =*/ sched.get(),
                /*.backend_cpu =*/ backend_cpu,
                /*.cvec        =*/ &cvec,
                /*.loras       =*/ &loras,
                /*.mstate      =*/ mstate,
                /*.cross       =*/ &cross,
                /*.n_outputs   =*/ n_outputs,
                /*.cb          =*/ graph_get_cb(),
            }, gf, gtype);
}

ggml_status llama_context::graph_compute(
            ggml_cgraph * gf,
                   bool   batched) {
    // 设置线程数和线程池（根据是否批量）
    int n_threads        = batched ? cparams.n_threads_batch : cparams.n_threads;
    ggml_threadpool_t tp = batched ? threadpool_batch        : threadpool;

    // 配置 CPU 后端的线程池
    if (backend_cpu != nullptr) {
        auto * reg = ggml_backend_dev_backend_reg(ggml_backend_get_device(backend_cpu));
        auto * set_threadpool_fn = (decltype(ggml_backend_cpu_set_threadpool) *) ggml_backend_reg_get_proc_address(reg, "ggml_backend_cpu_set_threadpool");
        // ggml_backend_cpu_set_threadpool
        set_threadpool_fn(backend_cpu, tp);
    }

    // set the number of threads for all the backends
    // 为所有注册的后端设置线程数，看起来只有 CPU 后端支持
    for (const auto & set_n_threads_fn : set_n_threads_fns) {
        set_n_threads_fn.second(set_n_threads_fn.first, n_threads);
    }

    // 调用异步调度器执行计算图
    auto status = ggml_backend_sched_graph_compute_async(sched.get(), gf);
    if (status != GGML_STATUS_SUCCESS) {
        LLAMA_LOG_ERROR("%s: ggml_backend_sched_graph_compute_async failed with error %d\n", __func__, status);
    }

    // fprintf(stderr, "splits: %d\n", ggml_backend_sched_get_n_splits(sched));

    return status;
}

llm_graph_cb llama_context::graph_get_cb() const {
    return [&](const llama_ubatch & ubatch, ggml_tensor * cur, const char * name, int il) {
        // 为当前张量 cur 设置一个有意义的名称
        if (il >= 0) {
            ggml_format_name(cur, "%s-%d", name, il);
        } else {
            ggml_set_name(cur, name);
        }

        // 如果不将 KQV 相关的计算卸载到加速器
        if (!cparams.offload_kqv) {
            if (strcmp(name, "kqv_merged_cont") == 0) {
                // all nodes between the KV store and the attention output are run on the CPU
                ggml_backend_sched_set_tensor_backend(sched.get(), cur, backend_cpu);
            }
        }

        // norm may be automatically assigned to the backend of the previous layer, increasing data transfer between backends
        // FIXME: fix in ggml_backend_sched
        // 判断是否配置为完全卸载（GPU层数大于总层数，通常意味着所有层都在GPU上）
        const bool full_offload = model.params.n_gpu_layers > (int) model.hparams.n_layer;
        // 在批处理大小 ubatch.n_tokens 小于32，或者启用了 full_offload 时触发
        if (ubatch.n_tokens < 32 || full_offload) {
            // 检查这是否是一个层内的归一化操作
            if (il != -1 && strcmp(name, "norm") == 0) {
                // 获取当前层 il 预期的设备/后端
                const auto & dev_layer = model.dev_layer(il);
                // 遍历所有可用的后端
                for (const auto & backend : backends) {
                    // 找到与该层预期设备匹配的后端
                    if (ggml_backend_get_device(backend.get()) == dev_layer) {
                        // 检查这个匹配的后端是否支持当前归一化张量 cur 所需的操作
                        if (ggml_backend_supports_op(backend.get(), cur)) {
                            // 如果都满足，则将该归一化张量的后端设置为其层预期的后端
                            // 这可以避免不必要的数据在不同后端（如CPU和GPU）之间来回拷贝。
                            ggml_backend_sched_set_tensor_backend(sched.get(), cur, backend.get());
                        }
                    }
                }
            }
        }
    };
}

//
// state save/load
//

class llama_io_write_dummy : public llama_io_write_i {
public:
    llama_io_write_dummy() = default;

    void write(const void * /* src */, size_t size) override {
        size_written += size;
    }

    void write_tensor(const ggml_tensor * /* tensor */, size_t /* offset */, size_t size) override {
        size_written += size;
    }

    size_t n_bytes() override {
        return size_written;
    }

private:
    size_t size_written = 0;
};

class llama_io_write_buffer : public llama_io_write_i {
public:
    llama_io_write_buffer(
            uint8_t * p, size_t len) : ptr(p), buf_size(len) {}

    void write(const void * src, size_t size) override {
        if (size > buf_size) {
            throw std::runtime_error("unexpectedly reached end of buffer");
        }
        memcpy(ptr, src, size);
        ptr += size;
        size_written += size;
        buf_size -= size;
    }

    void write_tensor(const ggml_tensor * tensor, size_t offset, size_t size) override {
        if (size > buf_size) {
            throw std::runtime_error("unexpectedly reached end of buffer");
        }
        ggml_backend_tensor_get(tensor, ptr, offset, size);
        ptr += size;
        size_written += size;
        buf_size -= size;
    }

    size_t n_bytes() override {
        return size_written;
    }

private:
    uint8_t * ptr;
    size_t buf_size = 0;
    size_t size_written = 0;
};

class llama_io_read_buffer : public llama_io_read_i {
public:
    llama_io_read_buffer(const uint8_t * p, size_t len) : ptr(p), buf_size(len) {}

    const uint8_t * read(size_t size) override {
        const uint8_t * base_ptr = ptr;
        if (size > buf_size) {
            throw std::runtime_error("unexpectedly reached end of buffer");
        }
        ptr += size;
        size_read += size;
        buf_size -= size;
        return base_ptr;
    }

    void read_to(void * dst, size_t size) override {
        memcpy(dst, read(size), size);
    }

    size_t n_bytes() override {
        return size_read;
    }

private:
    const uint8_t * ptr;
    size_t buf_size = 0;
    size_t size_read = 0;
};

class llama_io_write_file : public llama_io_write_i {
public:
    llama_io_write_file(llama_file * f) : file(f) {}

    void write(const void * src, size_t size) override {
        file->write_raw(src, size);
        size_written += size;
    }

    void write_tensor(const ggml_tensor * tensor, size_t offset, size_t size) override {
        temp_buffer.resize(size);
        ggml_backend_tensor_get(tensor, temp_buffer.data(), offset, size);
        write(temp_buffer.data(), temp_buffer.size());
    }

    size_t n_bytes() override {
        return size_written;
    }

private:
    llama_file * file;
    size_t size_written = 0;
    std::vector<uint8_t> temp_buffer;
};

class llama_io_read_file : public llama_io_read_i {
public:
    llama_io_read_file(llama_file * f) : file(f) {}

    void read_to(void * dst, size_t size) override {
        file->read_raw(dst, size);
        size_read += size;
    }

    const uint8_t * read(size_t size) override {
        temp_buffer.resize(size);
        read_to(temp_buffer.data(), size);
        return temp_buffer.data();
    }

    size_t n_bytes() override {
        return size_read;
    }

private:
    llama_file * file;
    size_t size_read = 0;
    std::vector<uint8_t> temp_buffer;
};

size_t llama_context::state_get_size() {
    llama_io_write_dummy io;
    try {
        return state_write_data(io);
    } catch (const std::exception & err) {
        LLAMA_LOG_ERROR("%s: error getting state size: %s\n", __func__, err.what());
        return 0;
    }
}

size_t llama_context::state_get_data(uint8_t * dst, size_t size) {
    llama_io_write_buffer io(dst, size);
    try {
        return state_write_data(io);
    } catch (const std::exception & err) {
        LLAMA_LOG_ERROR("%s: error saving state: %s\n", __func__, err.what());
        return 0;
    }
}

size_t llama_context::state_set_data(const uint8_t * src, size_t size) {
    llama_io_read_buffer io(src, size);
    try {
        return state_read_data(io);
    } catch (const std::exception & err) {
        LLAMA_LOG_ERROR("%s: error loading state: %s\n", __func__, err.what());
        return 0;
    }
}

size_t llama_context::state_seq_get_size(llama_seq_id seq_id) {
    llama_io_write_dummy io;
    try {
        return state_seq_write_data(io, seq_id);
    } catch (const std::exception & err) {
        LLAMA_LOG_ERROR("%s: error getting state size: %s\n", __func__, err.what());
        return 0;
    }
}

size_t llama_context::state_seq_get_data(llama_seq_id seq_id, uint8_t * dst, size_t size) {
    llama_io_write_buffer io(dst, size);
    try {
        return state_seq_write_data(io, seq_id);
    } catch (const std::exception & err) {
        LLAMA_LOG_ERROR("%s: error saving state: %s\n", __func__, err.what());
        return 0;
    }
}

size_t llama_context::state_seq_set_data(llama_seq_id seq_id, const uint8_t * src, size_t size) {
    llama_io_read_buffer io(src, size);
    try {
        return state_seq_read_data(io, seq_id);
    } catch (const std::exception & err) {
        LLAMA_LOG_ERROR("%s: error loading state: %s\n", __func__, err.what());
        return 0;
    }
}

bool llama_context::state_load_file(const char * filepath, llama_token * tokens_out, size_t n_token_capacity, size_t * n_token_count_out) {
    llama_file file(filepath, "rb");

    // sanity checks
    {
        const uint32_t magic   = file.read_u32();
        const uint32_t version = file.read_u32();

        if (magic != LLAMA_SESSION_MAGIC || version != LLAMA_SESSION_VERSION) {
            LLAMA_LOG_ERROR("%s: unknown (magic, version) for session file: %08x, %08x\n", __func__, magic, version);
            return false;
        }
    }

    // load the prompt
    {
        const uint32_t n_token_count = file.read_u32();

        if (n_token_count > n_token_capacity) {
            LLAMA_LOG_ERROR("%s: token count in session file exceeded capacity! %u > %zu\n", __func__, n_token_count, n_token_capacity);
            return false;
        }

        file.read_raw(tokens_out, sizeof(llama_token) * n_token_count);
        *n_token_count_out = n_token_count;
    }

    // restore the context state
    {
        const size_t n_state_size_cur = file.size() - file.tell();

        llama_io_read_file io( &file);
        const size_t n_read = state_read_data(io);

        if (n_read != n_state_size_cur) {
            LLAMA_LOG_ERROR("%s: did not read all of the session file data! size %zu, got %zu\n", __func__, n_state_size_cur, n_read);
            return false;
        }
    }

    return true;
}

bool llama_context::state_save_file(const char * filepath, const llama_token * tokens, size_t n_token_count) {
    llama_file file(filepath, "wb");

    file.write_u32(LLAMA_SESSION_MAGIC);
    file.write_u32(LLAMA_SESSION_VERSION);

    // save the prompt
    file.write_u32((uint32_t) n_token_count);
    file.write_raw(tokens, sizeof(llama_token) * n_token_count);

    // save the context state using stream saving
    llama_io_write_file io(&file);
    state_write_data(io);

    return true;
}

size_t llama_context::state_seq_load_file(llama_seq_id seq_id, const char * filepath, llama_token * tokens_out, size_t n_token_capacity, size_t * n_token_count_out) {
    llama_file file(filepath, "rb");

    // version checks
    {
        const uint32_t magic   = file.read_u32();
        const uint32_t version = file.read_u32();

        if (magic != LLAMA_STATE_SEQ_MAGIC || version != LLAMA_STATE_SEQ_VERSION) {
            LLAMA_LOG_ERROR("%s: unknown (magic, version) for sequence state file: %08x, %08x\n", __func__, magic, version);
            return 0;
        }
    }

    // load the prompt
    {
        const uint32_t n_token_count = file.read_u32();

        if (n_token_count > n_token_capacity) {
            LLAMA_LOG_ERROR("%s: token count in sequence state file exceeded capacity! %u > %zu\n", __func__, n_token_count, n_token_capacity);
            return 0;
        }

        file.read_raw(tokens_out, sizeof(llama_token) * n_token_count);
        *n_token_count_out = n_token_count;
    }

    // restore the context state
    {
        const size_t state_size = file.size() - file.tell();
        llama_io_read_file io(&file);
        const size_t nread = state_seq_read_data(io, seq_id);
        if (!nread) {
            LLAMA_LOG_ERROR("%s: failed to restore sequence state\n", __func__);
            return 0;
        }
        GGML_ASSERT(nread <= state_size);
        GGML_ASSERT(nread + sizeof(uint32_t) * 3 + sizeof(llama_token) * *n_token_count_out == file.tell());
    }

    return file.tell();
}

size_t llama_context::state_seq_save_file(llama_seq_id seq_id, const char * filepath, const llama_token * tokens, size_t n_token_count) {
    llama_file file(filepath, "wb");

    file.write_u32(LLAMA_STATE_SEQ_MAGIC);
    file.write_u32(LLAMA_STATE_SEQ_VERSION);

    // save the prompt
    file.write_u32((uint32_t) n_token_count);
    file.write_raw(tokens, sizeof(llama_token) * n_token_count);

    // save the context state using stream saving
    llama_io_write_file io(&file);
    state_seq_write_data(io, seq_id);

    const size_t res = file.tell();
    GGML_ASSERT(res == sizeof(uint32_t) * 3 + sizeof(llama_token) * n_token_count + io.n_bytes());

    return res;
}

size_t llama_context::state_write_data(llama_io_write_i & io) {
    LLAMA_LOG_DEBUG("%s: writing state\n", __func__);

    // write model info
    {
        LLAMA_LOG_DEBUG("%s: - writing model info\n", __func__);

        const std::string arch_str = llm_arch_name(model.arch);
        io.write_string(arch_str);
        // TODO: add more model-specific info which should prevent loading the session file if not identical
    }

    // write output ids
    {
        LLAMA_LOG_DEBUG("%s: - writing output ids\n", __func__);

        const auto n_outputs    = this->n_outputs;
        const auto & output_ids = this->output_ids;

        std::vector<int32_t> w_output_pos;

        GGML_ASSERT(n_outputs <= n_outputs_max);

        w_output_pos.resize(n_outputs);

        // build a more compact representation of the output ids
        for (size_t i = 0; i < n_batch(); ++i) {
            // map an output id to a position in the batch
            int32_t pos = output_ids[i];
            if (pos >= 0) {
                GGML_ASSERT(pos < n_outputs);
                w_output_pos[pos] = i;
            }
        }

        io.write(&n_outputs, sizeof(n_outputs));

        if (n_outputs) {
            io.write(w_output_pos.data(), n_outputs * sizeof(int32_t));
        }
    }

    // write logits
    {
        LLAMA_LOG_DEBUG("%s: - writing logits\n", __func__);

        const uint64_t logits_size = std::min((uint64_t) this->logits_size, (uint64_t) n_outputs * model.vocab.n_tokens());

        io.write(&logits_size, sizeof(logits_size));

        if (logits_size) {
            io.write(logits, logits_size * sizeof(float));
        }
    }

    // write embeddings
    {
        LLAMA_LOG_DEBUG("%s: - writing embeddings\n", __func__);

        const uint64_t embd_size = std::min((uint64_t) this->embd_size, (uint64_t) n_outputs * model.hparams.n_embd);

        io.write(&embd_size, sizeof(embd_size));

        if (embd_size) {
            io.write(embd, embd_size * sizeof(float));
        }
    }

    if (memory != nullptr) {
        LLAMA_LOG_DEBUG("%s: - writing KV self\n", __func__);
        memory->state_write(io);
    }

    return io.n_bytes();
}

size_t llama_context::state_read_data(llama_io_read_i & io) {
    LLAMA_LOG_DEBUG("%s: reading state\n", __func__);

    // read model info
    {
        LLAMA_LOG_DEBUG("%s: - reading model info\n", __func__);

        const std::string cur_arch_str = llm_arch_name(model.arch);

        std::string arch_str;
        io.read_string(arch_str);
        if (cur_arch_str != arch_str) {
            throw std::runtime_error(format("wrong model arch: '%s' instead of '%s'", arch_str.c_str(), cur_arch_str.c_str()));
        }
        // TODO: add more info which needs to be identical but which is not verified otherwise
    }

    // read output ids
    {
        LLAMA_LOG_DEBUG("%s: - reading output ids\n", __func__);

        auto n_outputs = this->n_outputs;
        io.read_to(&n_outputs, sizeof(n_outputs));

        if (n_outputs > output_reserve(n_outputs)) {
            throw std::runtime_error("could not reserve outputs");
        }

        std::vector<int32_t> output_pos;

        if (n_outputs) {
            output_pos.resize(n_outputs);
            io.read_to(output_pos.data(), n_outputs * sizeof(int32_t));

            for (int32_t i = 0; i < (int32_t) output_pos.size(); ++i) {
                int32_t id = output_pos[i];
                if ((uint32_t) id >= n_batch()) {
                    throw std::runtime_error(format("invalid output id, %d does not fit in batch size of %u", id, n_batch()));
                }
                this->output_ids[id] = i;
            }

            this->n_outputs = n_outputs;
        }
    }

    // read logits
    {
        LLAMA_LOG_DEBUG("%s: - reading logits\n", __func__);

        uint64_t logits_size;
        io.read_to(&logits_size, sizeof(logits_size));

        if (this->logits_size < logits_size) {
            throw std::runtime_error("logits buffer too small");
        }

        if (logits_size) {
            io.read_to(this->logits, logits_size * sizeof(float));
        }
    }

    // read embeddings
    {
        LLAMA_LOG_DEBUG("%s: - reading embeddings\n", __func__);

        uint64_t embd_size;
        io.read_to(&embd_size, sizeof(embd_size));

        if (this->embd_size < embd_size) {
            throw std::runtime_error("embeddings buffer too small");
        }

        if (embd_size) {
            io.read_to(this->embd, embd_size * sizeof(float));
        }
    }

    if (memory) {
        LLAMA_LOG_DEBUG("%s: - reading KV self\n", __func__);

        memory->state_read(io);
    }

    return io.n_bytes();
}

size_t llama_context::state_seq_write_data(llama_io_write_i & io, llama_seq_id seq_id) {
    GGML_UNUSED(seq_id);

    if (memory) {
        memory->state_write(io, seq_id);
    }

    return io.n_bytes();
}

size_t llama_context::state_seq_read_data(llama_io_read_i & io, llama_seq_id seq_id) {
    GGML_UNUSED(seq_id);

    if (memory) {
        memory->state_read(io, seq_id);
    }

    return io.n_bytes();
}

//
// perf
//

llama_perf_context_data llama_context::perf_get_data() const {
    llama_perf_context_data data = {};

    data.t_start_ms  = 1e-3 * t_start_us;
    data.t_load_ms   = 1e-3 * t_load_us;
    data.t_p_eval_ms = 1e-3 * t_p_eval_us;
    data.t_eval_ms   = 1e-3 * t_eval_us;
    data.n_p_eval    = std::max(1, n_p_eval);
    data.n_eval      = std::max(1, n_eval);

    return data;
}

void llama_context::perf_reset() {
    t_start_us  = ggml_time_us();
    t_eval_us   = n_eval = 0;
    t_p_eval_us = n_p_eval = 0;
}

//
// training
//

static void llama_set_param(struct ggml_tensor * tensor, llama_opt_param_filter param_filter, void * userdata) {
    if (!tensor || tensor->type != GGML_TYPE_F32) {
        return;
    }
    if (!param_filter(tensor, userdata)) {
        return;
    }
    if (strcmp(tensor->name, "token_embd.weight") == 0) {
        return; // FIXME
    }
    if (strcmp(tensor->name, "rope_freqs.weight") == 0) {
        return; // FIXME
    }
    ggml_set_param(tensor);
}

void llama_context::opt_init(struct llama_model * model, struct llama_opt_params lopt_params) {
    GGML_ASSERT(!opt_ctx);
    model->hparams.n_ctx_train = lopt_params.n_ctx_train > 0 ? lopt_params.n_ctx_train : n_ctx();
    const uint32_t n_batch     = std::min(this->n_batch(),  model->hparams.n_ctx_train);
    const uint32_t n_ubatch    = std::min(this->n_ubatch(), n_batch);
    GGML_ASSERT(model->hparams.n_ctx_train % n_batch  == 0);
    GGML_ASSERT(n_batch                    % n_ubatch == 0);

    ggml_opt_params opt_params = ggml_opt_default_params(sched.get(), GGML_OPT_LOSS_TYPE_CROSS_ENTROPY);
    opt_params.opt_period      = n_batch / n_ubatch;
    opt_params.get_opt_pars    = lopt_params.get_opt_pars;
    opt_params.get_opt_pars_ud = lopt_params.get_opt_pars_ud;

    opt_ctx = ggml_opt_init(opt_params);

    llama_opt_param_filter param_filter = lopt_params.param_filter;
    void * param_filter_ud              = lopt_params.param_filter_ud;

  //llama_set_param(model->tok_embd,        param_filter, param_filter_ud); // FIXME
    llama_set_param(model->type_embd,       param_filter, param_filter_ud);
    llama_set_param(model->pos_embd,        param_filter, param_filter_ud);
    llama_set_param(model->tok_norm,        param_filter, param_filter_ud);
    llama_set_param(model->tok_norm_b,      param_filter, param_filter_ud);
    llama_set_param(model->output_norm,     param_filter, param_filter_ud);
    llama_set_param(model->output_norm_b,   param_filter, param_filter_ud);
    llama_set_param(model->output,          param_filter, param_filter_ud);
    llama_set_param(model->output_b,        param_filter, param_filter_ud);
    llama_set_param(model->output_norm_enc, param_filter, param_filter_ud);
    llama_set_param(model->cls,             param_filter, param_filter_ud);
    llama_set_param(model->cls_b,           param_filter, param_filter_ud);
    llama_set_param(model->cls_out,         param_filter, param_filter_ud);
    llama_set_param(model->cls_out_b,       param_filter, param_filter_ud);

    for (struct llama_layer & layer : model->layers) {
        for (size_t i = 0; i < sizeof(layer)/sizeof(struct ggml_tensor *); ++i) {
            llama_set_param(reinterpret_cast<struct ggml_tensor **>(&layer)[i], param_filter, param_filter_ud);
        }
    }
}

void llama_context::opt_epoch_iter(
        ggml_opt_dataset_t               dataset,
        ggml_opt_result_t                result,
        const std::vector<llama_token> & tokens,
        const std::vector<llama_token> & labels_sparse,
        llama_batch                    & batch,
        ggml_opt_epoch_callback          callback,
        bool                             train,
        int64_t                          idata_in_loop,
        int64_t                          ndata_in_loop,
        int64_t                          t_loop_start) {
    GGML_ASSERT(opt_ctx);
    const uint32_t n_ctx    = llama_model_n_ctx_train(&model);
    const uint32_t n_batch  = std::min(this->n_batch(),  n_ctx);
    const uint32_t n_ubatch = std::min(this->n_ubatch(), n_batch);

    memory->clear();

    for (uint32_t pos_ctx = 0; pos_ctx < n_ctx; pos_ctx += n_batch) {
        batch.n_tokens = n_batch;
        for (uint32_t pos_batch = 0; pos_batch < n_batch; ++pos_batch) {
            batch.token   [pos_batch]    = tokens[pos_ctx + pos_batch];
            batch.pos     [pos_batch]    = pos_ctx + pos_batch;
            batch.n_seq_id[pos_batch]    = 1;
            batch.seq_id  [pos_batch][0] = 0;
            batch.logits  [pos_batch]    = true;
        }

        const auto n_tokens_all = batch.n_tokens;

        n_queued_tokens += n_tokens_all;

        // this indicates we are doing pooled embedding, so we ignore batch.logits and output all tokens
        const bool embd_pooled = cparams.embeddings && cparams.pooling_type != LLAMA_POOLING_TYPE_NONE;

        embd_seq.clear();

        int64_t n_outputs_all = n_tokens_all;

        auto mstate = memory->init_batch(batch, cparams.n_ubatch, embd_pooled, /* logits_all */ true);
        if (!mstate || mstate->get_status() != LLAMA_MEMORY_STATUS_SUCCESS) {
            LLAMA_LOG_ERROR("%s: could not initialize batch\n", __func__);
            break;
        }

        // reserve output buffer
        if (output_reserve(n_outputs_all) < n_outputs_all) {
            LLAMA_LOG_ERROR("%s: could not reserve space for batch with %" PRId64 " outputs\n", __func__, n_outputs_all);
            GGML_ABORT("TODO: handle this error");
        };

        uint32_t pos_batch = 0;
        do {
            const auto & ubatch = mstate->get_ubatch();

            n_outputs = ubatch.n_tokens;

            if (!mstate->apply()) {
                LLAMA_LOG_ERROR("%s: failed to update the memory state\n", __func__);
                break;
            }

            auto * gf = graph_init();
            auto res = graph_build(ctx_compute.get(), gf, ubatch, LLM_GRAPH_TYPE_DEFAULT, mstate.get());

            struct ggml_context * ctx_compute_opt;
            {
                const size_t size_gf = ggml_graph_size(gf);
                const size_t size_meta = 4*size_gf*ggml_tensor_overhead() + 2*ggml_graph_overhead_custom(size_gf, /*grads = */ true);
                struct ggml_init_params params = {
                    /*.mem_size   =*/ size_meta,
                    /*.mem_buffer =*/ nullptr,
                    /*.no_alloc   =*/ true,
                };
                ctx_compute_opt = ggml_init(params);
            }
            ggml_opt_prepare_alloc(opt_ctx, ctx_compute_opt, gf, res->get_tokens(), res->get_logits());
            ggml_opt_alloc(opt_ctx, train);

            res->set_inputs(&ubatch);
            {
                struct ggml_tensor * labels = ggml_opt_labels(opt_ctx);
                GGML_ASSERT(labels->ne[1] == n_ubatch);
                ggml_set_zero(labels);
                const float onef = 1.0f;
                for (uint32_t pos_ubatch = 0; pos_ubatch < n_ubatch; ++pos_ubatch) {
                    const uint32_t ilabel = pos_ctx + pos_batch + pos_ubatch;
                    GGML_ASSERT(labels_sparse[ilabel] < labels->ne[0]);
                    ggml_backend_tensor_set(labels, &onef, (pos_ubatch*labels->ne[0] + labels_sparse[ilabel])*sizeof(float), sizeof(float));
                }
            }
            ggml_opt_eval(opt_ctx, result);
            if (callback) {
                callback(train, opt_ctx, dataset, result, idata_in_loop + (pos_ctx + pos_batch)/n_ubatch + 1, ndata_in_loop, t_loop_start);
            }
            ggml_free(ctx_compute_opt);

            pos_batch += ubatch.n_tokens;
        } while (mstate->next());
    }
}

void llama_context::opt_epoch(
        ggml_opt_dataset_t        dataset,
        ggml_opt_result_t         result_train,
        ggml_opt_result_t         result_eval,
        int64_t                   idata_split,
        ggml_opt_epoch_callback   callback_train,
        ggml_opt_epoch_callback   callback_eval) {
    const uint32_t n_ctx    = this->n_ctx();
    const uint32_t n_batch  = std::min(cparams.n_batch,  n_ctx);
    const uint32_t n_ubatch = std::min(cparams.n_ubatch, n_batch);
    const  int64_t ndata    = ggml_opt_dataset_ndata(dataset);

    GGML_ASSERT(idata_split >= 0);
    GGML_ASSERT(idata_split <= ndata);

    const uint32_t ubatch_per_ctx = n_ctx / n_ubatch;

    struct llama_batch batch = llama_batch_init(n_batch, 0, 1);
    std::vector<llama_token>        tokens(n_ctx);
    std::vector<llama_token> labels_sparse(n_ctx);

    int64_t idata = 0;

    int64_t t_loop_start = ggml_time_us();
    int64_t ndata_in_loop = idata_split*ubatch_per_ctx;
    for (; idata < idata_split; ++idata) {
        constexpr bool train = true;
        const int64_t idata_in_loop = idata*ubatch_per_ctx;

        ggml_opt_dataset_get_batch_host(dataset, tokens.data(), n_ctx*sizeof(llama_token), labels_sparse.data(), idata);
        opt_epoch_iter(dataset, result_train, tokens, labels_sparse, batch,
            callback_train, train, idata_in_loop, ndata_in_loop, t_loop_start);
    }

    t_loop_start = ggml_time_us();
    ndata_in_loop = (ndata - idata_split)*ubatch_per_ctx;
    for (; idata < ndata; ++idata) {
        constexpr bool train = false;
        const int64_t idata_in_loop = (idata - idata_split)*ubatch_per_ctx;

        ggml_opt_dataset_get_batch_host(dataset, tokens.data(), n_ctx*sizeof(llama_token), labels_sparse.data(), idata);
        opt_epoch_iter(dataset, result_eval, tokens, labels_sparse, batch,
            callback_eval, train, idata_in_loop, ndata_in_loop, t_loop_start);
    }

    llama_batch_free(batch);
}

//
// interface implementation
//

llama_context_params llama_context_default_params() {
    llama_context_params result = {
        /*.n_ctx                       =*/ 512,
        /*.n_batch                     =*/ 2048,
        /*.n_ubatch                    =*/ 512,
        /*.n_seq_max                   =*/ 1,
        /*.n_threads                   =*/ GGML_DEFAULT_N_THREADS, // TODO: better default
        /*.n_threads_batch             =*/ GGML_DEFAULT_N_THREADS,
        /*.rope_scaling_type           =*/ LLAMA_ROPE_SCALING_TYPE_UNSPECIFIED,
        /*.pooling_type                =*/ LLAMA_POOLING_TYPE_UNSPECIFIED,
        /*.attention_type              =*/ LLAMA_ATTENTION_TYPE_UNSPECIFIED,
        /*.rope_freq_base              =*/ 0.0f,
        /*.rope_freq_scale             =*/ 0.0f,
        /*.yarn_ext_factor             =*/ -1.0f,
        /*.yarn_attn_factor            =*/ 1.0f,
        /*.yarn_beta_fast              =*/ 32.0f,
        /*.yarn_beta_slow              =*/ 1.0f,
        /*.yarn_orig_ctx               =*/ 0,
        /*.defrag_thold                =*/ -1.0f,
        /*.cb_eval                     =*/ nullptr,
        /*.cb_eval_user_data           =*/ nullptr,
        /*.type_k                      =*/ GGML_TYPE_F16,
        /*.type_v                      =*/ GGML_TYPE_F16,
        /*.abort_callback              =*/ nullptr,
        /*.abort_callback_data         =*/ nullptr,
        /*.embeddings                  =*/ false,
        /*.offload_kqv                 =*/ true,
        /*.flash_attn                  =*/ false,
        /*.no_perf                     =*/ true,
        /*.op_offload                  =*/ true,
        /*.swa_full                    =*/ true,
    };

    return result;
}

llama_context * llama_init_from_model(
                 llama_model * model,
        llama_context_params   params) {
    if (!model) {
        LLAMA_LOG_ERROR("%s: model cannot be NULL\n", __func__);
        return nullptr;
    }

    if (params.n_batch == 0 && params.n_ubatch == 0) {
        LLAMA_LOG_ERROR("%s: n_batch and n_ubatch cannot both be zero\n", __func__);
        return nullptr;
    }

    if (params.n_ctx == 0 && model->hparams.n_ctx_train == 0) {
        LLAMA_LOG_ERROR("%s: n_ctx and model->hparams.n_ctx_train cannot both be zero\n", __func__);
        return nullptr;
    }

    if (params.flash_attn && model->arch == LLM_ARCH_GROK) {
        LLAMA_LOG_WARN("%s: flash_attn is not compatible with Grok - forcing off\n", __func__);
        params.flash_attn = false;
    }

    if (ggml_is_quantized(params.type_v) && !params.flash_attn) {
        LLAMA_LOG_ERROR("%s: V cache quantization requires flash_attn\n", __func__);
        return nullptr;
    }

    try {
        auto * ctx = new llama_context(*model, params);
        return ctx;
    } catch (const std::exception & err) {
        LLAMA_LOG_ERROR("%s: failed to initialize the context: %s\n", __func__, err.what());
    }

    return nullptr;
}

// deprecated
llama_context * llama_new_context_with_model(
                 llama_model * model,
        llama_context_params   params) {
    return llama_init_from_model(model, params);
}

void llama_free(llama_context * ctx) {
    delete ctx;
}

uint32_t llama_n_ctx(const llama_context * ctx) {
    return ctx->n_ctx();
}

uint32_t llama_n_batch(const llama_context * ctx) {
    return ctx->n_batch();
}

uint32_t llama_n_ubatch(const llama_context * ctx) {
    return ctx->n_ubatch();
}

uint32_t llama_n_seq_max(const llama_context * ctx) {
    return ctx->n_seq_max();
}

const llama_model * llama_get_model(const llama_context * ctx) {
    return &ctx->get_model();
}

// deprecated
llama_kv_cache * llama_get_kv_self(llama_context * ctx) {
    return dynamic_cast<llama_kv_cache *>(ctx->get_memory());
}

// deprecated
void llama_kv_self_update(llama_context * ctx) {
    ctx->kv_self_update(false);
}

enum llama_pooling_type llama_pooling_type(const llama_context * ctx) {
    return ctx->pooling_type();
}

void llama_attach_threadpool(
            llama_context * ctx,
        ggml_threadpool_t   threadpool,
        ggml_threadpool_t   threadpool_batch) {
    ctx->attach_threadpool(threadpool, threadpool_batch);
}

void llama_detach_threadpool(llama_context * ctx) {
    ctx->detach_threadpool();
}

void llama_set_n_threads(llama_context * ctx, int32_t n_threads, int32_t n_threads_batch) {
    ctx->set_n_threads(n_threads, n_threads_batch);
}

int32_t llama_n_threads(llama_context * ctx) {
    return ctx->n_threads();
}

int32_t llama_n_threads_batch(llama_context * ctx) {
    return ctx->n_threads_batch();
}

void llama_set_abort_callback(llama_context * ctx, bool (*abort_callback)(void * data), void * abort_callback_data) {
    ctx->set_abort_callback(abort_callback, abort_callback_data);
}

void llama_set_embeddings(llama_context * ctx, bool embeddings) {
    ctx->set_embeddings(embeddings);
}

void llama_set_causal_attn(llama_context * ctx, bool causal_attn) {
    ctx->set_causal_attn(causal_attn);
}

void llama_set_warmup(llama_context * ctx, bool warmup) {
    ctx->set_warmup(warmup);
}

void llama_synchronize(llama_context * ctx) {
    ctx->synchronize();
}

float * llama_get_logits(llama_context * ctx) {
    ctx->synchronize();

    return ctx->get_logits();
}

float * llama_get_logits_ith(llama_context * ctx, int32_t i) {
    ctx->synchronize();

    return ctx->get_logits_ith(i);
}

float * llama_get_embeddings(llama_context * ctx) {
    ctx->synchronize();

    return ctx->get_embeddings();
}

float * llama_get_embeddings_ith(llama_context * ctx, int32_t i) {
    ctx->synchronize();

    return ctx->get_embeddings_ith(i);
}

float * llama_get_embeddings_seq(llama_context * ctx, llama_seq_id seq_id) {
    ctx->synchronize();

    return ctx->get_embeddings_seq(seq_id);
}

// llama adapter API

int32_t llama_set_adapter_lora(
            llama_context * ctx,
            llama_adapter_lora * adapter,
            float scale) {
    ctx->set_adapter_lora(adapter, scale);

    return 0;
}

int32_t llama_rm_adapter_lora(
            llama_context * ctx,
            llama_adapter_lora * adapter) {
    bool res = ctx->rm_adapter_lora(adapter);

    return res ? 0 : -1;
}

void llama_clear_adapter_lora(llama_context * ctx) {
    ctx->clear_adapter_lora();
}

int32_t llama_apply_adapter_cvec(
        llama_context * ctx,
                 const float * data,
                      size_t   len,
                     int32_t   n_embd,
                     int32_t   il_start,
                     int32_t   il_end) {
    bool res = ctx->apply_adapter_cvec(data, len, n_embd, il_start, il_end);

    return res ? 0 : -1;
}

//
// memory
//

llama_memory_t llama_get_memory(const struct llama_context * ctx) {
    return ctx->get_memory();
}

void llama_memory_clear(llama_memory_t mem) {
    mem->clear();
}

bool llama_memory_seq_rm(
        llama_memory_t mem,
          llama_seq_id seq_id,
             llama_pos p0,
             llama_pos p1) {
    return mem->seq_rm(seq_id, p0, p1);
}

void llama_memory_seq_cp(
        llama_memory_t mem,
          llama_seq_id seq_id_src,
          llama_seq_id seq_id_dst,
             llama_pos p0,
             llama_pos p1) {
    mem->seq_cp(seq_id_src, seq_id_dst, p0, p1);
}

void llama_memory_seq_keep(
        llama_memory_t mem,
          llama_seq_id seq_id) {
    mem->seq_keep(seq_id);
}

void llama_memory_seq_add(
        llama_memory_t mem,
          llama_seq_id seq_id,
             llama_pos p0,
             llama_pos p1,
             llama_pos delta) {
    mem->seq_add(seq_id, p0, p1, delta);
}

void llama_memory_seq_div(
        llama_memory_t mem,
          llama_seq_id seq_id,
             llama_pos p0,
             llama_pos p1,
                   int d) {
    mem->seq_div(seq_id, p0, p1, d);
}

llama_pos llama_memory_seq_pos_min(
        llama_memory_t mem,
          llama_seq_id seq_id) {
    return mem->seq_pos_min(seq_id);
}

llama_pos llama_memory_seq_pos_max(
        llama_memory_t mem,
          llama_seq_id seq_id) {
    return mem->seq_pos_max(seq_id);
}

bool llama_memory_can_shift(llama_memory_t mem) {
    return mem->get_can_shift();
}

//
// kv cache
//

// deprecated
int32_t llama_kv_self_n_tokens(const llama_context * ctx) {
    const auto * kv = llama_get_memory(ctx);
    if (!kv) {
        return 0;
    }

    int32_t res = 0;

    for (uint32_t s = 0; s < ctx->get_cparams().n_seq_max; s++) {
        const llama_pos p0 = kv->seq_pos_min(s);
        const llama_pos p1 = kv->seq_pos_max(s);

        if (p0 >= 0) {
            res += (p1 - p0) + 1;
        }
    }

    return res;
}

// deprecated
// note: this is the same as above - will be removed anyway, so it's ok
int32_t llama_kv_self_used_cells(const llama_context * ctx) {
    const auto * kv = llama_get_memory(ctx);
    if (!kv) {
        return 0;
    }

    int32_t res = 0;

    for (uint32_t s = 0; s < ctx->get_cparams().n_seq_max; s++) {
        const llama_pos p0 = kv->seq_pos_min(s);
        const llama_pos p1 = kv->seq_pos_max(s);

        if (p0 >= 0) {
            res += (p1 - p0) + 1;
        }
    }

    return res;
}

void llama_kv_self_clear(llama_context * ctx) {
    auto * kv = llama_get_memory(ctx);
    if (!kv) {
        return;
    }

    llama_memory_clear(kv);
}

bool llama_kv_self_seq_rm(
        llama_context * ctx,
         llama_seq_id   seq_id,
            llama_pos   p0,
            llama_pos   p1) {
    auto * kv = llama_get_memory(ctx);
    if (!kv) {
        return true;
    }

    return llama_memory_seq_rm(kv, seq_id, p0, p1);
}

void llama_kv_self_seq_cp(
        llama_context * ctx,
         llama_seq_id   seq_id_src,
         llama_seq_id   seq_id_dst,
            llama_pos   p0,
            llama_pos   p1) {
    auto * kv = llama_get_memory(ctx);
    if (!kv) {
        return;
    }

    llama_memory_seq_cp(kv, seq_id_src, seq_id_dst, p0, p1);
}

void llama_kv_self_seq_keep(llama_context * ctx, llama_seq_id seq_id) {
    auto * kv = llama_get_memory(ctx);
    if (!kv) {
        return;
    }

    llama_memory_seq_keep(kv, seq_id);
}

void llama_kv_self_seq_add(
        llama_context * ctx,
         llama_seq_id   seq_id,
            llama_pos   p0,
            llama_pos   p1,
            llama_pos   delta) {
    auto * kv = llama_get_memory(ctx);
    if (!kv) {
        return;
    }

    llama_memory_seq_add(kv, seq_id, p0, p1, delta);
}

void llama_kv_self_seq_div(
        llama_context * ctx,
         llama_seq_id   seq_id,
            llama_pos   p0,
            llama_pos   p1,
                  int   d) {
    auto * kv = llama_get_memory(ctx);
    if (!kv) {
        return;
    }

    llama_memory_seq_div(kv, seq_id, p0, p1, d);
}

llama_pos llama_kv_self_seq_pos_min(llama_context * ctx, llama_seq_id seq_id) {
    auto * kv = llama_get_memory(ctx);
    if (!kv) {
        return -1;
    }

    return llama_memory_seq_pos_min(kv, seq_id);
}

llama_pos llama_kv_self_seq_pos_max(llama_context * ctx, llama_seq_id seq_id) {
    auto * kv = llama_get_memory(ctx);
    if (!kv) {
        return -1;
    }

    return llama_memory_seq_pos_max(kv, seq_id);
}

// deprecated
void llama_kv_self_defrag(llama_context * ctx) {
    // force defrag
    ctx->kv_self_defrag_sched();
}

bool llama_kv_self_can_shift(const llama_context * ctx) {
    auto * kv = llama_get_memory(ctx);
    if (!kv) {
        return false;
    }

    return llama_memory_can_shift(kv);
}

// llama state API

// deprecated
size_t llama_get_state_size(llama_context * ctx) {
    return llama_state_get_size(ctx);
}

// deprecated
size_t llama_copy_state_data(llama_context * ctx, uint8_t * dst) {
    return llama_state_get_data(ctx, dst, -1);
}

// deprecated
size_t llama_set_state_data(llama_context * ctx, const uint8_t * src) {
    return llama_state_set_data(ctx, src, -1);
}

// deprecated
bool llama_load_session_file(llama_context * ctx, const char * path_session, llama_token * tokens_out, size_t n_token_capacity, size_t * n_token_count_out) {
    return llama_state_load_file(ctx, path_session, tokens_out, n_token_capacity, n_token_count_out);
}

// deprecated
bool llama_save_session_file(llama_context * ctx, const char * path_session, const llama_token * tokens, size_t n_token_count) {
    return llama_state_save_file(ctx, path_session, tokens, n_token_count);
}

// Returns the *actual* size of the state.
// Intended to be used when saving to state to a buffer.
size_t llama_state_get_size(llama_context * ctx) {
    return ctx->state_get_size();
}

size_t llama_state_get_data(llama_context * ctx, uint8_t * dst, size_t size) {
    ctx->synchronize();

    return ctx->state_get_data(dst, size);
}

// Sets the state reading from the specified source address
size_t llama_state_set_data(llama_context * ctx, const uint8_t * src, size_t size) {
    ctx->synchronize();

    return ctx->state_set_data(src, size);
}

bool llama_state_load_file(llama_context * ctx, const char * path_session, llama_token * tokens_out, size_t n_token_capacity, size_t * n_token_count_out) {
    ctx->synchronize();

    try {
        return ctx->state_load_file(path_session, tokens_out, n_token_capacity, n_token_count_out);
    } catch (const std::exception & err) {
        LLAMA_LOG_ERROR("%s: error loading session file: %s\n", __func__, err.what());
        return false;
    }
}

bool llama_state_save_file(llama_context * ctx, const char * path_session, const llama_token * tokens, size_t n_token_count) {
    ctx->synchronize();

    try {
        return ctx->state_save_file(path_session, tokens, n_token_count);
    } catch (const std::exception & err) {
        LLAMA_LOG_ERROR("%s: error saving session file: %s\n", __func__, err.what());
        return false;
    }
}

size_t llama_state_seq_get_size(llama_context * ctx, llama_seq_id seq_id) {
    return ctx->state_seq_get_size(seq_id);
}

size_t llama_state_seq_get_data(llama_context * ctx, uint8_t * dst, size_t size, llama_seq_id seq_id) {
    ctx->synchronize();

    return ctx->state_seq_get_data(seq_id, dst, size);
}

size_t llama_state_seq_set_data(llama_context * ctx, const uint8_t * src, size_t size, llama_seq_id seq_id) {
    ctx->synchronize();

    return ctx->state_seq_set_data(seq_id, src, size);
}

size_t llama_state_seq_save_file(llama_context * ctx, const char * filepath, llama_seq_id seq_id, const llama_token * tokens, size_t n_token_count) {
    ctx->synchronize();

    try {
        return ctx->state_seq_save_file(seq_id, filepath, tokens, n_token_count);
    } catch (const std::exception & err) {
        LLAMA_LOG_ERROR("%s: error saving sequence state file: %s\n", __func__, err.what());
        return 0;
    }
}

size_t llama_state_seq_load_file(llama_context * ctx, const char * filepath, llama_seq_id dest_seq_id, llama_token * tokens_out, size_t n_token_capacity, size_t * n_token_count_out) {
    ctx->synchronize();

    try {
        return ctx->state_seq_load_file(dest_seq_id, filepath, tokens_out, n_token_capacity, n_token_count_out);
    } catch (const std::exception & err) {
        LLAMA_LOG_ERROR("%s: error loading sequence state file: %s\n", __func__, err.what());
        return 0;
    }
}

///

int32_t llama_encode(
        llama_context * ctx,
          llama_batch   batch) {
    const int ret = ctx->encode(batch);
    if (ret != 0) {
        LLAMA_LOG_ERROR("%s: failed to encode, ret = %d\n", __func__, ret);
    }

    return ret;
}

int32_t llama_decode(
        llama_context * ctx,
          llama_batch   batch) {
    const int ret = ctx->decode(batch);
    if (ret != 0 && ret != 1) {
        LLAMA_LOG_ERROR("%s: failed to decode, ret = %d\n", __func__, ret);
    }

    return ret;
}

//
// perf
//

llama_perf_context_data llama_perf_context(const llama_context * ctx) {
    llama_perf_context_data data = {};

    if (ctx == nullptr) {
        return data;
    }

    data = ctx->perf_get_data();

    return data;
}

void llama_perf_context_print(const llama_context * ctx) {
    const auto data = llama_perf_context(ctx);

    const double t_end_ms = 1e-3 * ggml_time_us();

    LLAMA_LOG_INFO("%s:        load time = %10.2f ms\n", __func__, data.t_load_ms);
    LLAMA_LOG_INFO("%s: prompt eval time = %10.2f ms / %5d tokens (%8.2f ms per token, %8.2f tokens per second)\n",
            __func__, data.t_p_eval_ms, data.n_p_eval, data.t_p_eval_ms / data.n_p_eval, 1e3 / data.t_p_eval_ms * data.n_p_eval);
    LLAMA_LOG_INFO("%s:        eval time = %10.2f ms / %5d runs   (%8.2f ms per token, %8.2f tokens per second)\n",
            __func__, data.t_eval_ms, data.n_eval, data.t_eval_ms / data.n_eval, 1e3 / data.t_eval_ms * data.n_eval);
    LLAMA_LOG_INFO("%s:       total time = %10.2f ms / %5d tokens\n", __func__, (t_end_ms - data.t_start_ms), (data.n_p_eval + data.n_eval));
}

void llama_perf_context_reset(llama_context * ctx) {
    ctx->perf_reset();
}

//
// training
//

bool llama_opt_param_filter_all(const struct ggml_tensor * tensor, void * userdata) {
    GGML_UNUSED(tensor);
    GGML_UNUSED(userdata);
    return true;
}

void llama_opt_init(struct llama_context * ctx, struct llama_model * model, struct llama_opt_params lopt_params) {
    ctx->opt_init(model, lopt_params);
}

void llama_opt_epoch(
        struct llama_context    * ctx,
        ggml_opt_dataset_t        dataset,
        ggml_opt_result_t         result_train,
        ggml_opt_result_t         result_eval,
        int64_t                   idata_split,
        ggml_opt_epoch_callback   callback_train,
        ggml_opt_epoch_callback   callback_eval) {
    ctx->opt_epoch(
        dataset,
        result_train,
        result_eval,
        idata_split,
        callback_train,
        callback_eval);
}<|MERGE_RESOLUTION|>--- conflicted
+++ resolved
@@ -127,15 +127,12 @@
                 __func__, n_ctx_per_seq, hparams.n_ctx_train);
     }
 
-<<<<<<< HEAD
-    // 后端初始化（如果仅用于分词则跳过）
-=======
     if (!params.swa_full && cparams.n_seq_max > 1) {
         LLAMA_LOG_WARN("%s: requested n_seq_max (%u) > 1, but swa_full is not enabled -- performance may be degraded: %s\n",
                 __func__, cparams.n_seq_max, "https://github.com/ggml-org/llama.cpp/pull/13845#issuecomment-2924800573");
     }
 
->>>>>>> d17a809e
+    // 后端初始化（如果仅用于分词则跳过）
     if (!hparams.vocab_only) {
         // GPU backends
         // 初始化每一个GPU后端，具体入口函数为 ggml_backend_cuda_device_init_backend
@@ -310,39 +307,17 @@
 
         // simulate full KV cache
 
-<<<<<<< HEAD
-        // 最坏情况：KV cache 已满，后续图构建会把整个缓存都算进去。
-        kv_self->set_full();
-=======
         const auto mstate = memory->init_full();
         if (!mstate) {
             throw std::runtime_error("failed to initialize KV cache");
         }
->>>>>>> d17a809e
 
         cross.v_embd.clear();
 
         // reserve pp graph first so that buffers are only allocated once
-        // prefill 阶段往往占用模型计算的峰值显存/内存；先走一遍能拿到 upper-bound，
-        // 之后推理就不会因为遇到更大的 prompt 触发昂贵的重新分配或碎片整理
         {
-<<<<<<< HEAD
-            llama_ubatch ubatch_pp = { true, n_tokens, n_tokens / n_seqs, n_seqs, &token, nullptr, nullptr, nullptr, nullptr, nullptr};
-
-            // max number of outputs
-            n_outputs = ubatch_pp.n_tokens;
-
-            LLAMA_LOG_DEBUG("%s: reserving graph for n_tokens = %d, n_seqs = %d\n", __func__, ubatch_pp.n_tokens, ubatch_pp.n_seqs);
-
-            auto * gf = graph_init();
-            // 根据批大小 n_tokens 和模型结构生成一棵图
-            graph_build(ctx_compute.get(), gf, ubatch_pp, LLM_GRAPH_TYPE_DEFAULT);
-
-            if (!ggml_backend_sched_reserve(sched.get(), gf)) {
-=======
             auto * gf = graph_reserve(n_tokens, n_seqs, n_tokens, mstate.get());
             if (!gf) {
->>>>>>> d17a809e
                 throw std::runtime_error("failed to allocate compute pp buffers");
             }
 
@@ -351,9 +326,6 @@
         }
 
         // reserve with tg graph to get the number of splits and nodes
-        // 让调度器计算出 TG(token-gen) 阶段实际需要的 split 数 / buffer 尺寸
-        // 推理阶段会在 PP → (TG × N 次) 之间来回切换。
-        // 如果 TG 图在显存里只占很小一块，单独 reserve 能显著减少显存浪费，并让 cur_copy、事件池等参数按最小需求调优
         {
             auto * gf = graph_reserve(1, 1, 1, mstate.get());
             if (!gf) {
@@ -365,8 +337,6 @@
         }
 
         // reserve again with pp graph to avoid ggml-alloc reallocations during inference
-        // 如果前两次 reserve 改变了调度器内部的 split 或 buffer 选择（例如 TG 图让某些 node 选了不同 backend）
-        // 这里再跑一次 确保最终状态仍然能覆盖最大 prompt。
         {
             auto * gf = graph_reserve(n_tokens, n_seqs, n_tokens, mstate.get());
             if (!gf) {
@@ -374,12 +344,7 @@
             }
         }
 
-<<<<<<< HEAD
-        n_outputs = n_outputs_save;
-
         // 打印各 backend buffer 实际占用，以及 graph nodes/splits 统计
-=======
->>>>>>> d17a809e
         for (size_t i = 0; i < backend_ptrs.size(); ++i) {
             ggml_backend_t             backend = backend_ptrs[i];
             ggml_backend_buffer_type_t buft    = backend_buft[i];
@@ -972,17 +937,8 @@
         }
     }
 
-<<<<<<< HEAD
-    // 获取 KV Cache 的引用
-    llama_kv_cache * kv_self = static_cast<llama_kv_cache *>(memory.get());
-
-    // temporary allocate memory for the input batch if needed
-    // 这里处理批处理的位置信息，确保每个token被正确分配到KV缓存中的位置
-    llama_batch_allocr batch_allocr(inp_batch, inp_batch.pos ? -1 : kv_self->seq_pos_max(0) + 1);
-=======
     // temporary allocate memory for the input batch if needed
     llama_batch_allocr batch_allocr(inp_batch, inp_batch.pos ? -1 : memory->seq_pos_max(0) + 1);
->>>>>>> d17a809e
 
     const llama_batch & batch = batch_allocr.batch;
 
@@ -994,12 +950,6 @@
     const int64_t n_tokens_all = batch.n_tokens;
     const int64_t n_embd       = hparams.n_embd;
 
-<<<<<<< HEAD
-    llama_kv_cache_guard kv_guard(kv_self);
-
-    // 输入验证与分析
-=======
->>>>>>> d17a809e
     GGML_ASSERT((!batch.token && batch.embd) || (batch.token && !batch.embd)); // NOLINT
 
     // TODO: move the validation to the llama_batch_allocr
@@ -1046,10 +996,6 @@
         n_outputs_all = 1;
     }
 
-<<<<<<< HEAD
-    // KV缓存管理与批次分割
-    llama_sbatch sbatch = kv_self->sbatch_init(batch, /* logits_all */ n_outputs_all == n_tokens_all);
-=======
     bool did_optimize = false;
 
     // handle any pending defrags/shifts
@@ -1099,7 +1045,6 @@
 
         break;
     }
->>>>>>> d17a809e
 
     // reserve output buffer
     if (output_reserve(n_outputs_all) < n_outputs_all) {
@@ -1109,15 +1054,8 @@
 
     int64_t n_outputs_prev = 0;
 
-<<<<<<< HEAD
-    // 微批处理循环
-    while (sbatch.n_tokens > 0) {
-        // 将sbatch分解为多个更小的微批次(ubatch)进行处理
-        llama_ubatch ubatch = kv_self->ubatch_next(sbatch, cparams.n_ubatch, embd_pooled);
-=======
     do {
         const auto & ubatch = mstate->get_ubatch();
->>>>>>> d17a809e
 
         // count the outputs in this u_batch
         {
@@ -1136,22 +1074,7 @@
             n_outputs = n_outputs_new;
         }
 
-<<<<<<< HEAD
-        // find KV slot
-        // 为微批次查找KV缓存槽位
-        if (!kv_self->find_slot(ubatch)) {
-            return 1;
-        }
-
         // 计算图构建与执行
-        ggml_backend_sched_reset(sched.get());
-        ggml_backend_sched_set_eval_callback(sched.get(), cparams.cb_eval, cparams.cb_eval_user_data);
-
-        // 初始化计算图
-        auto * gf = graph_init();
-        // 根据ubatch构建解码器图
-        auto res = graph_build(ctx_compute.get(), gf, ubatch, LLM_GRAPH_TYPE_DECODER);
-=======
         ggml_backend_sched_reset(sched.get());
         ggml_backend_sched_set_eval_callback(sched.get(), cparams.cb_eval, cparams.cb_eval_user_data);
 
@@ -1167,30 +1090,10 @@
 
             for (uint32_t i = 0; i < ubatch.n_tokens; ++i) {
                 const auto & seq_id = ubatch.seq_id[i][0];
->>>>>>> d17a809e
 
                 pos_min[seq_id] = std::min(pos_min[seq_id], ubatch.pos[i]);
             }
 
-<<<<<<< HEAD
-        // 分配计算资源
-        ggml_backend_sched_alloc_graph(sched.get(), gf);
-
-        // 设置输入
-        res->set_inputs(&ubatch);
-
-        // 执行计算
-        const auto compute_status = graph_compute(gf, ubatch.n_tokens > 1);
-        if (compute_status != GGML_STATUS_SUCCESS) {
-            switch (compute_status) {
-                case GGML_STATUS_ABORTED:
-                    return 2;
-                case GGML_STATUS_ALLOC_FAILED:
-                    return -2;
-                case GGML_STATUS_FAILED:
-                default:
-                    return -3;
-=======
             for (int s = 0; s < LLAMA_MAX_PARALLEL_SEQUENCES; ++s) {
                 if (pos_min[s] == std::numeric_limits<llama_pos>::max()) {
                     continue;
@@ -1206,7 +1109,6 @@
                 case GGML_STATUS_ALLOC_FAILED: return -2;
                 case GGML_STATUS_FAILED:       return -3;
                 case GGML_STATUS_SUCCESS:      GGML_ABORT("should not happen");
->>>>>>> d17a809e
             }
         }
 
@@ -1297,15 +1199,7 @@
         }
 
         n_outputs_prev += n_outputs;
-<<<<<<< HEAD
-    }
-
-    // finalize the batch processing
-    // 提交KV缓存更新
-    kv_guard.commit();
-=======
     } while (mstate->next());
->>>>>>> d17a809e
 
     // set to total number of outputs in the batch, for use in llama_get_logits_ith
     n_outputs = n_outputs_all;
@@ -1367,15 +1261,6 @@
     // wait for the computation to finish (automatically done when obtaining the model output)
     //synchronize();
 
-<<<<<<< HEAD
-    // decide if we need to defrag the kv cache
-    // 根据碎片化阈值决定是否需要对KV缓存进行碎片整理
-    if (cparams.defrag_thold > 0.0f) {
-        kv_self->defrag_sched(cparams.defrag_thold);
-    }
-
-=======
->>>>>>> d17a809e
     // Reset state for the next token before backend sync, to allow the CPU activities in the reset to
     // overlap with device computation.
     // 重置计算调度器，准备下一次计算
