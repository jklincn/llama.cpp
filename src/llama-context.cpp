--- conflicted
+++ resolved
@@ -126,12 +126,7 @@
                 __func__, n_ctx_per_seq, hparams.n_ctx_train);
     }
 
-<<<<<<< HEAD
-    logits_all = params.logits_all;
-
     // 后端初始化（如果仅用于分词则跳过）
-=======
->>>>>>> 53ae3064
     if (!hparams.vocab_only) {
         // GPU backends
         // 初始化每一个GPU后端，具体入口函数为 ggml_backend_cuda_device_init_backend
@@ -280,12 +275,8 @@
             }
         }
 
-<<<<<<< HEAD
         // 创建调度器
-        sched.reset(ggml_backend_sched_new(backend_ptrs.data(), backend_buft.data(), backend_ptrs.size(), max_nodes, pipeline_parallel));
-=======
         sched.reset(ggml_backend_sched_new(backend_ptrs.data(), backend_buft.data(), backend_ptrs.size(), max_nodes, pipeline_parallel, cparams.op_offload));
->>>>>>> 53ae3064
 
         if (pipeline_parallel) {
             LLAMA_LOG_INFO("%s: pipeline parallelism enabled (n_copies=%d)\n", __func__, ggml_backend_sched_get_n_copies(sched.get()));
@@ -293,14 +284,10 @@
     }
 
     // reserve worst-case graph
-<<<<<<< HEAD
     // 预留最坏情况下的计算图和缓冲，保证推理阶段不会再出现 realloc 或 graph‑rebuild
     // 用最坏参数把计算图先构出来，让 ggml 后端把所有 buffer 一次性申请好
     // 先按最大 batch + 满 KV做一次冷启动，后面所有图都会是同或更小尺寸，于是永远不会再触碰 malloc
-    if (!hparams.vocab_only) {
-=======
     if (!hparams.vocab_only && memory) {
->>>>>>> 53ae3064
         const uint32_t n_seqs = 1; // TODO: worst-case number of sequences
         const uint32_t n_tokens = std::min(cparams.n_ctx, cparams.n_ubatch);
 
@@ -920,15 +907,6 @@
         return -1;
     }
 
-<<<<<<< HEAD
-    // 获取KV缓存的引用
-    llama_kv_cache * kv_self = static_cast<llama_kv_cache *>(memory.get());
-
-    // temporary allocate memory for the input batch if needed
-    // TODO: this is incorrect for multiple sequences because get_pos_max() is the maximum across all sequences
-    // 这里处理批处理的位置信息，确保每个token被正确分配到KV缓存中的位置
-    llama_batch_allocr batch_allocr(inp_batch, inp_batch.pos ? -1 : kv_self->get_pos_max() + 1);
-=======
     if (!inp_batch.pos) {
         if (inp_batch.seq_id) {
             LLAMA_LOG_ERROR("%s: pos == NULL, but seq_id != NULL\n", __func__);
@@ -936,11 +914,12 @@
         }
     }
 
+    // 获取 KV Cache 的引用
     llama_kv_cache * kv_self = static_cast<llama_kv_cache *>(memory.get());
 
     // temporary allocate memory for the input batch if needed
+    // 这里处理批处理的位置信息，确保每个token被正确分配到KV缓存中的位置
     llama_batch_allocr batch_allocr(inp_batch, inp_batch.pos ? -1 : kv_self->seq_pos_max(0) + 1);
->>>>>>> 53ae3064
 
     const llama_batch & batch = batch_allocr.batch;
 
