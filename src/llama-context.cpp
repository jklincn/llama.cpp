#include "llama-context.h"

#include "llama-impl.h"
#include "llama-io.h"
#include "llama-mmap.h"
#include "llama-model.h"
#include "llama-kv-cache.h"

#include <cstring>
#include <stdexcept>
#include <cinttypes>

//
// llama_context
//

llama_context::llama_context(
        const llama_model & model,
              llama_context_params params) :
    model(model) {
    LLAMA_LOG_INFO("%s: constructing llama_context\n", __func__);

    t_start_us = model.t_start_us;
    t_load_us  = model.t_load_us;

    // 获取模型超参
    const auto & hparams = model.hparams;

    cparams.n_seq_max        = std::max(1u, params.n_seq_max);
    cparams.n_threads        = params.n_threads;
    cparams.n_threads_batch  = params.n_threads_batch;
    cparams.yarn_ext_factor  = params.yarn_ext_factor;
    cparams.yarn_attn_factor = params.yarn_attn_factor;
    cparams.yarn_beta_fast   = params.yarn_beta_fast;
    cparams.yarn_beta_slow   = params.yarn_beta_slow;
    cparams.defrag_thold     = params.defrag_thold;
    cparams.embeddings       = params.embeddings;
    cparams.offload_kqv      = params.offload_kqv;
    cparams.flash_attn       = params.flash_attn;
    cparams.no_perf          = params.no_perf;
    cparams.pooling_type     = params.pooling_type;
    cparams.warmup           = false;

    // 用超参填补缺省值
    cparams.n_ctx            = params.n_ctx           == 0    ? hparams.n_ctx_train           : params.n_ctx;
    cparams.rope_freq_base   = params.rope_freq_base  == 0.0f ? hparams.rope_freq_base_train  : params.rope_freq_base;
    cparams.rope_freq_scale  = params.rope_freq_scale == 0.0f ? hparams.rope_freq_scale_train : params.rope_freq_scale;

    cparams.n_ctx_orig_yarn  = params.yarn_orig_ctx    != 0 ? params.yarn_orig_ctx    :
                               hparams.n_ctx_orig_yarn != 0 ? hparams.n_ctx_orig_yarn :
                                                              hparams.n_ctx_train;

    cparams.cb_eval           = params.cb_eval;
    cparams.cb_eval_user_data = params.cb_eval_user_data;

    // rope 相关
    auto rope_scaling_type = params.rope_scaling_type;
    if (rope_scaling_type == LLAMA_ROPE_SCALING_TYPE_UNSPECIFIED) {
        rope_scaling_type = hparams.rope_scaling_type_train;
    }

    if (rope_scaling_type == LLAMA_ROPE_SCALING_TYPE_NONE) {
        cparams.rope_freq_scale = 1.0f; // never scale if scaling type is none
    }

    if (cparams.yarn_ext_factor < 0.0f) { // negative indicates 'not set'
        cparams.yarn_ext_factor = rope_scaling_type == LLAMA_ROPE_SCALING_TYPE_YARN ? 1.0f : 0.0f;
    }

    cparams.yarn_attn_factor *= hparams.rope_attn_factor;

    if (cparams.pooling_type == LLAMA_POOLING_TYPE_UNSPECIFIED) {
        if (hparams.pooling_type == LLAMA_POOLING_TYPE_UNSPECIFIED) {
            cparams.pooling_type = LLAMA_POOLING_TYPE_NONE;
        } else {
            cparams.pooling_type = hparams.pooling_type;
        }
    }

    if (params.attention_type == LLAMA_ATTENTION_TYPE_UNSPECIFIED) {
        cparams.causal_attn = hparams.causal_attn;
    } else {
        cparams.causal_attn = params.attention_type == LLAMA_ATTENTION_TYPE_CAUSAL;
    }

    // with causal attention, the batch size is limited by the context size
    cparams.n_batch = cparams.causal_attn ? std::min(cparams.n_ctx, params.n_batch) : params.n_batch;

    // the batch has to be at least GGML_KQ_MASK_PAD because we will be padding the KQ_mask
    // this is required by GPU kernels in order to avoid out-of-bounds accesses (e.g. ggml_flash_attn_ext)
    // ref: https://github.com/ggerganov/llama.cpp/pull/5021
    // TODO: this padding is not needed for the cache-less context so we should probably move it to llama_context_kv_self
    if (cparams.n_batch < GGML_KQ_MASK_PAD) {
        LLAMA_LOG_WARN("%s: n_batch is less than GGML_KQ_MASK_PAD - increasing to %d\n", __func__, GGML_KQ_MASK_PAD);
        cparams.n_batch = GGML_KQ_MASK_PAD;
    }

    cparams.n_ubatch = std::min(cparams.n_batch, params.n_ubatch == 0 ? params.n_batch : params.n_ubatch);

    const uint32_t n_ctx_per_seq = cparams.n_ctx / cparams.n_seq_max;

    LLAMA_LOG_INFO("%s: n_seq_max     = %u\n",   __func__, cparams.n_seq_max);
    LLAMA_LOG_INFO("%s: n_ctx         = %u\n",   __func__, cparams.n_ctx);
    LLAMA_LOG_INFO("%s: n_ctx_per_seq = %u\n",   __func__, n_ctx_per_seq);
    LLAMA_LOG_INFO("%s: n_batch       = %u\n",   __func__, cparams.n_batch);
    LLAMA_LOG_INFO("%s: n_ubatch      = %u\n",   __func__, cparams.n_ubatch);
    LLAMA_LOG_INFO("%s: causal_attn   = %d\n",   __func__, cparams.causal_attn);
    LLAMA_LOG_INFO("%s: flash_attn    = %d\n",   __func__, cparams.flash_attn);
    LLAMA_LOG_INFO("%s: freq_base     = %.1f\n", __func__, cparams.rope_freq_base);
    LLAMA_LOG_INFO("%s: freq_scale    = %g\n",   __func__, cparams.rope_freq_scale);

    // 当前上下文长度小于模型训练时的上下文长度，意味着模型的能力没有被完整利用
    if (n_ctx_per_seq < hparams.n_ctx_train) {
        LLAMA_LOG_WARN("%s: n_ctx_per_seq (%u) < n_ctx_train (%u) -- the full capacity of the model will not be utilized\n",
                __func__, n_ctx_per_seq, hparams.n_ctx_train);
    }

    if (n_ctx_per_seq > hparams.n_ctx_train) {
        LLAMA_LOG_WARN("%s: n_ctx_per_seq (%u) > n_ctx_train (%u) -- possible training context overflow\n",
                __func__, n_ctx_per_seq, hparams.n_ctx_train);
    }

    logits_all = params.logits_all;

    // 后端初始化（如果仅用于分词则跳过）
    if (!hparams.vocab_only) {
        // GPU backends
        // 初始化每一个GPU后端，具体入口函数为 ggml_backend_cuda_device_init_backend
        for (auto * dev : model.devices) {
            ggml_backend_t backend = ggml_backend_dev_init(dev, nullptr);
            if (backend == nullptr) {
                throw std::runtime_error(format("failed to initialize %s backend", ggml_backend_dev_name(dev)));
            }
            backends.emplace_back(backend);
        }

        // add ACCEL backends (such as BLAS)
        // 初始化加速器后端
        for (size_t i = 0; i < ggml_backend_dev_count(); ++i) {
            ggml_backend_dev_t dev = ggml_backend_dev_get(i);
            if (ggml_backend_dev_type(dev) == GGML_BACKEND_DEVICE_TYPE_ACCEL) {
                ggml_backend_t backend = ggml_backend_dev_init(dev, nullptr);
                if (backend == nullptr) {
                    throw std::runtime_error(format("failed to initialize %s backend", ggml_backend_dev_name(dev)));
                }
                backends.emplace_back(backend);
            }
        }

        // add CPU backend
        backend_cpu = ggml_backend_init_by_type(GGML_BACKEND_DEVICE_TYPE_CPU, nullptr);
        if (backend_cpu == nullptr) {
            throw std::runtime_error("failed to initialize CPU backend");
        }
        backends.emplace_back(backend_cpu);

        // create a list of the set_n_threads functions in the backends
        // 线程数接口收集（仅CPU和BLAS），CPU 的接口是 ggml_backend_cpu_set_n_threads
        for (auto & backend : backends) {
            ggml_backend_dev_t dev = ggml_backend_get_device(backend.get());
            ggml_backend_reg_t reg = dev ? ggml_backend_dev_backend_reg(dev) : nullptr;
            if (reg) {
                auto ggml_backend_set_n_threads_fn = (ggml_backend_set_n_threads_t) ggml_backend_reg_get_proc_address(reg, "ggml_backend_set_n_threads");
                if (ggml_backend_set_n_threads_fn) {
                    set_n_threads_fns.emplace_back(backend.get(), ggml_backend_set_n_threads_fn);
                }
            }
        }

        // 注册外部中断回调
        llama_set_abort_callback(this, params.abort_callback, params.abort_callback_data);

        // graph outputs buffer
        // 输出缓冲区
        {
            // resized during inference when a batch uses more outputs
            if ((uint32_t) output_reserve(params.n_seq_max) < params.n_seq_max) {
                throw std::runtime_error("failed to reserve initial output buffer");
            }

            LLAMA_LOG_INFO("%s: %10s  output buffer size = %8.2f MiB\n", __func__,
                    ggml_backend_buffer_name    (buf_output.get()),
                    ggml_backend_buffer_get_size(buf_output.get()) / 1024.0 / 1024.0);
        }
    }

    // init the memory module
<<<<<<< HEAD
    // TODO: for now, always create a unified KV cache
    // 内存模块初始化（如果仅用于分词则跳过）
    if (!hparams.vocab_only) {
        // kv cache 实例化
        kv_self.reset(static_cast<llama_kv_cache_unified *>(model.create_memory()));

        LLAMA_LOG_DEBUG("%s: n_ctx = %u\n", __func__, cparams.n_ctx);

        // 模型的上下文窗口大小，根据flash_attn进行填充
        cparams.n_ctx = GGML_PAD(cparams.n_ctx, kv_self->get_padding(cparams));

        LLAMA_LOG_DEBUG("%s: n_ctx = %u (padded)\n", __func__, cparams.n_ctx);

        // 确定 KV 缓存的大小和类型
        uint32_t kv_size = cparams.n_ctx;
        ggml_type type_k = params.type_k;
        ggml_type type_v = params.type_v;

        // 循环模型精度为 F32
        if (llama_model_is_recurrent(&model)) {
            // Mamba needs at least as many KV cells as there are sequences kept at any time
            kv_size = std::max((uint32_t) 1, params.n_seq_max);
            // it's probably best to keep as much precision as possible for the states
            type_k = GGML_TYPE_F32; // required by ggml_ssm_conv for Mamba's conv_states
            type_v = GGML_TYPE_F32; // required by ggml_ssm_scan for Mamba's ssm_states
        }

        GGML_ASSERT(hparams.n_embd_head_k % ggml_blck_size(type_k) == 0);
        GGML_ASSERT(hparams.n_embd_head_v % ggml_blck_size(type_v) == 0);

        // 初始化 KV cache
        if (!kv_self->init(model, cparams, type_k, type_v, kv_size, cparams.offload_kqv)) {
            throw std::runtime_error("failed to initialize self-attention cache");
        }

        {
            const size_t memory_size_k = kv_self->size_k_bytes();
            const size_t memory_size_v = kv_self->size_v_bytes();

            LLAMA_LOG_INFO("%s: KV self size  = %7.2f MiB, K (%s): %7.2f MiB, V (%s): %7.2f MiB\n", __func__,
                    (float)(memory_size_k + memory_size_v) / (1024.0f * 1024.0f),
                    ggml_type_name(type_k), (float)memory_size_k / (1024.0f * 1024.0f),
                    ggml_type_name(type_v), (float)memory_size_v / (1024.0f * 1024.0f));
        }
=======
    if (!hparams.vocab_only) {
        llama_memory_params params_mem = {
            /*.type_k =*/ params.type_k,
            /*.type_v =*/ params.type_v,
        };

        memory.reset(model.create_memory(params_mem, cparams));
>>>>>>> 4773d7a0
    }

    // init backends
    // 初始化调度器
    if (!hparams.vocab_only) {
        LLAMA_LOG_DEBUG("%s: enumerating backends\n", __func__);

        backend_buft.clear();
        backend_ptrs.clear();

        for (auto & backend : backends) {
            // 对每个后端取默认的缓冲区类型
            auto * buft = ggml_backend_get_default_buffer_type(backend.get());
            auto backend_type = ggml_backend_dev_type(ggml_backend_get_device(backend.get()));

            // CPU backend 若有 GPU，则优先用第一块 GPU 的 host buffer 加速传输
            if (backend_type == GGML_BACKEND_DEVICE_TYPE_CPU && !model.devices.empty()) {
                // use the host buffer of the first device CPU for faster transfer of the intermediate state
                auto * dev = model.devices[0];
                auto * host_buft = ggml_backend_dev_host_buffer_type(dev);
                if (host_buft) {
                    buft = host_buft;
                }
            }

            backend_buft.push_back(buft);
            backend_ptrs.push_back(backend.get());
        }

        LLAMA_LOG_DEBUG("%s: backend_ptrs.size() = %zu\n", __func__, backend_ptrs.size());

        // 推断最大 graph 节点数，用它准备 buf_compute_meta
        const size_t max_nodes = this->graph_max_nodes();

        LLAMA_LOG_DEBUG("%s: max_nodes = %zu\n", __func__, max_nodes);

        // buffer used to store the computation graph and the tensor meta data
        buf_compute_meta.resize(ggml_tensor_overhead()*max_nodes + ggml_graph_overhead_custom(max_nodes, false));

        // TODO: move these checks to ggml_backend_sched
        // enabling pipeline parallelism in the scheduler increases memory usage, so it is only done when necessary
        // 是否启用pipeline‑parallel需满足 多GPU+按层切分+offload KQV+无tensor override 条件
        bool pipeline_parallel =
            model.n_devices() > 1 &&
            model.params.n_gpu_layers > (int) model.hparams.n_layer &&
            model.params.split_mode == LLAMA_SPLIT_MODE_LAYER &&
            cparams.offload_kqv &&
            !model.has_tensor_overrides();

        // pipeline parallelism requires support for async compute and events in all devices‘
        // 是否启用 pipeline‑parallel 需所有 GPU 支持 async + events
        if (pipeline_parallel) {
            for (auto & backend : backends) {
                auto dev_type = ggml_backend_dev_type(ggml_backend_get_device(backend.get()));
                if (dev_type == GGML_BACKEND_DEVICE_TYPE_CPU) {
                    // ignore CPU backend
                    continue;
                }
                auto * dev = ggml_backend_get_device(backend.get());
                ggml_backend_dev_props props;
                ggml_backend_dev_get_props(dev, &props);
                if (!props.caps.async || !props.caps.events) {
                    // device does not support async compute or events
                    pipeline_parallel = false;
                    break;
                }
            }
        }

        // 创建调度器
        sched.reset(ggml_backend_sched_new(backend_ptrs.data(), backend_buft.data(), backend_ptrs.size(), max_nodes, pipeline_parallel));

        if (pipeline_parallel) {
            LLAMA_LOG_INFO("%s: pipeline parallelism enabled (n_copies=%d)\n", __func__, ggml_backend_sched_get_n_copies(sched.get()));
        }
    }

    // reserve worst-case graph
    // 预留最坏情况下的计算图和缓冲
    if (!hparams.vocab_only) {
        const uint32_t n_seqs = 1; // TODO: worst-case number of sequences
        const uint32_t n_tokens = std::min(cparams.n_ctx, cparams.n_ubatch);

        llama_token token = model.vocab.token_bos(); // not actually used by llama_build_graph, but required to choose between token and embedding inputs graph

        // restore later
        // TODO: something cleaner
        const auto n_outputs_save = n_outputs;

        LLAMA_LOG_DEBUG("%s: worst-case: n_tokens = %d, n_seqs = %d, n_outputs = %d\n", __func__, n_tokens, n_seqs, n_outputs);

        int n_splits_pp = -1;
        int n_nodes_pp  = -1;

        int n_splits_tg = -1;
        int n_nodes_tg  = -1;

        // simulate full KV cache
        llama_kv_cache * kv_self = static_cast<llama_kv_cache *>(memory.get());

        kv_self->set_full();

        cross.v_embd.clear();

        // reserve pp graph first so that buffers are only allocated once
        {
            llama_ubatch ubatch_pp = { true, n_tokens, n_tokens / n_seqs, n_seqs, &token, nullptr, nullptr, nullptr, nullptr, nullptr};

            // max number of outputs
            n_outputs = ubatch_pp.n_tokens;

            LLAMA_LOG_DEBUG("%s: reserving graph for n_tokens = %d, n_seqs = %d\n", __func__, ubatch_pp.n_tokens, ubatch_pp.n_seqs);

            auto * gf = graph_init();
            graph_build(ctx_compute.get(), gf, ubatch_pp, LLM_GRAPH_TYPE_DEFAULT);

            if (!ggml_backend_sched_reserve(sched.get(), gf)) {
                throw std::runtime_error("failed to allocate compute pp buffers");
            }

            n_splits_pp = ggml_backend_sched_get_n_splits(sched.get());
            n_nodes_pp  = ggml_graph_n_nodes(gf);
        }

        // reserve with tg graph to get the number of splits and nodes
        {
            llama_ubatch ubatch_tg = { true, 1, 1, n_seqs, &token, nullptr, nullptr, nullptr, nullptr, nullptr};

            n_outputs = ubatch_tg.n_tokens;

            LLAMA_LOG_DEBUG("%s: reserving graph for n_tokens = %d, n_seqs = %d\n", __func__, ubatch_tg.n_tokens, ubatch_tg.n_seqs);

            auto * gf = graph_init();
            graph_build(ctx_compute.get(), gf, ubatch_tg, LLM_GRAPH_TYPE_DEFAULT);

            if (!ggml_backend_sched_reserve(sched.get(), gf)) {
                throw std::runtime_error("failed to allocate compute tg buffers");
            }

            n_splits_tg = ggml_backend_sched_get_n_splits(sched.get());
            n_nodes_tg  = ggml_graph_n_nodes(gf);
        }

        // reserve again with pp graph to avoid ggml-alloc reallocations during inference
        {
            llama_ubatch ubatch_pp = { true, n_tokens, n_tokens / n_seqs, n_seqs, &token, nullptr, nullptr, nullptr, nullptr, nullptr};

            n_outputs = ubatch_pp.n_tokens;

            LLAMA_LOG_DEBUG("%s: reserving graph for n_tokens = %d, n_seqs = %d\n", __func__, ubatch_pp.n_tokens, ubatch_pp.n_seqs);

            auto * gf = graph_init();
            graph_build(ctx_compute.get(), gf, ubatch_pp, LLM_GRAPH_TYPE_DEFAULT);

            if (!ggml_backend_sched_reserve(sched.get(), gf)) {
                throw std::runtime_error("failed to allocate compute pp buffers");
            }
        }

        n_outputs = n_outputs_save;

        // 打印各 backend buffer 实际占用，以及 graph nodes/splits 统计
        for (size_t i = 0; i < backend_ptrs.size(); ++i) {
            ggml_backend_t             backend = backend_ptrs[i];
            ggml_backend_buffer_type_t buft    = backend_buft[i];
            size_t size = ggml_backend_sched_get_buffer_size(sched.get(), backend);
            if (size > 1) {
                LLAMA_LOG_INFO("%s: %10s compute buffer size = %8.2f MiB\n", __func__,
                        ggml_backend_buft_name(buft),
                        size / 1024.0 / 1024.0);
            }
        }

        if (n_nodes_pp == n_nodes_tg) {
            LLAMA_LOG_INFO("%s: graph nodes  = %d\n", __func__, n_nodes_pp);
        } else {
            LLAMA_LOG_INFO("%s: graph nodes  = %d (with bs=%d), %d (with bs=1)\n", __func__, n_nodes_pp, n_tokens, n_nodes_tg);
        }

        if (n_splits_pp == n_splits_tg) {
            LLAMA_LOG_INFO("%s: graph splits = %d\n", __func__, n_splits_pp);
        } else {
            LLAMA_LOG_INFO("%s: graph splits = %d (with bs=%d), %d (with bs=1)\n", __func__, n_splits_pp, n_tokens, n_splits_tg);
        }
    }
}

llama_context::~llama_context() = default;

void llama_context::synchronize() {
    ggml_backend_sched_synchronize(sched.get());

    // FIXME: if multiple single tokens are evaluated without a synchronization,
    // the stats will be added to the prompt evaluation stats
    // this should only happen when using batch size 1 to evaluate a batch

    // add the evaluation to the stats
    if (n_queued_tokens == 1) {
        if (!cparams.no_perf) {
            t_eval_us += ggml_time_us() - t_compute_start_us;
        }
        n_eval++;
    } else if (n_queued_tokens > 1) {
        if (!cparams.no_perf) {
            t_p_eval_us += ggml_time_us() - t_compute_start_us;
        }
        n_p_eval += n_queued_tokens;
    }

    // get a more accurate load time, upon first eval
    if (n_queued_tokens > 0 && !has_evaluated_once) {
        t_load_us = ggml_time_us() - t_start_us;
        has_evaluated_once = true;
    }

    n_queued_tokens = 0;
    t_compute_start_us = 0;
}

const llama_model & llama_context::get_model() const {
    return model;
}

const llama_cparams & llama_context::get_cparams() const {
    return cparams;
}

ggml_backend_sched_t llama_context::get_sched() const {
    return sched.get();
}

ggml_context * llama_context::get_ctx_compute() const {
    return ctx_compute.get();
}

uint32_t llama_context::n_ctx() const {
    return cparams.n_ctx;
}

uint32_t llama_context::n_ctx_per_seq() const {
    return cparams.n_ctx / cparams.n_seq_max;
}

uint32_t llama_context::n_batch() const {
    return cparams.n_batch;
}

uint32_t llama_context::n_ubatch() const {
    return cparams.n_ubatch;
}

uint32_t llama_context::n_seq_max() const {
    return cparams.n_seq_max;
}

uint32_t llama_context::n_threads() const {
    return cparams.n_threads;
}

uint32_t llama_context::n_threads_batch() const {
    return cparams.n_threads_batch;
}

llama_kv_cache * llama_context::get_kv_self() {
    llama_kv_cache * kv_self = static_cast<llama_kv_cache *>(memory.get());
    return kv_self;
}

const llama_kv_cache * llama_context::get_kv_self() const {
    llama_kv_cache * kv_self = static_cast<llama_kv_cache *>(memory.get());
    return kv_self;
}

void llama_context::kv_self_update() {
    bool need_reserve = false;

    llama_kv_cache * kv_self = static_cast<llama_kv_cache *>(memory.get());

    need_reserve = kv_self->update(*this);

    // reserve a worst case graph if needed
    if (need_reserve) {
        LLAMA_LOG_DEBUG("%s: reserving a worst case graph\n", __func__);

        // build worst-case graph
        uint32_t n_seqs = 1; // TODO: worst-case number of sequences
        uint32_t n_tokens = std::min(cparams.n_ctx, cparams.n_ubatch);

        // simulate full KV cache
        kv_self->set_full();

        llama_token token = model.vocab.token_bos(); // not actually used by llama_build_graph, but required to choose between token and embedding inputs graph
        llama_ubatch ubatch = { true, n_tokens, n_tokens / n_seqs, n_seqs, &token, nullptr, nullptr, nullptr, nullptr, nullptr};

        auto * gf = graph_init();
        graph_build(ctx_compute.get(), gf, ubatch, LLM_GRAPH_TYPE_DEFAULT);

        // initialize scheduler with the worst-case graph
        ggml_backend_sched_reset(sched.get());
        if (!ggml_backend_sched_reserve(sched.get(), gf)) {
            LLAMA_LOG_ERROR("%s: failed to allocate compute buffers\n", __func__);
        }
    }
}

enum llama_pooling_type llama_context::pooling_type() const {
    return cparams.pooling_type;
}

float * llama_context::get_logits() {
    return logits;
}

float * llama_context::get_logits_ith(int32_t i) {
    int32_t j = -1;

    try {
        if (logits == nullptr) {
            throw std::runtime_error("no logits");
        }

        if (i < 0) {
            j = n_outputs + i;
            if (j < 0) {
                throw std::runtime_error(format("negative index out of range [0, %d)", n_outputs));
            }
        } else if ((size_t) i >= output_ids.size()) {
            throw std::runtime_error(format("out of range [0, %zu)", output_ids.size()));
        } else {
            j = output_ids[i];
        }

        if (j < 0) {
            throw std::runtime_error(format("batch.logits[%d] != true", i));
        }
        if (j >= n_outputs) {
            // This should not happen
            throw std::runtime_error(format("corrupt output buffer (j=%d, n_outputs=%d)", j, n_outputs));
        }

        return logits + j*model.vocab.n_tokens();
    } catch (const std::exception & err) {
        LLAMA_LOG_ERROR("%s: invalid logits id %d, reason: %s\n", __func__, i, err.what());
#ifndef NDEBUG
        GGML_ABORT("fatal error");
#else
        return nullptr;
#endif
    }
}

float * llama_context::get_embeddings() {
    return embd;
}

float * llama_context::get_embeddings_ith(int32_t i) {
    int32_t j = -1;

    try {
        if (embd == nullptr) {
            throw std::runtime_error("no embeddings");
        }

        if (i < 0) {
            j = n_outputs + i;
            if (j < 0) {
                throw std::runtime_error(format("negative index out of range [0, %d)", n_outputs));
            }
        } else if ((size_t) i >= output_ids.size()) {
            throw std::runtime_error(format("out of range [0, %zu)", output_ids.size()));
        } else {
            j = output_ids[i];
        }

        if (j < 0) {
            throw std::runtime_error(format("batch.logits[%d] != true", i));
        }
        if (j >= n_outputs) {
            // This should not happen
            throw std::runtime_error(format("corrupt output buffer (j=%d, n_outputs=%d)", j, n_outputs));
        }

        return embd + j*model.hparams.n_embd;
    } catch (const std::exception & err) {
        LLAMA_LOG_ERROR("%s: invalid embeddings id %d, reason: %s\n", __func__, i, err.what());
#ifndef NDEBUG
        GGML_ABORT("fatal error");
#else
        return nullptr;
#endif
    }
}

float * llama_context::get_embeddings_seq(llama_seq_id seq_id) {
    auto it = embd_seq.find(seq_id);
    if (it == embd_seq.end()) {
        return nullptr;
    }

    return it->second.data();
}

void llama_context::attach_threadpool(
           ggml_threadpool_t threadpool,
           ggml_threadpool_t threadpool_batch) {
    LLAMA_LOG_DEBUG("%s: call\n", __func__);

    this->threadpool       = threadpool;
    this->threadpool_batch = threadpool_batch ? threadpool_batch : threadpool;
}

void llama_context::detach_threadpool() {
    LLAMA_LOG_DEBUG("%s: call\n", __func__);

    this->threadpool       = nullptr;
    this->threadpool_batch = nullptr;
}

void llama_context::set_n_threads(int32_t n_threads, int32_t n_threads_batch) {
    LLAMA_LOG_DEBUG("%s: n_threads = %d, n_threads_batch = %d\n", __func__, n_threads, n_threads_batch);

    cparams.n_threads       = n_threads;
    cparams.n_threads_batch = n_threads_batch;
}

void llama_context::set_abort_callback(bool (*abort_callback)(void * data), void * abort_callback_data) {
    LLAMA_LOG_DEBUG("%s: call\n", __func__);

    this->abort_callback      = abort_callback;
    this->abort_callback_data = abort_callback_data;

    for (auto & backend : backends) {
        auto * reg = ggml_backend_dev_backend_reg(ggml_backend_get_device(backend.get()));
        auto * set_abort_callback_fn = (ggml_backend_set_abort_callback_t) ggml_backend_reg_get_proc_address(reg, "ggml_backend_set_abort_callback");
        if (set_abort_callback_fn) {
            set_abort_callback_fn(backend.get(), this->abort_callback, this->abort_callback_data);
        }
    }
}

void llama_context::set_embeddings(bool value) {
    LLAMA_LOG_DEBUG("%s: value = %d\n", __func__, value);

    cparams.embeddings = value;
}

void llama_context::set_causal_attn(bool value) {
    LLAMA_LOG_DEBUG("%s: value = %d\n", __func__, value);

    cparams.causal_attn = value;
}

void llama_context::set_warmup(bool value) {
    LLAMA_LOG_DEBUG("%s: value = %d\n", __func__, value);

    cparams.warmup = value;
}

void llama_context::set_adapter_lora(
            llama_adapter_lora * adapter,
            float scale) {
    LLAMA_LOG_DEBUG("%s: adapter = %p, scale = %f\n", __func__, (void *) adapter, scale);

    loras[adapter] = scale;
}

bool llama_context::rm_adapter_lora(
            llama_adapter_lora * adapter) {
    LLAMA_LOG_DEBUG("%s: adapter = %p\n", __func__, (void *) adapter);

    auto pos = loras.find(adapter);
    if (pos != loras.end()) {
        loras.erase(pos);
        return true;
    }

    return false;
}

void llama_context::clear_adapter_lora() {
    LLAMA_LOG_DEBUG("%s: call\n", __func__);

    loras.clear();
}

bool llama_context::apply_adapter_cvec(
            const float * data,
                 size_t   len,
                int32_t   n_embd,
                int32_t   il_start,
                int32_t   il_end) {
    LLAMA_LOG_DEBUG("%s: il_start = %d, il_end = %d\n", __func__, il_start, il_end);

    return cvec.apply(model, data, len, n_embd, il_start, il_end);
}

int llama_context::encode(llama_batch & inp_batch) {
    if (inp_batch.n_tokens == 0) {
        LLAMA_LOG_ERROR("%s: n_tokens == 0\n", __func__);
        return -1;
    }

    // temporary allocate memory for the input batch if needed
    // note: during encode, we always pass the full sequence starting from pos = 0
    llama_batch_allocr batch_allocr(inp_batch, inp_batch.pos ? -1 : 0);

    const llama_batch & batch = batch_allocr.batch;
    const int32_t n_tokens = batch.n_tokens;

    const auto & hparams = model.hparams;

    GGML_ASSERT((!batch.token && batch.embd) || (batch.token && !batch.embd)); // NOLINT

    if (batch.token) {
        for (int32_t i = 0; i < n_tokens; ++i) {
            if (batch.token[i] < 0 || (uint32_t) batch.token[i] >= model.vocab.n_tokens()) {
                LLAMA_LOG_ERROR("%s: invalid token[%d] = %d\n", __func__, i, batch.token[i]);
                return -1;
            }
        }
    }

    // micro-batching is not possible for non-causal encoding, so we process the batch in a single shot
    GGML_ASSERT(cparams.n_ubatch >= (uint32_t) n_tokens && "encoder requires n_ubatch >= n_tokens");

    if (t_compute_start_us == 0) {
        t_compute_start_us = ggml_time_us();
    }

    n_queued_tokens += n_tokens;

    const int64_t n_embd = hparams.n_embd;

    llama_sbatch sbatch = llama_sbatch(batch, n_embd, /* simple_split */ true, /* logits_all */ true);

    const llama_ubatch ubatch = sbatch.split_simple(n_tokens);

    // reserve output buffer
    if (output_reserve(n_tokens) < n_tokens) {
        LLAMA_LOG_ERROR("%s: could not reserve space for batch with %u outputs\n", __func__, n_tokens);
        return -2;
    };

    for (int32_t i = 0; i < n_tokens; ++i) {
        output_ids[i] = i;
    }

    n_outputs = n_tokens;

    //batch_manager->prepare(ubatch);

    ggml_backend_sched_reset(sched.get());
    ggml_backend_sched_set_eval_callback(sched.get(), cparams.cb_eval, cparams.cb_eval_user_data);

    const auto causal_attn_org = cparams.causal_attn;

    // always use non-causal attention for encoder graphs
    // TODO: this is a tmp solution until we have a proper way to support enc-dec models
    //       ref: https://github.com/ggml-org/llama.cpp/pull/12181#issuecomment-2730451223
    cparams.causal_attn = false;

    auto * gf = graph_init();
    auto res = graph_build(ctx_compute.get(), gf, ubatch, LLM_GRAPH_TYPE_ENCODER);

    ggml_backend_sched_alloc_graph(sched.get(), gf);

    res->set_inputs(&ubatch);

    cparams.causal_attn = causal_attn_org;

    const auto compute_status = graph_compute(gf, n_tokens > 1);
    switch (compute_status) {
        case GGML_STATUS_SUCCESS:
            break;
        case GGML_STATUS_ABORTED:
            return 2;
        case GGML_STATUS_ALLOC_FAILED:
            return -2;
        case GGML_STATUS_FAILED:
        default:
            return -3;
    }

    auto * t_embd = res->get_embd_pooled() ? res->get_embd_pooled() : res->get_embd();

    // extract embeddings
    if (t_embd) {
        ggml_backend_t backend_embd = ggml_backend_sched_get_tensor_backend(sched.get(), t_embd);
        GGML_ASSERT(backend_embd != nullptr);

        GGML_ASSERT(embd != nullptr);

        switch (cparams.pooling_type) {
            case LLAMA_POOLING_TYPE_NONE:
                {
                    // extract token embeddings
                    GGML_ASSERT(n_tokens*n_embd <= (int64_t) embd_size);
                    ggml_backend_tensor_get_async(backend_embd, t_embd, embd, 0, n_tokens*n_embd*sizeof(float));
                } break;
            case LLAMA_POOLING_TYPE_MEAN:
            case LLAMA_POOLING_TYPE_CLS:
            case LLAMA_POOLING_TYPE_LAST:
                {
                    // extract sequence embeddings
                    auto & embd_seq_out = embd_seq;
                    embd_seq_out.clear();

                    GGML_ASSERT(!ubatch.equal_seqs); // TODO: handle equal splits

                    for (int32_t i = 0; i < n_tokens; i++) {
                        const llama_seq_id seq_id = ubatch.seq_id[i][0];
                        if (embd_seq_out.find(seq_id) != embd_seq_out.end()) {
                            continue;
                        }
                        embd_seq_out[seq_id].resize(n_embd);
                        ggml_backend_tensor_get_async(backend_embd, t_embd, embd_seq_out[seq_id].data(), (n_embd*seq_id)*sizeof(float), n_embd*sizeof(float));
                    }
                } break;
            case LLAMA_POOLING_TYPE_RANK:
                {
                    // TODO: this likely should be the same logic as in llama_decoder_internal, but better to
                    //       wait for an encoder model that requires this pooling type in order to test it
                    //       https://github.com/ggerganov/llama.cpp/pull/9510
                    GGML_ABORT("RANK pooling not implemented yet");
                }
            case LLAMA_POOLING_TYPE_UNSPECIFIED:
                {
                    GGML_ABORT("unknown pooling type");
                }
        }
    }

    // Reset state for the next token before backend sync, to allow the CPU activities in the reset to
    // overlap with device computation.
    ggml_backend_sched_reset(sched.get());

    // TODO: hacky solution
    if (model.arch == LLM_ARCH_T5 && t_embd) {
        //cross.t_embd = t_embd;

        synchronize();

        cross.n_embd = t_embd->ne[0];
        cross.n_enc  = t_embd->ne[1];
        cross.v_embd.resize(cross.n_embd*cross.n_enc);
        memcpy(cross.v_embd.data(), embd, ggml_nbytes(t_embd));

        // remember the sequence ids used during the encoding - needed for cross attention later
        cross.seq_ids_enc.resize(n_tokens);
        for (int32_t i = 0; i < n_tokens; i++) {
            cross.seq_ids_enc[i].clear();
            for (int s = 0; s < ubatch.n_seq_id[i]; s++) {
                llama_seq_id seq_id = ubatch.seq_id[i][s];
                cross.seq_ids_enc[i].insert(seq_id);
            }
        }
    }

    return 0;
}

int llama_context::decode(llama_batch & inp_batch) {
    if (inp_batch.n_tokens == 0) {
        LLAMA_LOG_ERROR("%s: n_tokens == 0\n", __func__);
        return -1;
    }

    llama_kv_cache * kv_self = static_cast<llama_kv_cache *>(memory.get());

    // temporary allocate memory for the input batch if needed
    // TODO: this is incorrect for multiple sequences because get_pos_max() is the maximum across all sequences
    llama_batch_allocr batch_allocr(inp_batch, inp_batch.pos ? -1 : kv_self->get_pos_max() + 1);

    const llama_batch & batch = batch_allocr.batch;

    const auto & vocab   = model.vocab;
    const auto & hparams = model.hparams;

    const int32_t n_vocab = vocab.n_tokens();

    const int64_t n_tokens_all = batch.n_tokens;
    const int64_t n_embd       = hparams.n_embd;

    llama_kv_cache_guard kv_guard(kv_self);

    GGML_ASSERT((!batch.token && batch.embd) || (batch.token && !batch.embd)); // NOLINT

    if (batch.token) {
        for (int64_t i = 0; i < n_tokens_all; ++i) {
            if (batch.token[i] < 0 || (uint32_t) batch.token[i] >= model.vocab.n_tokens()) {
                LLAMA_LOG_ERROR("%s: invalid token[%" PRId64 "] = %d\n", __func__, i, batch.token[i]);
                throw std::runtime_error("invalid token");
            }
        }
    }

    GGML_ASSERT(n_tokens_all <= cparams.n_batch);

    GGML_ASSERT((cparams.causal_attn || cparams.n_ubatch >= n_tokens_all) && "non-causal attention requires n_ubatch >= n_tokens");

    if (t_compute_start_us == 0) {
        t_compute_start_us = ggml_time_us();
    }
    n_queued_tokens += n_tokens_all;

    // this indicates we are doing pooled embedding, so we ignore batch.logits and output all tokens
    const bool embd_pooled = cparams.embeddings && cparams.pooling_type != LLAMA_POOLING_TYPE_NONE;

    embd_seq.clear();

    int64_t n_outputs_all = 0;

    // count outputs
    if (batch.logits && !embd_pooled) {
        for (uint32_t i = 0; i < n_tokens_all; ++i) {
            n_outputs_all += batch.logits[i] != 0;
        }
    } else if (logits_all || embd_pooled) {
        n_outputs_all = n_tokens_all;
    } else {
        // keep last output only
        n_outputs_all = 1;
    }

    llama_sbatch sbatch = kv_self->sbatch_init(batch, /* logits_all */ n_outputs_all == n_tokens_all);

    // reserve output buffer
    if (output_reserve(n_outputs_all) < n_outputs_all) {
        LLAMA_LOG_ERROR("%s: could not reserve space for batch with %" PRId64 " outputs\n", __func__, n_outputs_all);
        return -2;
    };

    // handle any pending defrags/shifts
    kv_self_update();

    int64_t n_outputs_prev = 0;

    while (sbatch.n_tokens > 0) {
        llama_ubatch ubatch = kv_self->ubatch_next(sbatch, cparams.n_ubatch, embd_pooled);

        // count the outputs in this u_batch
        {
            int32_t n_outputs_new = 0;

            if (n_outputs_all == n_tokens_all) {
                n_outputs_new = ubatch.n_tokens;
            } else {
                GGML_ASSERT(ubatch.output);
                for (uint32_t i = 0; i < ubatch.n_tokens; i++) {
                    n_outputs_new += (int32_t) (ubatch.output[i] != 0);
                }
            }

            // needs to happen before the graph is built
            n_outputs = n_outputs_new;
        }

        // find KV slot
        if (!kv_self->find_slot(ubatch)) {
            LLAMA_LOG_WARN("%s: failed to find KV cache slot for ubatch of size %d\n", __func__, ubatch.n_tokens);

            return 1;
        }

        ggml_backend_sched_reset(sched.get());
        ggml_backend_sched_set_eval_callback(sched.get(), cparams.cb_eval, cparams.cb_eval_user_data);

        auto * gf = graph_init();
        auto res = graph_build(ctx_compute.get(), gf, ubatch, LLM_GRAPH_TYPE_DECODER);

        // LLAMA_LOG_INFO("graph build time: %.3f ms (%d nodes, %d leafs)\n", (ggml_time_us() - t_start_us)/1000.0, gf->n_nodes, gf->n_leafs);

        ggml_backend_sched_alloc_graph(sched.get(), gf);

        res->set_inputs(&ubatch);

        const auto compute_status = graph_compute(gf, ubatch.n_tokens > 1);
        if (compute_status != GGML_STATUS_SUCCESS) {
            switch (compute_status) {
                case GGML_STATUS_ABORTED:
                    return 2;
                case GGML_STATUS_ALLOC_FAILED:
                    return -2;
                case GGML_STATUS_FAILED:
                default:
                    return -3;
            }
        }

        // plot the computation graph in dot format (for debugging purposes)
        //if (n_past%100 == 0) {
        //    ggml_graph_dump_dot(gf, NULL, "llama.dot");
        //}

        auto * t_logits = cparams.embeddings ? nullptr         : res->get_logits();
        auto * t_embd   = cparams.embeddings ? res->get_embd() : nullptr;

        if (t_embd && res->get_embd_pooled()) {
            t_embd = res->get_embd_pooled();
        }

        // extract logits
        if (t_logits && n_outputs > 0) {
            ggml_backend_t backend_res = ggml_backend_sched_get_tensor_backend(sched.get(), t_logits);
            GGML_ASSERT(backend_res != nullptr);
            GGML_ASSERT(logits != nullptr);

            float * logits_out = logits + n_outputs_prev*n_vocab;

            if (n_outputs) {
                GGML_ASSERT( n_outputs_prev + n_outputs <= n_outputs_all);
                GGML_ASSERT((n_outputs_prev + n_outputs)*n_vocab <= (int64_t) logits_size);
                ggml_backend_tensor_get_async(backend_res, t_logits, logits_out, 0, n_outputs*n_vocab*sizeof(float));
            }
        }

        // extract embeddings
        if (t_embd && n_outputs > 0) {
            ggml_backend_t backend_embd = ggml_backend_sched_get_tensor_backend(sched.get(), t_embd);
            GGML_ASSERT(backend_embd != nullptr);

            switch (cparams.pooling_type) {
                case LLAMA_POOLING_TYPE_NONE:
                    {
                        // extract token embeddings
                        GGML_ASSERT(embd != nullptr);
                        float * embd_out = embd + n_outputs_prev*n_embd;

                        if (n_outputs) {
                            GGML_ASSERT( n_outputs_prev + n_outputs <= n_outputs_all);
                            GGML_ASSERT((n_outputs_prev + n_outputs)*n_embd <= (int64_t) embd_size);
                            ggml_backend_tensor_get_async(backend_embd, t_embd, embd_out, 0, n_outputs*n_embd*sizeof(float));
                        }
                    } break;
                case LLAMA_POOLING_TYPE_MEAN:
                case LLAMA_POOLING_TYPE_CLS:
                case LLAMA_POOLING_TYPE_LAST:
                    {
                        // extract sequence embeddings (cleared before processing each batch)
                        auto & embd_seq_out = embd_seq;

                        for (uint32_t s = 0; s < ubatch.n_seqs; ++s) {
                            const llama_seq_id seq_id = ubatch.seq_id[s][0];
                            if (embd_seq_out.find(seq_id) != embd_seq_out.end()) {
                                continue;
                            }
                            embd_seq_out[seq_id].resize(n_embd);
                            ggml_backend_tensor_get_async(backend_embd, t_embd, embd_seq_out[seq_id].data(), (n_embd*seq_id)*sizeof(float), n_embd*sizeof(float));
                        }
                    } break;
                case LLAMA_POOLING_TYPE_RANK:
                    {
                        // extract the rerank score - a single float per sequence
                        auto & embd_seq_out = embd_seq;

                        for (uint32_t s = 0; s < ubatch.n_seqs; ++s) {
                            const llama_seq_id seq_id = ubatch.seq_id[s][0];
                            if (embd_seq_out.find(seq_id) != embd_seq_out.end()) {
                                continue;
                            }
                            embd_seq_out[seq_id].resize(1);
                            ggml_backend_tensor_get_async(backend_embd, t_embd, embd_seq_out[seq_id].data(), (seq_id)*sizeof(float), sizeof(float));
                        }
                    } break;
                case LLAMA_POOLING_TYPE_UNSPECIFIED:
                    {
                        GGML_ABORT("unknown pooling type");
                    }
            }
        }

        n_outputs_prev += n_outputs;
    }

    // finalize the batch processing
    kv_guard.commit();

    // set to total number of outputs in the batch, for use in llama_get_logits_ith
    n_outputs = n_outputs_all;

    // set output mappings
    {
        bool sorted_output = true;

        auto & out_ids = sbatch.out_ids;

        GGML_ASSERT(out_ids.size() == (size_t) n_outputs_all);

        for (int64_t i = 0; i < n_outputs_all; ++i) {
            int64_t out_id = out_ids[i];
            output_ids[out_id] = i;
            if (out_id != i) {
                sorted_output = false;
            }
        }

        // make the outputs have the same order they had in the user-provided batch
        // note: this is mostly relevant for recurrent models atm
        if (!sorted_output) {
            const uint32_t n_vocab = model.vocab.n_tokens();
            const uint32_t n_embd  = model.hparams.n_embd;

            GGML_ASSERT((size_t) n_outputs == out_ids.size());

            // TODO: is there something more efficient which also minimizes swaps?
            // selection sort, to minimize swaps (from https://en.wikipedia.org/wiki/Selection_sort)
            for (int32_t i = 0; i < n_outputs - 1; ++i) {
                int32_t j_min = i;
                for (int32_t j = i + 1; j < n_outputs; ++j) {
                    if (out_ids[j] < out_ids[j_min]) {
                        j_min = j;
                    }
                }
                if (j_min == i) { continue; }
                std::swap(out_ids[i], out_ids[j_min]);
                if (logits_size > 0) {
                    for (uint32_t k = 0; k < n_vocab; k++) {
                        std::swap(logits[i*n_vocab + k], logits[j_min*n_vocab + k]);
                    }
                }
                if (embd_size > 0) {
                    for (uint32_t k = 0; k < n_embd; k++) {
                        std::swap(embd[i*n_embd + k], embd[j_min*n_embd + k]);
                    }
                }
            }
            std::fill(output_ids.begin(), output_ids.end(), -1);
            for (int32_t i = 0; i < n_outputs; ++i) {
                output_ids[out_ids[i]] = i;
            }
        }
    }

    // wait for the computation to finish (automatically done when obtaining the model output)
    //synchronize();

    // decide if we need to defrag the kv cache
    if (cparams.defrag_thold > 0.0f) {
        kv_self->defrag_sched(cparams.defrag_thold);
    }

    // Reset state for the next token before backend sync, to allow the CPU activities in the reset to
    // overlap with device computation.
    ggml_backend_sched_reset(sched.get());

    return 0;
}

//
// output
//

// 为输出分配内存空间
// 确保有足够的内存来存储模型的输出结果
int32_t llama_context::output_reserve(int32_t n_outputs) {
    // 获取一些变量
    const auto & hparams = model.hparams;
    const auto & vocab   = model.vocab;

    const int64_t n_outputs_max = std::max<int64_t>(n_outputs, n_seq_max());

    const auto n_batch = cparams.n_batch;
    const auto n_vocab = vocab.n_tokens();
    const auto n_embd  = hparams.n_embd;

    // TODO: use a per-batch flag for logits presence instead
    // 决定是否需要logits和嵌入向量
    bool has_logits = !cparams.embeddings;
    bool has_embd   =  cparams.embeddings && (cparams.pooling_type == LLAMA_POOLING_TYPE_NONE);

    // TODO: hacky enc-dec support
    if (model.arch == LLM_ARCH_T5) {
        has_logits = true;
        has_embd   = true;
    }

    // 计算logits和嵌入向量所需的大小
    logits_size = has_logits ? n_vocab*n_outputs_max : 0;
    embd_size   = has_embd   ?  n_embd*n_outputs_max : 0;

    // 初始化输出ID数组
    if (output_ids.empty()) {
        // init, never resized afterwards
        output_ids.resize(n_batch);
    }

    // 计算当前缓冲区大小和需要的新大小
    const size_t prev_size = buf_output ? ggml_backend_buffer_get_size(buf_output.get()) : 0;
    const size_t new_size  = (logits_size + embd_size) * sizeof(float);

    // alloc only when more than the current capacity is required
    // TODO: also consider shrinking the buffer
    // 只有当需要更多容量时才重新分配
    if (!buf_output || prev_size < new_size) {
        if (buf_output) {
#ifndef NDEBUG
            // This doesn't happen often, but may be annoying in some cases (like the HellaSwag benchmark)
            LLAMA_LOG_INFO("%s: reallocating output buffer from size %.02f MiB to %.02f MiB\n", __func__, prev_size / 1024.0 / 1024.0, new_size / 1024.0 / 1024.0);
#endif
            buf_output = nullptr;
            logits = nullptr;
            embd = nullptr;
        }

        // 创建新的缓冲区
        auto * buft = ggml_backend_cpu_buffer_type();
        // try to use the host buffer of the device where the output tensor is allocated for faster transfer to system memory
        auto * output_dev = model.dev_output();
        auto * output_dev_host_buft = output_dev ? ggml_backend_dev_host_buffer_type(output_dev) : nullptr;
        if (output_dev_host_buft) {
            buft = output_dev_host_buft;
        }
        // 分配缓冲区
        buf_output.reset(ggml_backend_buft_alloc_buffer(buft, new_size));
        if (buf_output == nullptr) {
            LLAMA_LOG_ERROR("%s: failed to allocate output buffer of size %.2f MiB\n", __func__, new_size / (1024.0 * 1024.0));
            return 0;
        }
    }

    float * output_base = (float *) ggml_backend_buffer_get_base(buf_output.get());

    logits = has_logits ? output_base               : nullptr;
    embd   = has_embd   ? output_base + logits_size : nullptr;

    // set all ids as invalid (negative)
    std::fill(output_ids.begin(), output_ids.end(), -1);

    this->n_outputs     = 0;
    this->n_outputs_max = n_outputs_max;

    return n_outputs_max;
}

//
// graph
//

int32_t llama_context::graph_max_nodes() const {
    return std::max<int32_t>(65536, 5*model.n_tensors());
}

ggml_cgraph * llama_context::graph_init() {
    ggml_init_params params = {
        /*.mem_size   =*/ buf_compute_meta.size(),
        /*.mem_buffer =*/ buf_compute_meta.data(),
        /*.no_alloc   =*/ true,
    };

    ctx_compute.reset(ggml_init(params));

    return ggml_new_graph_custom(ctx_compute.get(), graph_max_nodes(), false);
}

llm_graph_result_ptr llama_context::graph_build(
            ggml_context * ctx,
             ggml_cgraph * gf,
      const llama_ubatch & ubatch,
            llm_graph_type gtype) {
    return model.build_graph(
            {
                /*.ctx         =*/ ctx,
                /*.arch        =*/ model.arch,
                /*.hparams     =*/ model.hparams,
                /*.cparams     =*/ cparams,
                /*.ubatch      =*/ ubatch,
                /*.sched       =*/ sched.get(),
                /*.backend_cpu =*/ backend_cpu,
                /*.cvec        =*/ &cvec,
                /*.loras       =*/ &loras,
                /*.memory      =*/ memory.get(),
                /*.cross       =*/ &cross,
                /*.n_outputs   =*/ n_outputs,
                /*.cb          =*/ graph_get_cb(),
            }, gf, gtype);
}

ggml_status llama_context::graph_compute(
            ggml_cgraph * gf,
                   bool   batched) {
    int n_threads        = batched ? cparams.n_threads_batch : cparams.n_threads;
    ggml_threadpool_t tp = batched ? threadpool_batch        : threadpool;

    if (backend_cpu != nullptr) {
        auto * reg = ggml_backend_dev_backend_reg(ggml_backend_get_device(backend_cpu));
        auto * set_threadpool_fn = (decltype(ggml_backend_cpu_set_threadpool) *) ggml_backend_reg_get_proc_address(reg, "ggml_backend_cpu_set_threadpool");
        set_threadpool_fn(backend_cpu, tp);
    }

    // set the number of threads for all the backends
    for (const auto & set_n_threads_fn : set_n_threads_fns) {
        set_n_threads_fn.second(set_n_threads_fn.first, n_threads);
    }

    auto status = ggml_backend_sched_graph_compute_async(sched.get(), gf);
    if (status != GGML_STATUS_SUCCESS) {
        LLAMA_LOG_ERROR("%s: ggml_backend_sched_graph_compute_async failed with error %d\n", __func__, status);
    }

    // fprintf(stderr, "splits: %d\n", ggml_backend_sched_get_n_splits(sched));

    return status;
}

llm_graph_cb llama_context::graph_get_cb() const {
    return [&](const llama_ubatch & ubatch, ggml_tensor * cur, const char * name, int il) {
        if (il >= 0) {
            ggml_format_name(cur, "%s-%d", name, il);
        } else {
            ggml_set_name(cur, name);
        }

        if (!cparams.offload_kqv) {
            if (strcmp(name, "kqv_merged_cont") == 0) {
                // all nodes between the KV store and the attention output are run on the CPU
                ggml_backend_sched_set_tensor_backend(sched.get(), cur, backend_cpu);
            }
        }

        // norm may be automatically assigned to the backend of the previous layer, increasing data transfer between backends
        // FIXME: fix in ggml_backend_sched
        const bool full_offload = model.params.n_gpu_layers > (int) model.hparams.n_layer;
        if (ubatch.n_tokens < 32 || full_offload) {
            if (il != -1 && strcmp(name, "norm") == 0) {
                const auto & dev_layer = model.dev_layer(il);
                for (const auto & backend : backends) {
                    if (ggml_backend_get_device(backend.get()) == dev_layer) {
                        if (ggml_backend_supports_op(backend.get(), cur)) {
                            ggml_backend_sched_set_tensor_backend(sched.get(), cur, backend.get());
                        }
                    }
                }
            }
        }
    };
}

//
// state save/load
//

class llama_io_write_dummy : public llama_io_write_i {
public:
    llama_io_write_dummy() = default;

    void write(const void * /* src */, size_t size) override {
        size_written += size;
    }

    void write_tensor(const ggml_tensor * /* tensor */, size_t /* offset */, size_t size) override {
        size_written += size;
    }

    size_t n_bytes() override {
        return size_written;
    }

private:
    size_t size_written = 0;
};

class llama_io_write_buffer : public llama_io_write_i {
public:
    llama_io_write_buffer(
            uint8_t * p, size_t len) : ptr(p), buf_size(len) {}

    void write(const void * src, size_t size) override {
        if (size > buf_size) {
            throw std::runtime_error("unexpectedly reached end of buffer");
        }
        memcpy(ptr, src, size);
        ptr += size;
        size_written += size;
        buf_size -= size;
    }

    void write_tensor(const ggml_tensor * tensor, size_t offset, size_t size) override {
        if (size > buf_size) {
            throw std::runtime_error("unexpectedly reached end of buffer");
        }
        ggml_backend_tensor_get(tensor, ptr, offset, size);
        ptr += size;
        size_written += size;
        buf_size -= size;
    }

    size_t n_bytes() override {
        return size_written;
    }

private:
    uint8_t * ptr;
    size_t buf_size = 0;
    size_t size_written = 0;
};

class llama_io_read_buffer : public llama_io_read_i {
public:
    llama_io_read_buffer(const uint8_t * p, size_t len) : ptr(p), buf_size(len) {}

    const uint8_t * read(size_t size) override {
        const uint8_t * base_ptr = ptr;
        if (size > buf_size) {
            throw std::runtime_error("unexpectedly reached end of buffer");
        }
        ptr += size;
        size_read += size;
        buf_size -= size;
        return base_ptr;
    }

    void read_to(void * dst, size_t size) override {
        memcpy(dst, read(size), size);
    }

    size_t n_bytes() override {
        return size_read;
    }

private:
    const uint8_t * ptr;
    size_t buf_size = 0;
    size_t size_read = 0;
};

class llama_io_write_file : public llama_io_write_i {
public:
    llama_io_write_file(llama_file * f) : file(f) {}

    void write(const void * src, size_t size) override {
        file->write_raw(src, size);
        size_written += size;
    }

    void write_tensor(const ggml_tensor * tensor, size_t offset, size_t size) override {
        temp_buffer.resize(size);
        ggml_backend_tensor_get(tensor, temp_buffer.data(), offset, size);
        write(temp_buffer.data(), temp_buffer.size());
    }

    size_t n_bytes() override {
        return size_written;
    }

private:
    llama_file * file;
    size_t size_written = 0;
    std::vector<uint8_t> temp_buffer;
};

class llama_io_read_file : public llama_io_read_i {
public:
    llama_io_read_file(llama_file * f) : file(f) {}

    void read_to(void * dst, size_t size) override {
        file->read_raw(dst, size);
        size_read += size;
    }

    const uint8_t * read(size_t size) override {
        temp_buffer.resize(size);
        read_to(temp_buffer.data(), size);
        return temp_buffer.data();
    }

    size_t n_bytes() override {
        return size_read;
    }

private:
    llama_file * file;
    size_t size_read = 0;
    std::vector<uint8_t> temp_buffer;
};

size_t llama_context::state_get_size() {
    llama_io_write_dummy io;
    try {
        return state_write_data(io);
    } catch (const std::exception & err) {
        LLAMA_LOG_ERROR("%s: error getting state size: %s\n", __func__, err.what());
        return 0;
    }
}

size_t llama_context::state_get_data(uint8_t * dst, size_t size) {
    llama_io_write_buffer io(dst, size);
    try {
        return state_write_data(io);
    } catch (const std::exception & err) {
        LLAMA_LOG_ERROR("%s: error saving state: %s\n", __func__, err.what());
        return 0;
    }
}

size_t llama_context::state_set_data(const uint8_t * src, size_t size) {
    llama_io_read_buffer io(src, size);
    try {
        return state_read_data(io);
    } catch (const std::exception & err) {
        LLAMA_LOG_ERROR("%s: error loading state: %s\n", __func__, err.what());
        return 0;
    }
}

size_t llama_context::state_seq_get_size(llama_seq_id seq_id) {
    llama_io_write_dummy io;
    try {
        return state_seq_write_data(io, seq_id);
    } catch (const std::exception & err) {
        LLAMA_LOG_ERROR("%s: error getting state size: %s\n", __func__, err.what());
        return 0;
    }
}

size_t llama_context::state_seq_get_data(llama_seq_id seq_id, uint8_t * dst, size_t size) {
    llama_io_write_buffer io(dst, size);
    try {
        return state_seq_write_data(io, seq_id);
    } catch (const std::exception & err) {
        LLAMA_LOG_ERROR("%s: error saving state: %s\n", __func__, err.what());
        return 0;
    }
}

size_t llama_context::state_seq_set_data(llama_seq_id seq_id, const uint8_t * src, size_t size) {
    llama_io_read_buffer io(src, size);
    try {
        return state_seq_read_data(io, seq_id);
    } catch (const std::exception & err) {
        LLAMA_LOG_ERROR("%s: error loading state: %s\n", __func__, err.what());
        return 0;
    }
}

bool llama_context::state_load_file(const char * filepath, llama_token * tokens_out, size_t n_token_capacity, size_t * n_token_count_out) {
    llama_file file(filepath, "rb");

    // sanity checks
    {
        const uint32_t magic   = file.read_u32();
        const uint32_t version = file.read_u32();

        if (magic != LLAMA_SESSION_MAGIC || version != LLAMA_SESSION_VERSION) {
            LLAMA_LOG_ERROR("%s: unknown (magic, version) for session file: %08x, %08x\n", __func__, magic, version);
            return false;
        }
    }

    // load the prompt
    {
        const uint32_t n_token_count = file.read_u32();

        if (n_token_count > n_token_capacity) {
            LLAMA_LOG_ERROR("%s: token count in session file exceeded capacity! %u > %zu\n", __func__, n_token_count, n_token_capacity);
            return false;
        }

        file.read_raw(tokens_out, sizeof(llama_token) * n_token_count);
        *n_token_count_out = n_token_count;
    }

    // restore the context state
    {
        const size_t n_state_size_cur = file.size() - file.tell();

        llama_io_read_file io( &file);
        const size_t n_read = state_read_data(io);

        if (n_read != n_state_size_cur) {
            LLAMA_LOG_ERROR("%s: did not read all of the session file data! size %zu, got %zu\n", __func__, n_state_size_cur, n_read);
            return false;
        }
    }

    return true;
}

bool llama_context::state_save_file(const char * filepath, const llama_token * tokens, size_t n_token_count) {
    llama_file file(filepath, "wb");

    file.write_u32(LLAMA_SESSION_MAGIC);
    file.write_u32(LLAMA_SESSION_VERSION);

    // save the prompt
    file.write_u32((uint32_t) n_token_count);
    file.write_raw(tokens, sizeof(llama_token) * n_token_count);

    // save the context state using stream saving
    llama_io_write_file io(&file);
    state_write_data(io);

    return true;
}

size_t llama_context::state_seq_load_file(llama_seq_id seq_id, const char * filepath, llama_token * tokens_out, size_t n_token_capacity, size_t * n_token_count_out) {
    llama_file file(filepath, "rb");

    // version checks
    {
        const uint32_t magic   = file.read_u32();
        const uint32_t version = file.read_u32();

        if (magic != LLAMA_STATE_SEQ_MAGIC || version != LLAMA_STATE_SEQ_VERSION) {
            LLAMA_LOG_ERROR("%s: unknown (magic, version) for sequence state file: %08x, %08x\n", __func__, magic, version);
            return 0;
        }
    }

    // load the prompt
    {
        const uint32_t n_token_count = file.read_u32();

        if (n_token_count > n_token_capacity) {
            LLAMA_LOG_ERROR("%s: token count in sequence state file exceeded capacity! %u > %zu\n", __func__, n_token_count, n_token_capacity);
            return 0;
        }

        file.read_raw(tokens_out, sizeof(llama_token) * n_token_count);
        *n_token_count_out = n_token_count;
    }

    // restore the context state
    {
        const size_t state_size = file.size() - file.tell();
        llama_io_read_file io(&file);
        const size_t nread = state_seq_read_data(io, seq_id);
        if (!nread) {
            LLAMA_LOG_ERROR("%s: failed to restore sequence state\n", __func__);
            return 0;
        }
        GGML_ASSERT(nread <= state_size);
        GGML_ASSERT(nread + sizeof(uint32_t) * 3 + sizeof(llama_token) * *n_token_count_out == file.tell());
    }

    return file.tell();
}

size_t llama_context::state_seq_save_file(llama_seq_id seq_id, const char * filepath, const llama_token * tokens, size_t n_token_count) {
    llama_file file(filepath, "wb");

    file.write_u32(LLAMA_STATE_SEQ_MAGIC);
    file.write_u32(LLAMA_STATE_SEQ_VERSION);

    // save the prompt
    file.write_u32((uint32_t) n_token_count);
    file.write_raw(tokens, sizeof(llama_token) * n_token_count);

    // save the context state using stream saving
    llama_io_write_file io(&file);
    state_seq_write_data(io, seq_id);

    const size_t res = file.tell();
    GGML_ASSERT(res == sizeof(uint32_t) * 3 + sizeof(llama_token) * n_token_count + io.n_bytes());

    return res;
}

size_t llama_context::state_write_data(llama_io_write_i & io) {
    LLAMA_LOG_DEBUG("%s: writing state\n", __func__);

    // write model info
    {
        LLAMA_LOG_DEBUG("%s: - writing model info\n", __func__);

        const std::string arch_str = llm_arch_name(model.arch);
        io.write_string(arch_str);
        // TODO: add more model-specific info which should prevent loading the session file if not identical
    }

    // write output ids
    {
        LLAMA_LOG_DEBUG("%s: - writing output ids\n", __func__);

        const auto n_outputs    = this->n_outputs;
        const auto & output_ids = this->output_ids;

        std::vector<int32_t> w_output_pos;

        GGML_ASSERT(n_outputs <= n_outputs_max);

        w_output_pos.resize(n_outputs);

        // build a more compact representation of the output ids
        for (size_t i = 0; i < n_batch(); ++i) {
            // map an output id to a position in the batch
            int32_t pos = output_ids[i];
            if (pos >= 0) {
                GGML_ASSERT(pos < n_outputs);
                w_output_pos[pos] = i;
            }
        }

        io.write(&n_outputs, sizeof(n_outputs));

        if (n_outputs) {
            io.write(w_output_pos.data(), n_outputs * sizeof(int32_t));
        }
    }

    // write logits
    {
        LLAMA_LOG_DEBUG("%s: - writing logits\n", __func__);

        const uint64_t logits_size = std::min((uint64_t) this->logits_size, (uint64_t) n_outputs * model.vocab.n_tokens());

        io.write(&logits_size, sizeof(logits_size));

        if (logits_size) {
            io.write(logits, logits_size * sizeof(float));
        }
    }

    // write embeddings
    {
        LLAMA_LOG_DEBUG("%s: - writing embeddings\n", __func__);

        const uint64_t embd_size = std::min((uint64_t) this->embd_size, (uint64_t) n_outputs * model.hparams.n_embd);

        io.write(&embd_size, sizeof(embd_size));

        if (embd_size) {
            io.write(embd, embd_size * sizeof(float));
        }
    }

    LLAMA_LOG_DEBUG("%s: - writing KV self\n", __func__);
    llama_kv_cache * kv_self = static_cast<llama_kv_cache *>(memory.get());

    kv_self->state_write(io);

    return io.n_bytes();
}

size_t llama_context::state_read_data(llama_io_read_i & io) {
    LLAMA_LOG_DEBUG("%s: reading state\n", __func__);

    // read model info
    {
        LLAMA_LOG_DEBUG("%s: - reading model info\n", __func__);

        const std::string cur_arch_str = llm_arch_name(model.arch);

        std::string arch_str;
        io.read_string(arch_str);
        if (cur_arch_str != arch_str) {
            throw std::runtime_error(format("wrong model arch: '%s' instead of '%s'", arch_str.c_str(), cur_arch_str.c_str()));
        }
        // TODO: add more info which needs to be identical but which is not verified otherwise
    }

    // read output ids
    {
        LLAMA_LOG_DEBUG("%s: - reading output ids\n", __func__);

        auto n_outputs = this->n_outputs;
        io.read_to(&n_outputs, sizeof(n_outputs));

        if (n_outputs > output_reserve(n_outputs)) {
            throw std::runtime_error("could not reserve outputs");
        }

        std::vector<int32_t> output_pos;

        if (n_outputs) {
            output_pos.resize(n_outputs);
            io.read_to(output_pos.data(), n_outputs * sizeof(int32_t));

            for (int32_t i = 0; i < (int32_t) output_pos.size(); ++i) {
                int32_t id = output_pos[i];
                if ((uint32_t) id >= n_batch()) {
                    throw std::runtime_error(format("invalid output id, %d does not fit in batch size of %u", id, n_batch()));
                }
                this->output_ids[id] = i;
            }

            this->n_outputs = n_outputs;
        }
    }

    // read logits
    {
        LLAMA_LOG_DEBUG("%s: - reading logits\n", __func__);

        uint64_t logits_size;
        io.read_to(&logits_size, sizeof(logits_size));

        if (this->logits_size < logits_size) {
            throw std::runtime_error("logits buffer too small");
        }

        if (logits_size) {
            io.read_to(this->logits, logits_size * sizeof(float));
        }
    }

    // read embeddings
    {
        LLAMA_LOG_DEBUG("%s: - reading embeddings\n", __func__);

        uint64_t embd_size;
        io.read_to(&embd_size, sizeof(embd_size));

        if (this->embd_size < embd_size) {
            throw std::runtime_error("embeddings buffer too small");
        }

        if (embd_size) {
            io.read_to(this->embd, embd_size * sizeof(float));
        }
    }

    LLAMA_LOG_DEBUG("%s: - reading KV self\n", __func__);
    llama_kv_cache * kv_self = static_cast<llama_kv_cache *>(memory.get());

    kv_self->state_read(io);

    return io.n_bytes();
}

size_t llama_context::state_seq_write_data(llama_io_write_i & io, llama_seq_id seq_id) {
    GGML_UNUSED(seq_id);

    llama_kv_cache * kv_self = static_cast<llama_kv_cache *>(memory.get());

    kv_self->state_write(io, seq_id);

    return io.n_bytes();
}

size_t llama_context::state_seq_read_data(llama_io_read_i & io, llama_seq_id seq_id) {
    GGML_UNUSED(seq_id);

    llama_kv_cache * kv_self = static_cast<llama_kv_cache *>(memory.get());

    kv_self->state_read(io, seq_id);

    return io.n_bytes();
}

//
// perf
//

llama_perf_context_data llama_context::perf_get_data() const {
    llama_perf_context_data data = {};

    data.t_start_ms  = 1e-3 * t_start_us;
    data.t_load_ms   = 1e-3 * t_load_us;
    data.t_p_eval_ms = 1e-3 * t_p_eval_us;
    data.t_eval_ms   = 1e-3 * t_eval_us;
    data.n_p_eval    = std::max(1, n_p_eval);
    data.n_eval      = std::max(1, n_eval);

    return data;
}

void llama_context::perf_reset() {
    t_start_us  = ggml_time_us();
    t_eval_us   = n_eval = 0;
    t_p_eval_us = n_p_eval = 0;
}

//
// interface implementation
//

llama_context_params llama_context_default_params() {
    llama_context_params result = {
        /*.n_ctx                       =*/ 512,
        /*.n_batch                     =*/ 2048,
        /*.n_ubatch                    =*/ 512,
        /*.n_seq_max                   =*/ 1,
        /*.n_threads                   =*/ GGML_DEFAULT_N_THREADS, // TODO: better default
        /*.n_threads_batch             =*/ GGML_DEFAULT_N_THREADS,
        /*.rope_scaling_type           =*/ LLAMA_ROPE_SCALING_TYPE_UNSPECIFIED,
        /*.pooling_type                =*/ LLAMA_POOLING_TYPE_UNSPECIFIED,
        /*.attention_type              =*/ LLAMA_ATTENTION_TYPE_UNSPECIFIED,
        /*.rope_freq_base              =*/ 0.0f,
        /*.rope_freq_scale             =*/ 0.0f,
        /*.yarn_ext_factor             =*/ -1.0f,
        /*.yarn_attn_factor            =*/ 1.0f,
        /*.yarn_beta_fast              =*/ 32.0f,
        /*.yarn_beta_slow              =*/ 1.0f,
        /*.yarn_orig_ctx               =*/ 0,
        /*.defrag_thold                =*/ -1.0f,
        /*.cb_eval                     =*/ nullptr,
        /*.cb_eval_user_data           =*/ nullptr,
        /*.type_k                      =*/ GGML_TYPE_F16,
        /*.type_v                      =*/ GGML_TYPE_F16,
        /*.logits_all                  =*/ false,
        /*.embeddings                  =*/ false,
        /*.offload_kqv                 =*/ true,
        /*.flash_attn                  =*/ false,
        /*.no_perf                     =*/ true,
        /*.abort_callback              =*/ nullptr,
        /*.abort_callback_data         =*/ nullptr,
    };

    return result;
}

llama_context * llama_init_from_model(
                 llama_model * model,
        llama_context_params   params) {
    if (!model) {
        LLAMA_LOG_ERROR("%s: model cannot be NULL\n", __func__);
        return nullptr;
    }

    if (params.n_batch == 0 && params.n_ubatch == 0) {
        LLAMA_LOG_ERROR("%s: n_batch and n_ubatch cannot both be zero\n", __func__);
        return nullptr;
    }

    if (params.n_ctx == 0 && model->hparams.n_ctx_train == 0) {
        LLAMA_LOG_ERROR("%s: n_ctx and model->hparams.n_ctx_train cannot both be zero\n", __func__);
        return nullptr;
    }

    if (params.flash_attn && model->arch == LLM_ARCH_GROK) {
        LLAMA_LOG_WARN("%s: flash_attn is not compatible with Grok - forcing off\n", __func__);
        params.flash_attn = false;
    }

    if (ggml_is_quantized(params.type_v) && !params.flash_attn) {
        LLAMA_LOG_ERROR("%s: V cache quantization requires flash_attn\n", __func__);
        return nullptr;
    }

    try {
        auto * ctx = new llama_context(*model, params);
        return ctx;
    } catch (const std::exception & err) {
        LLAMA_LOG_ERROR("%s: failed to initialize the context: %s\n", __func__, err.what());
    }

    return nullptr;
}

// deprecated
llama_context * llama_new_context_with_model(
                 llama_model * model,
        llama_context_params   params) {
    return llama_init_from_model(model, params);
}

void llama_free(llama_context * ctx) {
    delete ctx;
}

uint32_t llama_n_ctx(const llama_context * ctx) {
    return ctx->n_ctx();
}

uint32_t llama_n_batch(const llama_context * ctx) {
    return ctx->n_batch();
}

uint32_t llama_n_ubatch(const llama_context * ctx) {
    return ctx->n_ubatch();
}

uint32_t llama_n_seq_max(const llama_context * ctx) {
    return ctx->n_seq_max();
}

const llama_model * llama_get_model(const llama_context * ctx) {
    return &ctx->get_model();
}

llama_kv_cache * llama_get_kv_self(llama_context * ctx) {
    return ctx->get_kv_self();
}

void llama_kv_self_update(llama_context * ctx) {
    ctx->kv_self_update();
}

enum llama_pooling_type llama_pooling_type(const llama_context * ctx) {
    return ctx->pooling_type();
}

void llama_attach_threadpool(
            llama_context * ctx,
        ggml_threadpool_t   threadpool,
        ggml_threadpool_t   threadpool_batch) {
    ctx->attach_threadpool(threadpool, threadpool_batch);
}

void llama_detach_threadpool(llama_context * ctx) {
    ctx->detach_threadpool();
}

void llama_set_n_threads(llama_context * ctx, int32_t n_threads, int32_t n_threads_batch) {
    ctx->set_n_threads(n_threads, n_threads_batch);
}

int32_t llama_n_threads(llama_context * ctx) {
    return ctx->n_threads();
}

int32_t llama_n_threads_batch(llama_context * ctx) {
    return ctx->n_threads_batch();
}

void llama_set_abort_callback(llama_context * ctx, bool (*abort_callback)(void * data), void * abort_callback_data) {
    ctx->set_abort_callback(abort_callback, abort_callback_data);
}

void llama_set_embeddings(llama_context * ctx, bool embeddings) {
    ctx->set_embeddings(embeddings);
}

void llama_set_causal_attn(llama_context * ctx, bool causal_attn) {
    ctx->set_causal_attn(causal_attn);
}

void llama_set_warmup(llama_context * ctx, bool warmup) {
    ctx->set_warmup(warmup);
}

void llama_synchronize(llama_context * ctx) {
    ctx->synchronize();
}

float * llama_get_logits(llama_context * ctx) {
    ctx->synchronize();

    return ctx->get_logits();
}

float * llama_get_logits_ith(llama_context * ctx, int32_t i) {
    ctx->synchronize();

    return ctx->get_logits_ith(i);
}

float * llama_get_embeddings(llama_context * ctx) {
    ctx->synchronize();

    return ctx->get_embeddings();
}

float * llama_get_embeddings_ith(llama_context * ctx, int32_t i) {
    ctx->synchronize();

    return ctx->get_embeddings_ith(i);
}

float * llama_get_embeddings_seq(llama_context * ctx, llama_seq_id seq_id) {
    ctx->synchronize();

    return ctx->get_embeddings_seq(seq_id);
}

// llama adapter API

int32_t llama_set_adapter_lora(
            llama_context * ctx,
            llama_adapter_lora * adapter,
            float scale) {
    ctx->set_adapter_lora(adapter, scale);

    return 0;
}

int32_t llama_rm_adapter_lora(
            llama_context * ctx,
            llama_adapter_lora * adapter) {
    bool res = ctx->rm_adapter_lora(adapter);

    return res ? 0 : -1;
}

void llama_clear_adapter_lora(llama_context * ctx) {
    ctx->clear_adapter_lora();
}

int32_t llama_apply_adapter_cvec(
        llama_context * ctx,
                 const float * data,
                      size_t   len,
                     int32_t   n_embd,
                     int32_t   il_start,
                     int32_t   il_end) {
    bool res = ctx->apply_adapter_cvec(data, len, n_embd, il_start, il_end);

    return res ? 0 : -1;
}

//
// kv cache view
//

llama_kv_cache_view llama_kv_cache_view_init(const llama_context * ctx, int32_t n_seq_max) {
    const auto * kv = ctx->get_kv_self();
    if (kv == nullptr) {
        LLAMA_LOG_WARN("%s: the context does not have a KV cache\n", __func__);
        return {};
    }

    return llama_kv_cache_view_init(*kv, n_seq_max);
}

void llama_kv_cache_view_update(const llama_context * ctx, llama_kv_cache_view * view) {
    const auto * kv = ctx->get_kv_self();
    if (kv == nullptr) {
        LLAMA_LOG_WARN("%s: the context does not have a KV cache\n", __func__);
        return;
    }

    llama_kv_cache_view_update(view, kv);
}

//
// kv cache
//

// deprecated
int32_t llama_get_kv_cache_token_count(const llama_context * ctx) {
    return llama_kv_self_n_tokens(ctx);
}

int32_t llama_kv_self_n_tokens(const llama_context * ctx) {
    const auto * kv = ctx->get_kv_self();
    if (!kv) {
        return 0;
    }

    return kv->get_n_tokens();
}

// deprecated
int32_t llama_get_kv_cache_used_cells(const llama_context * ctx) {
    return llama_kv_self_used_cells(ctx);
}

int32_t llama_kv_self_used_cells(const llama_context * ctx) {
    const auto * kv = ctx->get_kv_self();
    if (!kv) {
        return 0;
    }

    return kv->get_used_cells();
}

// deprecated
void llama_kv_cache_clear(llama_context * ctx) {
    llama_kv_self_clear(ctx);
}

void llama_kv_self_clear(llama_context * ctx) {
    auto * kv = ctx->get_kv_self();
    if (!kv) {
        return;
    }

    kv->clear();
}

// deprecated
bool llama_kv_cache_seq_rm(
        llama_context * ctx,
         llama_seq_id   seq_id,
            llama_pos   p0,
            llama_pos   p1) {
    return llama_kv_self_seq_rm(ctx, seq_id, p0, p1);
}

bool llama_kv_self_seq_rm(
        llama_context * ctx,
         llama_seq_id   seq_id,
            llama_pos   p0,
            llama_pos   p1) {
    auto * kv = ctx->get_kv_self();
    if (!kv) {
        return true;
    }

    return kv->seq_rm(seq_id, p0, p1);
}

// deprecated
void llama_kv_cache_seq_cp(
        llama_context * ctx,
         llama_seq_id   seq_id_src,
         llama_seq_id   seq_id_dst,
            llama_pos   p0,
            llama_pos   p1) {
    llama_kv_self_seq_cp(ctx, seq_id_src, seq_id_dst, p0, p1);
}

void llama_kv_self_seq_cp(
        llama_context * ctx,
         llama_seq_id   seq_id_src,
         llama_seq_id   seq_id_dst,
            llama_pos   p0,
            llama_pos   p1) {
    auto * kv = ctx->get_kv_self();
    if (!kv) {
        return;
    }

    kv->seq_cp(seq_id_src, seq_id_dst, p0, p1);
}

// deprecated
void llama_kv_cache_seq_keep(
        llama_context * ctx,
         llama_seq_id   seq_id) {
    llama_kv_self_seq_keep(ctx, seq_id);
}

void llama_kv_self_seq_keep(llama_context * ctx, llama_seq_id seq_id) {
    auto * kv = ctx->get_kv_self();
    if (!kv) {
        return;
    }

    kv->seq_keep(seq_id);
}

// deprecated
void llama_kv_cache_seq_add(
        llama_context * ctx,
         llama_seq_id   seq_id,
            llama_pos   p0,
            llama_pos   p1,
            llama_pos   delta) {
    llama_kv_self_seq_add(ctx, seq_id, p0, p1, delta);
}

void llama_kv_self_seq_add(
        llama_context * ctx,
         llama_seq_id   seq_id,
            llama_pos   p0,
            llama_pos   p1,
            llama_pos   delta) {
    auto * kv = ctx->get_kv_self();
    if (!kv) {
        return;
    }

    kv->seq_add(seq_id, p0, p1, delta);
}

// deprecated
void llama_kv_cache_seq_div(
        llama_context * ctx,
         llama_seq_id   seq_id,
            llama_pos   p0,
            llama_pos   p1,
                  int   d) {
    llama_kv_self_seq_div(ctx, seq_id, p0, p1, d);
}

void llama_kv_self_seq_div(
        llama_context * ctx,
         llama_seq_id   seq_id,
            llama_pos   p0,
            llama_pos   p1,
                  int   d) {
    auto * kv = ctx->get_kv_self();
    if (!kv) {
        return;
    }

    kv->seq_div(seq_id, p0, p1, d);
}

// deprecated
llama_pos llama_kv_cache_seq_pos_max(llama_context * ctx, llama_seq_id seq_id) {
    return llama_kv_self_seq_pos_max(ctx, seq_id);
}

llama_pos llama_kv_self_seq_pos_max(llama_context * ctx, llama_seq_id seq_id) {
    const auto * kv = ctx->get_kv_self();
    if (!kv) {
        return 0;
    }

    return kv->seq_pos_max(seq_id);
}

// deprecated
void llama_kv_cache_defrag(llama_context * ctx) {
    llama_kv_self_defrag(ctx);
}

void llama_kv_self_defrag(llama_context * ctx) {
    auto * kv = ctx->get_kv_self();
    if (!kv) {
        return;
    }

    // force defrag
    kv->defrag_sched(-1.0f);
}

// deprecated
bool llama_kv_cache_can_shift(const llama_context * ctx) {
    return llama_kv_self_can_shift(ctx);
}

bool llama_kv_self_can_shift(const llama_context * ctx) {
    const auto * kv = ctx->get_kv_self();
    if (!kv) {
        return false;
    }

    return kv->get_can_shift();
}

// deprecated
void llama_kv_cache_update(llama_context * ctx) {
    llama_kv_self_update(ctx);
}

// llama state API

// deprecated
size_t llama_get_state_size(llama_context * ctx) {
    return llama_state_get_size(ctx);
}

// deprecated
size_t llama_copy_state_data(llama_context * ctx, uint8_t * dst) {
    return llama_state_get_data(ctx, dst, -1);
}

// deprecated
size_t llama_set_state_data(llama_context * ctx, const uint8_t * src) {
    return llama_state_set_data(ctx, src, -1);
}

// deprecated
bool llama_load_session_file(llama_context * ctx, const char * path_session, llama_token * tokens_out, size_t n_token_capacity, size_t * n_token_count_out) {
    return llama_state_load_file(ctx, path_session, tokens_out, n_token_capacity, n_token_count_out);
}

// deprecated
bool llama_save_session_file(llama_context * ctx, const char * path_session, const llama_token * tokens, size_t n_token_count) {
    return llama_state_save_file(ctx, path_session, tokens, n_token_count);
}

// Returns the *actual* size of the state.
// Intended to be used when saving to state to a buffer.
size_t llama_state_get_size(llama_context * ctx) {
    return ctx->state_get_size();
}

size_t llama_state_get_data(llama_context * ctx, uint8_t * dst, size_t size) {
    ctx->synchronize();

    return ctx->state_get_data(dst, size);
}

// Sets the state reading from the specified source address
size_t llama_state_set_data(llama_context * ctx, const uint8_t * src, size_t size) {
    ctx->synchronize();

    return ctx->state_set_data(src, size);
}

bool llama_state_load_file(llama_context * ctx, const char * path_session, llama_token * tokens_out, size_t n_token_capacity, size_t * n_token_count_out) {
    ctx->synchronize();

    try {
        return ctx->state_load_file(path_session, tokens_out, n_token_capacity, n_token_count_out);
    } catch (const std::exception & err) {
        LLAMA_LOG_ERROR("%s: error loading session file: %s\n", __func__, err.what());
        return false;
    }
}

bool llama_state_save_file(llama_context * ctx, const char * path_session, const llama_token * tokens, size_t n_token_count) {
    ctx->synchronize();

    try {
        return ctx->state_save_file(path_session, tokens, n_token_count);
    } catch (const std::exception & err) {
        LLAMA_LOG_ERROR("%s: error saving session file: %s\n", __func__, err.what());
        return false;
    }
}

size_t llama_state_seq_get_size(llama_context * ctx, llama_seq_id seq_id) {
    return ctx->state_seq_get_size(seq_id);
}

size_t llama_state_seq_get_data(llama_context * ctx, uint8_t * dst, size_t size, llama_seq_id seq_id) {
    ctx->synchronize();

    return ctx->state_seq_get_data(seq_id, dst, size);
}

size_t llama_state_seq_set_data(llama_context * ctx, const uint8_t * src, size_t size, llama_seq_id seq_id) {
    ctx->synchronize();

    return ctx->state_seq_set_data(seq_id, src, size);
}

size_t llama_state_seq_save_file(llama_context * ctx, const char * filepath, llama_seq_id seq_id, const llama_token * tokens, size_t n_token_count) {
    ctx->synchronize();

    try {
        return ctx->state_seq_save_file(seq_id, filepath, tokens, n_token_count);
    } catch (const std::exception & err) {
        LLAMA_LOG_ERROR("%s: error saving sequence state file: %s\n", __func__, err.what());
        return 0;
    }
}

size_t llama_state_seq_load_file(llama_context * ctx, const char * filepath, llama_seq_id dest_seq_id, llama_token * tokens_out, size_t n_token_capacity, size_t * n_token_count_out) {
    ctx->synchronize();

    try {
        return ctx->state_seq_load_file(dest_seq_id, filepath, tokens_out, n_token_capacity, n_token_count_out);
    } catch (const std::exception & err) {
        LLAMA_LOG_ERROR("%s: error loading sequence state file: %s\n", __func__, err.what());
        return 0;
    }
}

///

int32_t llama_encode(
        llama_context * ctx,
          llama_batch   batch) {
    const int ret = ctx->encode(batch);
    if (ret != 0) {
        LLAMA_LOG_ERROR("%s: failed to encode, ret = %d\n", __func__, ret);
    }

    return ret;
}

int32_t llama_decode(
        llama_context * ctx,
          llama_batch   batch) {
    const int ret = ctx->decode(batch);
    if (ret != 0) {
        LLAMA_LOG_ERROR("%s: failed to decode, ret = %d\n", __func__, ret);
    }

    return ret;
}

//
// perf
//

llama_perf_context_data llama_perf_context(const llama_context * ctx) {
    llama_perf_context_data data = {};

    if (ctx == nullptr) {
        return data;
    }

    data = ctx->perf_get_data();

    return data;
}

void llama_perf_context_print(const llama_context * ctx) {
    const auto data = llama_perf_context(ctx);

    const double t_end_ms = 1e-3 * ggml_time_us();

    LLAMA_LOG_INFO("%s:        load time = %10.2f ms\n", __func__, data.t_load_ms);
    LLAMA_LOG_INFO("%s: prompt eval time = %10.2f ms / %5d tokens (%8.2f ms per token, %8.2f tokens per second)\n",
            __func__, data.t_p_eval_ms, data.n_p_eval, data.t_p_eval_ms / data.n_p_eval, 1e3 / data.t_p_eval_ms * data.n_p_eval);
    LLAMA_LOG_INFO("%s:        eval time = %10.2f ms / %5d runs   (%8.2f ms per token, %8.2f tokens per second)\n",
            __func__, data.t_eval_ms, data.n_eval, data.t_eval_ms / data.n_eval, 1e3 / data.t_eval_ms * data.n_eval);
    LLAMA_LOG_INFO("%s:       total time = %10.2f ms / %5d tokens\n", __func__, (t_end_ms - data.t_start_ms), (data.n_p_eval + data.n_eval));
}

void llama_perf_context_reset(llama_context * ctx) {
    ctx->perf_reset();
}<|MERGE_RESOLUTION|>--- conflicted
+++ resolved
@@ -185,52 +185,6 @@
     }
 
     // init the memory module
-<<<<<<< HEAD
-    // TODO: for now, always create a unified KV cache
-    // 内存模块初始化（如果仅用于分词则跳过）
-    if (!hparams.vocab_only) {
-        // kv cache 实例化
-        kv_self.reset(static_cast<llama_kv_cache_unified *>(model.create_memory()));
-
-        LLAMA_LOG_DEBUG("%s: n_ctx = %u\n", __func__, cparams.n_ctx);
-
-        // 模型的上下文窗口大小，根据flash_attn进行填充
-        cparams.n_ctx = GGML_PAD(cparams.n_ctx, kv_self->get_padding(cparams));
-
-        LLAMA_LOG_DEBUG("%s: n_ctx = %u (padded)\n", __func__, cparams.n_ctx);
-
-        // 确定 KV 缓存的大小和类型
-        uint32_t kv_size = cparams.n_ctx;
-        ggml_type type_k = params.type_k;
-        ggml_type type_v = params.type_v;
-
-        // 循环模型精度为 F32
-        if (llama_model_is_recurrent(&model)) {
-            // Mamba needs at least as many KV cells as there are sequences kept at any time
-            kv_size = std::max((uint32_t) 1, params.n_seq_max);
-            // it's probably best to keep as much precision as possible for the states
-            type_k = GGML_TYPE_F32; // required by ggml_ssm_conv for Mamba's conv_states
-            type_v = GGML_TYPE_F32; // required by ggml_ssm_scan for Mamba's ssm_states
-        }
-
-        GGML_ASSERT(hparams.n_embd_head_k % ggml_blck_size(type_k) == 0);
-        GGML_ASSERT(hparams.n_embd_head_v % ggml_blck_size(type_v) == 0);
-
-        // 初始化 KV cache
-        if (!kv_self->init(model, cparams, type_k, type_v, kv_size, cparams.offload_kqv)) {
-            throw std::runtime_error("failed to initialize self-attention cache");
-        }
-
-        {
-            const size_t memory_size_k = kv_self->size_k_bytes();
-            const size_t memory_size_v = kv_self->size_v_bytes();
-
-            LLAMA_LOG_INFO("%s: KV self size  = %7.2f MiB, K (%s): %7.2f MiB, V (%s): %7.2f MiB\n", __func__,
-                    (float)(memory_size_k + memory_size_v) / (1024.0f * 1024.0f),
-                    ggml_type_name(type_k), (float)memory_size_k / (1024.0f * 1024.0f),
-                    ggml_type_name(type_v), (float)memory_size_v / (1024.0f * 1024.0f));
-        }
-=======
     if (!hparams.vocab_only) {
         llama_memory_params params_mem = {
             /*.type_k =*/ params.type_k,
@@ -238,7 +192,6 @@
         };
 
         memory.reset(model.create_memory(params_mem, cparams));
->>>>>>> 4773d7a0
     }
 
     // init backends
