#pragma once

#include "llama.h"

#include "llama-cparams.h"

#include <array>
#include <vector>
#include <set>
#include <bitset>
#include <memory>
#include <unordered_map>

// keep this struct lightweight
struct llama_ubatch {
<<<<<<< HEAD
    // 若 true 表示 batch 里所有序列 token 数相同；
    // 这样可以走更高效的等长路径(equal‑length kernel / kv‑layout)。
    bool equal_seqs;
=======
    bool equal_seqs() const {
        return b_equal_seqs != 0;
    }

    uint32_t b_equal_seqs; // note: this is a boolean, but we use an int32_t for alignment
                           //       otherwise address sanitizer complains
>>>>>>> e5155e69
    // TODO: whole_seqs for embeddings?

    uint32_t n_tokens;     // total tokens (n_seq_tokens * n_seqs)
    uint32_t n_seq_tokens; // tokens per sequence set
    uint32_t n_seqs;       // sequence sets in the ubatch
    uint32_t n_seqs_unq;   // unique sequence ids in the ubatch

    // seq_id_unq: unique sequence ids in the ubatch
    // seq_idx:    indices of the unique sequence ids in the ubatch in [0, n_seqs_unq)
    //             used for extracting sequence pooled embeddings

    //                          // size               | idx | val
    llama_token  *  token;      // [n_tokens]         | i   | id, token
    float        *  embd;       // [n_embd, n_tokens] | i   | embd
    llama_pos    *  pos;        // [n_tokens]         | i   | pos
    int32_t      *  n_seq_id;   // [n_tokens]         | i   | -
    llama_seq_id ** seq_id;     // [n_tokens]         | s   | s0, s1, seq_id
    llama_seq_id *  seq_id_unq; // [n_seqs_unq]       | s   | seq_id
    int32_t      *  seq_idx;    // [LLAMA_MAX_SEQ]    | -   | seq_idx
    int8_t       *  output;     // [n_tokens]         | i   | -

    struct data_t {
        std::vector<llama_token>    token;
        std::vector<float>          embd;
        std::vector<llama_pos>      pos;
        std::vector<int32_t>        n_seq_id;
        std::vector<llama_seq_id *> seq_id;
        std::vector<llama_seq_id>   seq_id_unq;
        std::vector<int32_t>        seq_idx;
        std::vector<int8_t>         output;
    };

    // the llama_ubatch pointers above point to this data if set. otherwise - points to non-owning data
    std::shared_ptr<data_t> data;
};

// a helper for sanitizing, fulfilling and splitting a batch
class llama_batch_allocr {
public:
    llama_batch_allocr(uint32_t n_pos_per_embd);

    // sanitize and auto-gen missing data in the input batch
    // memory is optional. if provided will be used to check for sequence continuity and to determine the positions
    bool init(
            const llama_batch & batch_inp,
            const llama_vocab & vocab,
            const llama_memory_i * memory,
            uint32_t n_embd,
            uint32_t n_seq_max,
            bool output_all);

    const llama_batch & get_batch() const;

    uint32_t get_n_tokens()  const;
    uint32_t get_n_outputs() const;
    uint32_t get_n_used()    const;

    // the array of output indices in the order they were encountered during the ubatch splitting
    std::vector<int32_t> & get_out_ids();

    // min/max positions of each sequence in the current ubatch
    llama_pos seq_pos_min(llama_seq_id seq_id) const;
    llama_pos seq_pos_max(llama_seq_id seq_id) const;

    // call once before splitting the batch to reset the internal state
    void split_reset();

    // simple split, unknown number of sequence sets of unequal lengths
    llama_ubatch split_simple(uint32_t n_ubatch);

    // make ubatches of equal-length sequences sets
    // if sequential == true, the tokens in the ubatch will have increasing sequential sequence ids
    llama_ubatch split_equal(uint32_t n_ubatch, bool sequential);

    // sequence-set-wise split - each ubatch contains a single sequence-set
    llama_ubatch split_seq(uint32_t n_ubatch);

    // a helper method for creating a well-defined ubatch of tokens
    // TODO: support embeddings if needed in the future
    llama_ubatch ubatch_reserve(uint32_t n_seq_tokens, uint32_t n_seqs);

private:
    void clear();

    // create the next ubatch based on the provided batch indices (idxs) and the number of sequence sets (n_seqs)
    // return llama_ubatch.n_tokens == 0 if the entire batch was consumed
    llama_ubatch ubatch_add(const std::vector<int32_t> & idxs, uint32_t n_seqs, bool equal_seqs);

    // for debugging, start with LLAMA_BATCH_DEBUG=2
    void ubatch_print(const llama_ubatch & ubatch, int debug);

    llama_batch batch;

    // only for debugging purposes
    const llama_vocab * vocab;

    // TODO: this is more of a temporary solution until we have a better way to handle multiple positions per token/embd
    //       ref: https://github.com/ggml-org/llama.cpp/issues/13694#issuecomment-2983871762
    const uint32_t n_pos_per_embd;

    uint32_t n_embd;
    uint32_t n_seq_max;
    uint32_t n_outputs;

    std::array<llama_seq_id, 1> seq_id_0 = { 0 }; // default sequence id

    std::vector<llama_pos>      pos;
    std::vector<int32_t>        n_seq_id;
    std::vector<llama_seq_id *> seq_id;
    std::vector<llama_seq_id>   seq_id_unq;
    std::vector<int32_t>        seq_idx;
    std::vector<int8_t>         output;

    using pos_set_t = std::set<llama_pos>;
    using seq_cpl_t = std::vector<bool>;

    // helper flag to quickly determine if there are any coupled sequences in the batch
    bool has_cpl = false;

    std::vector<pos_set_t> seq_pos; // seq_pos[s]: the set of positions in sequence s
    std::vector<seq_cpl_t> seq_cpl; // seq_cpl[s0][s1]: if sequence s0 is coupled to sequence s1

    using idx_vec_t = std::vector<int32_t>;
    using seq_set_t = std::bitset<LLAMA_MAX_SEQ>;

    std::vector<seq_set_t> seq_set; // seq_set[i]: the sequence set of token i

    std::unordered_map<seq_set_t, idx_vec_t> seq_set_map; // the indices at which the sequence set appears

    // batch indices of the output
    std::vector<int32_t> out_ids;

    uint32_t n_used;

    // used[i] indicates if token i has already been used in a previous ubatch
    std::vector<bool> used;

    int debug;
};<|MERGE_RESOLUTION|>--- conflicted
+++ resolved
@@ -13,18 +13,12 @@
 
 // keep this struct lightweight
 struct llama_ubatch {
-<<<<<<< HEAD
-    // 若 true 表示 batch 里所有序列 token 数相同；
-    // 这样可以走更高效的等长路径(equal‑length kernel / kv‑layout)。
-    bool equal_seqs;
-=======
     bool equal_seqs() const {
         return b_equal_seqs != 0;
     }
 
     uint32_t b_equal_seqs; // note: this is a boolean, but we use an int32_t for alignment
                            //       otherwise address sanitizer complains
->>>>>>> e5155e69
     // TODO: whole_seqs for embeddings?
 
     uint32_t n_tokens;     // total tokens (n_seq_tokens * n_seqs)
