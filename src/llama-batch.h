--- conflicted
+++ resolved
@@ -10,15 +10,8 @@
 #include <bitset>
 #include <unordered_map>
 
-<<<<<<< HEAD
-// very similar to llama_batch,
-// but has more metadata about sequences
-// 微批 (micro‑batch)
-// 扁平化后的输入 slice，所有数组严格按 token 展开，让后端无需再解析变长序列
-=======
 // keep this struct lightweight
 // it points to data in `llama_batch_allocr`
->>>>>>> caf5681f
 struct llama_ubatch {
     // 若 true 表示 batch 里所有序列 token 数相同；
     // 这样可以走更高效的等长路径(equal‑length kernel / kv‑layout)。
@@ -45,23 +38,6 @@
     int8_t       *  output;     // [n_tokens]         | i   | -
 };
 
-<<<<<<< HEAD
-// 描述 1 条序列在 sbatch 中的位置
-struct llama_sbatch_seq {
-    int32_t n_seq_id;  // 该序列有几个 id（见上）
-
-    llama_seq_id * seq_id;  // 指向具体 id 列表
-
-    size_t offset;  // 在整体输入 token 流里的起始索引
-    size_t length;  // 本 slice 包含的 token 数
-};
-
-// sequence-length-aware batch splitting
-// 把原始 llama_batch 做了 排序和索引，随后可以调用 split_*() 生成一个个 llama_ubatch
-struct llama_sbatch {
-    // tokens left in this batch
-    size_t n_tokens;
-=======
 // a helper for sanitizing, fulfilling and splitting a batch
 class llama_batch_allocr {
 public:
@@ -80,7 +56,6 @@
 
     uint32_t get_n_tokens()  const;
     uint32_t get_n_outputs() const;
->>>>>>> caf5681f
 
     // the array of output indices in the order they were encountered during the ubatch splitting
     std::vector<int32_t> & get_out_ids();
