#pragma once

#include "llama.h"

#include <array>
#include <vector>

// very similar to llama_batch,
// but has more metadata about sequences
// 微批 (micro‑batch)
// 扁平化后的输入 slice，所有数组严格按 token 展开，让后端无需再解析变长序列
struct llama_ubatch {
    // 若 true 表示 batch 里所有序列 token 数相同；
    // 这样可以走更高效的等长路径(equal‑length kernel / kv‑layout)。
    bool equal_seqs;
    // TODO: whole_seqs for embeddings?

<<<<<<< HEAD
    uint32_t n_tokens; // total tokens (n_seq_tokens * n_seqs) 全批 token 总数 = n_seq_tokens * n_seqs
    uint32_t n_seq_tokens; // tokens per sequence 每条序列平均token数量
    uint32_t n_seqs; // 序列条数

    llama_token  *  token;    // [n_tokens] 指向 token ID 数组，长度 = n_tokens
    float        *  embd;     // [n_embd, n_tokens] 可选：直接给定 embedding
    llama_pos    *  pos;      // [n_tokens] 每 token 的 当前位置
    int32_t      *  n_seq_id; // [n_seqs] 每条序列包含多少个 sequence‑id，通常为 1
    llama_seq_id ** seq_id;   // [n_seqs] 二维指针：seq_id[s] 指向长度 n_seq_id[s] 的 id 列表
=======
    uint32_t n_tokens;     // total tokens (n_seq_tokens * n_seqs)
    uint32_t n_seq_tokens; // tokens per sequence
    uint32_t n_seqs;

    llama_token  *  token;    // [n_tokens]
    float        *  embd;     // [n_embd, n_tokens]
    llama_pos    *  pos;      // [n_tokens]
    int32_t      *  n_seq_id; // [n_seqs] // TODO: remove, should belong to only 1 sequence
    llama_seq_id ** seq_id;   // [n_seqs] // TODO: become llama_seq_id * seq_id;
>>>>>>> d17a809e
    int8_t       *  output;   // [n_tokens]
};

// 描述 1 条序列在 sbatch 中的位置
struct llama_sbatch_seq {
    int32_t n_seq_id;  // 该序列有几个 id（见上）

    llama_seq_id * seq_id;  // 指向具体 id 列表

    size_t offset;  // 在整体输入 token 流里的起始索引
    size_t length;  // 本 slice 包含的 token 数
};

// sequence-length-aware batch splitting
// 把原始 llama_batch 做了 排序和索引，随后可以调用 split_*() 生成一个个 llama_ubatch
struct llama_sbatch {
    // tokens left in this batch
    size_t n_tokens;

    size_t n_embd;

    bool logits_all; // TODO: remove once lctx.logits_all is removed too

    // sorted indices into the batch
    std::vector<int64_t> ids;
    // batch indices of the output
    std::vector<int64_t> out_ids;
    std::vector<llama_sbatch_seq> seq;

    const llama_batch * batch = nullptr;

    // buffers for the ubatches
    // TODO: very hacky, this needs a complete rework
    struct ubatch_data {
        std::vector<llama_token>    token;
        std::vector<float>          embd;
        std::vector<llama_pos>      pos;
        std::vector<int32_t>        n_seq_id;
        std::vector<llama_seq_id *> seq_id;
        std::vector<int8_t>         output;
    };

    std::vector<ubatch_data> udatas;

    llama_ubatch reserve_ubatch(size_t n_ubatch, bool has_embd = false);

    void add_seq_to_ubatch(llama_ubatch & ubatch, llama_sbatch_seq & seq, size_t length);

    // simple split, unknown number of sequences of unequal lengths
    llama_ubatch split_simple(size_t n_ubatch);

    // make batches of equal-length sequences
    llama_ubatch split_equal(size_t n_ubatch);

    // sequence-wise split
    llama_ubatch split_seq(size_t n_ubatch);

    llama_sbatch() = default;
    llama_sbatch(const llama_batch & batch, size_t n_embd, bool simple_split = false, bool logits_all = false);
};

// temporary allocate memory for the input batch if needed
struct llama_batch_allocr {
    struct llama_batch batch;

    std::array<llama_seq_id, 1> seq_id_0 = { 0 }; // default sequence id
    std::vector<llama_pos>      pos;
    std::vector<int32_t>        n_seq_id;
    std::vector<llama_seq_id *> seq_id;
    std::vector<int8_t>         logits;

    // optionally fulfill the batch returned by llama_batch_get_one
    llama_batch_allocr(struct llama_batch in_batch, llama_pos p0);
};<|MERGE_RESOLUTION|>--- conflicted
+++ resolved
@@ -15,17 +15,6 @@
     bool equal_seqs;
     // TODO: whole_seqs for embeddings?
 
-<<<<<<< HEAD
-    uint32_t n_tokens; // total tokens (n_seq_tokens * n_seqs) 全批 token 总数 = n_seq_tokens * n_seqs
-    uint32_t n_seq_tokens; // tokens per sequence 每条序列平均token数量
-    uint32_t n_seqs; // 序列条数
-
-    llama_token  *  token;    // [n_tokens] 指向 token ID 数组，长度 = n_tokens
-    float        *  embd;     // [n_embd, n_tokens] 可选：直接给定 embedding
-    llama_pos    *  pos;      // [n_tokens] 每 token 的 当前位置
-    int32_t      *  n_seq_id; // [n_seqs] 每条序列包含多少个 sequence‑id，通常为 1
-    llama_seq_id ** seq_id;   // [n_seqs] 二维指针：seq_id[s] 指向长度 n_seq_id[s] 的 id 列表
-=======
     uint32_t n_tokens;     // total tokens (n_seq_tokens * n_seqs)
     uint32_t n_seq_tokens; // tokens per sequence
     uint32_t n_seqs;
@@ -35,7 +24,6 @@
     llama_pos    *  pos;      // [n_tokens]
     int32_t      *  n_seq_id; // [n_seqs] // TODO: remove, should belong to only 1 sequence
     llama_seq_id ** seq_id;   // [n_seqs] // TODO: become llama_seq_id * seq_id;
->>>>>>> d17a809e
     int8_t       *  output;   // [n_tokens]
 };
 
