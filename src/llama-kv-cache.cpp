#include "llama-kv-cache.h"

#include "llama-impl.h"
#include "llama-batch.h"
#include "llama-cparams.h"
#include "llama-model.h"
#include "llama-context.h"

#include <algorithm>
#include <cassert>
#include <cmath>
#include <limits>
#include <map>
#include <stdexcept>

//
// llama_kv_cache_unified
//

uint32_t llama_kv_cache_unified::get_padding(const llama_cparams & cparams) {
    // the FA kernels require padding to avoid extra runtime boundary checks
    return cparams.flash_attn ? 256u : 32u;
}

<<<<<<< HEAD
// 设置 KV 缓存，为模型每一层的 K（键）和 V（值）张量分配内存
bool llama_kv_cache_unified::init(
=======
llama_kv_cache_unified::llama_kv_cache_unified(
>>>>>>> 4773d7a0
        const llama_model & model,
                ggml_type   type_k,
                ggml_type   type_v,
                     bool   v_trans,
                     bool   offload,
                 uint32_t   kv_size,
<<<<<<< HEAD
                     bool   offload) {
    // 获取模型参数
=======
                 uint32_t   padding) : model(model), hparams(model.hparams), v_trans(v_trans), padding(padding) {
>>>>>>> 4773d7a0
    const int32_t n_layer = hparams.n_layer;

    has_shift = false;
    can_shift = true;

<<<<<<< HEAD
    // 检查提供的模型是否使用循环架构
    recurrent = llama_model_is_recurrent(&model);
    // 确定 Value 张量是否需要转置
    v_trans   = !recurrent && !cparams.flash_attn;
    can_shift = !recurrent;

    // init: kv_size = 4096, offload = 1, type_k = 'f16', type_v = 'f16', n_layer = 61, can_shift = 1
    LLAMA_LOG_INFO("%s: kv_size = %d, offload = %d, type_k = '%s', type_v = '%s', n_layer = %d, can_shift = %d\n",
            __func__, kv_size, offload, ggml_type_name(type_k), ggml_type_name(type_v), n_layer, can_shift);
=======
    LLAMA_LOG_INFO("%s: kv_size = %d, type_k = '%s', type_v = '%s', n_layer = %d, can_shift = %d, padding = %d\n",
            __func__, kv_size, ggml_type_name(type_k), ggml_type_name(type_v), n_layer, can_shift, padding);

    GGML_ASSERT(kv_size % padding == 0 && "kv_size must be a multiple of padding");
>>>>>>> 4773d7a0

    // 缓存的初始写入位置（头指针）
    head = 0;
    // 缓存的最大容量
    size = kv_size;
    // 将缓存中当前已用槽位的计数初始化为零
    used = 0;

    this->type_k = type_k;
    this->type_v = type_v;

    cells.clear();
    cells.resize(kv_size);

    // create a context for each buffer type
    std::map<ggml_backend_buffer_type_t, ggml_context *> ctx_map;
    auto ctx_for_buft = [&](ggml_backend_buffer_type_t buft) -> ggml_context * {
        auto it = ctx_map.find(buft);
        if (it == ctx_map.end()) {
            ggml_init_params params = {
                /*.mem_size   =*/ size_t(2u*n_layer*ggml_tensor_overhead()),
                /*.mem_buffer =*/ NULL,
                /*.no_alloc   =*/ true,
            };

            ggml_context * ctx = ggml_init(params);
            if (!ctx) {
                return nullptr;
            }

            ctx_map[buft] = ctx;
            ctxs.emplace_back(ctx);

            return ctx;
        }

        return it->second;
    };

    // 预留空间，用于存储指向每层 K 和 V 张量的指针，以避免重新分配内存。
    k_l.reserve(n_layer);
    v_l.reserve(n_layer);

    // 遍历模型的每一层
    for (int i = 0; i < n_layer; i++) {
        // 确定当前层 K 和 V 的嵌入维度
        // 考虑了分组查询注意力（GQA）和任何共享嵌入 (_s)
        const uint32_t n_embd_k_gqa = hparams.n_embd_k_gqa(i) + hparams.n_embd_k_s();
        const uint32_t n_embd_v_gqa = hparams.n_embd_v_gqa(i) + hparams.n_embd_v_s();

        const char * dev_name = "CPU";

<<<<<<< HEAD
        // 确定缓冲区类型
        ggml_backend_buffer_type_t buft;
=======
        ggml_backend_buffer_type_t buft = ggml_backend_cpu_buffer_type();

>>>>>>> 4773d7a0
        if (offload) {
            // 如果启用KV卸载到GPU，则获取分配给该层的设备并找到对应的缓冲区类型
            auto * dev = model.dev_layer(i);
            buft = ggml_backend_dev_buffer_type(dev);

            dev_name = ggml_backend_dev_name(dev);
<<<<<<< HEAD
        } else {
            // 否则使用 CPU 类型
            buft = ggml_backend_cpu_buffer_type();
=======
>>>>>>> 4773d7a0
        }

        LLAMA_LOG_DEBUG("%s: layer %3d: dev = %s\n", __func__, i, dev_name);

        ggml_context * ctx = ctx_for_buft(buft);
        if (!ctx) {
            throw std::runtime_error("failed to create ggml context for kv cache");
        }

        // 在选定的上下文中为该层的 K 张量创建元数据，此时尚未为张量的数据分配实际内存
        ggml_tensor * k = ggml_new_tensor_1d(ctx, type_k, n_embd_k_gqa*kv_size);
        // 类似地创建 V 张量的元数据
        ggml_tensor * v = ggml_new_tensor_1d(ctx, type_v, n_embd_v_gqa*kv_size);
        // 为张量分配名称，如 "cache_k_l0", "cache_v_l0"
        ggml_format_name(k, "cache_k_l%d", i);
        ggml_format_name(v, "cache_v_l%d", i);
        // 存储指向这些新创建的张量结构的指针
        k_l.push_back(k);
        v_l.push_back(v);
    }

    // 分配内存缓冲区并初始化
    // allocate tensors and initialize the buffers to avoid NaNs in the padding
    for (auto it : ctx_map) {
        auto * buft = it.first;
        auto * ctx  = it.second;

        ggml_backend_buffer_t buf = ggml_backend_alloc_ctx_tensors_from_buft(ctx, buft);
        if (!buf) {
            throw std::runtime_error("failed to allocate buffer for kv cache");
        }
        // 将整个分配的缓冲区初始化为零
        ggml_backend_buffer_clear(buf, 0);
        LLAMA_LOG_INFO("%s: %10s KV buffer size = %8.2f MiB\n", __func__, ggml_backend_buffer_name(buf), ggml_backend_buffer_get_size(buf)/1024.0/1024.0);
        bufs.emplace_back(buf);
    }

<<<<<<< HEAD
    return true;
}

// 统计缓存中所有序列存储的单个词元状态的总数
int32_t llama_kv_cache_unified::get_n_tokens() const {
    int32_t result = 0;

    for (uint32_t i = 0; i < size; i++) {
        result += cells[i].seq_id.size();
    }

    return result;
}

int32_t llama_kv_cache_unified::get_used_cells() const {
    return used;
}

// 计算 K 和 V 张量缓冲区占用的总内存大小
size_t llama_kv_cache_unified::total_size() const {
    size_t size = 0;
    // 遍历 bufs（后端缓冲区）并累加它们报告的大小
    for (const auto & buf : bufs) {
        size += ggml_backend_buffer_get_size(buf.get());
    }

    return size;
}

// 查找当前缓存中任何单元存储的最大词元位置
llama_pos llama_kv_cache_unified::pos_max() const {
    llama_pos pos_max = -1;
    for (const auto & cell : cells) {
        pos_max = std::max(pos_max, cell.pos);
=======
    {
        const size_t memory_size_k = size_k_bytes();
        const size_t memory_size_v = size_v_bytes();

        LLAMA_LOG_INFO("%s: KV self size  = %7.2f MiB, K (%s): %7.2f MiB, V (%s): %7.2f MiB\n", __func__,
                (float)(memory_size_k + memory_size_v) / (1024.0f * 1024.0f),
                ggml_type_name(type_k), (float)memory_size_k / (1024.0f * 1024.0f),
                ggml_type_name(type_v), (float)memory_size_v / (1024.0f * 1024.0f));
>>>>>>> 4773d7a0
    }
}

// 将 KV 缓存重置为空状态
void llama_kv_cache_unified::clear() {
    for (int32_t i = 0; i < (int32_t) size; ++i) {
        cells[i].pos = -1;
        cells[i].seq_id.clear();
    }
    head = 0;
    used = 0;

    for (auto & buf : bufs) {
        ggml_backend_buffer_clear(buf.get(), 0);
    }
}

// 序列移除
// 移除给定 seq_id 在位置 p0（含）和 p1（不含）之间的缓存状态。如果 seq_id 为负数，则移除该范围内所有序列的状态。
bool llama_kv_cache_unified::seq_rm(llama_seq_id seq_id, llama_pos p0, llama_pos p1) {
    uint32_t new_head = size;

    if (p0 < 0) {
        p0 = 0;
    }

    if (p1 < 0) {
        p1 = std::numeric_limits<llama_pos>::max();
    }

    for (uint32_t i = 0; i < size; ++i) {
        if (cells[i].pos >= p0 && cells[i].pos < p1) {
            if (seq_id < 0) {
                cells[i].seq_id.clear();
            } else if (cells[i].has_seq_id(seq_id)) {
                cells[i].seq_id.erase(seq_id);
            } else {
                continue;
            }
            if (cells[i].is_empty()) {
                // keep count of the number of used cells
                if (cells[i].pos >= 0) {
                    used--;
                }

                cells[i].pos = -1;

                if (new_head == size) {
                    new_head = i;
                }
            }
        }
    }

    // If we freed up a slot, set head to it so searching can start there.
    if (new_head != size && new_head < head) {
        head = new_head;
    }

    return true;
}

// 序列复制
// 将 seq_id_src 在位置 p0 和 p1 之间的缓存状态复制到 seq_id_dst
void llama_kv_cache_unified::seq_cp(llama_seq_id seq_id_src, llama_seq_id seq_id_dst, llama_pos p0, llama_pos p1) {
    if (seq_id_src == seq_id_dst) {
        return;
    }

    if (p0 < 0) {
        p0 = 0;
    }

    if (p1 < 0) {
        p1 = std::numeric_limits<llama_pos>::max();
    }

    // otherwise, this is the KV of a Transformer-like model
    head = 0;

    for (uint32_t i = 0; i < size; ++i) {
        if (cells[i].has_seq_id(seq_id_src) && cells[i].pos >= p0 && cells[i].pos < p1) {
            cells[i].seq_id.insert(seq_id_dst);
        }
    }
}

// 仅保留指定 seq_id 的缓存状态，并移除所有其他序列的状态
void llama_kv_cache_unified::seq_keep(llama_seq_id seq_id) {
    uint32_t new_head = size;

    for (uint32_t i = 0; i < size; ++i) {
        if (!cells[i].has_seq_id(seq_id)) {
            if (cells[i].pos >= 0) {
                used--;
            }

            cells[i].pos = -1;
            cells[i].seq_id.clear();

            if (new_head == size){
                new_head = i;
            }
        } else {
            cells[i].seq_id.clear();
            cells[i].seq_id.insert(seq_id);
        }
    }

    // If we freed up a slot, set head to it so searching can start there.
    if (new_head != size && new_head < head) {
        head = new_head;
    }
}

// 将 delta 加到与 seq_id关联的、在范围 [p0, p1) 内的词元位置上。这用于实现“上下文移位”（例如，在上下文的开头腾出空间）
void llama_kv_cache_unified::seq_add(llama_seq_id seq_id, llama_pos p0, llama_pos p1, llama_pos delta) {
    if (delta == 0) {
        return;
    }

    uint32_t new_head = size;

    if (p0 < 0) {
        p0 = 0;
    }

    if (p1 < 0) {
        p1 = std::numeric_limits<llama_pos>::max();
    }

    // If there is no range then return early to avoid looping over the
    if (p0 == p1) {
        return;
    }

    for (uint32_t i = 0; i < size; ++i) {
        if (cells[i].has_seq_id(seq_id) && cells[i].pos >= p0 && cells[i].pos < p1) {
            has_shift = true;
            cells[i].pos   += delta;
            cells[i].delta += delta;

            if (cells[i].pos < 0) {
                if (!cells[i].is_empty()) {
                    used--;
                }
                cells[i].pos = -1;
                cells[i].seq_id.clear();
                if (new_head == size) {
                    new_head = i;
                }
            }
        }
    }

    // If we freed up a slot, set head to it so searching can start there.
    // Otherwise we just start the next search from the beginning.
    head = new_head != size ? new_head : 0;
}

// 将 seq_id 在范围 [p0, p1) 内的词元位置除以 d。用于位置缩放等技术。
void llama_kv_cache_unified::seq_div(llama_seq_id seq_id, llama_pos p0, llama_pos p1, int d) {
    if (d == 1) {
        return;
    }

    if (p0 < 0) {
        p0 = 0;
    }

    if (p1 < 0) {
        p1 = std::numeric_limits<llama_pos>::max();
    }

    // If there is no range then return early to avoid looping over the cache.
    if (p0 == p1) {
        return;
    }

    for (uint32_t i = 0; i < size; ++i) {
        if (cells[i].has_seq_id(seq_id) && cells[i].pos >= p0 && cells[i].pos < p1) {
            has_shift = true;

            {
                llama_pos p_old = cells[i].pos;
                cells[i].pos   /= d;
                cells[i].delta += cells[i].pos - p_old;
            }
        }
    }
}

// 查找与特定 seq_id 关联的最大词元位置。
llama_pos llama_kv_cache_unified::seq_pos_max(llama_seq_id seq_id) const {
    llama_pos result = 0;

    for (uint32_t i = 0; i < size; ++i) {
        if (cells[i].has_seq_id(seq_id)) {
            result = std::max(result, cells[i].pos);
        }
    }

    return result;
}

<<<<<<< HEAD
// 发出信号，表示应该执行 KV 缓存的碎片整理
void llama_kv_cache_unified::defrag() {
    if (!recurrent) {
        do_defrag = true;
    }
}

// 撤销对 KV 缓存中任何尚未提交的挂起更改。这是用于事务性更新的提交/恢复机制的一部分。
=======
>>>>>>> 4773d7a0
void llama_kv_cache_unified::restore() {
    if (pending.ranges.empty()) {
        return;
    }

    uint32_t new_head = size;

    for (auto & range : pending.ranges) {
        for (uint32_t i = range.c0; i < range.c1; ++i) {
            cells[i].seq_id.clear();

            // keep count of the number of used cells
            if (cells[i].pos >= 0) {
                used--;
            }

            cells[i].pos = -1;
        }

        new_head = std::min(new_head, range.c0);
    }

    if (new_head != size && new_head < head) {
        head = new_head;
    }
}

// 完成对 KV 缓存的挂起更改
void llama_kv_cache_unified::commit() {
    if (pending.ranges.empty()) {
        LLAMA_LOG_WARN("%s: no pending KV cache updates to commit - might indicate a bug (ref: %s)\n",
                __func__, "https://github.com/ggml-org/llama.cpp/pull/12695");
        return;
    }

    pending.ranges.clear();
}

<<<<<<< HEAD
// 指示缓存（以及底层模型架构）是否支持高效的上下文移位
bool llama_kv_cache_unified::get_can_shift() const {
    return can_shift;
}

// 在缓存中查找一个连续的空闲单元块，以存储输入 ubatch（统一批处理词元）的 KV 状态。
// 预先写入元信息并把写入范围记到 pending.ranges
// 调用方如果推理图构建失败→析构 llama_kv_cache_guard →自动 restore() 回滚；成功时显式 commit() 清空挂起记录。
bool llama_kv_cache_unified::find_slot(
       const llama_ubatch & ubatch) {
    const uint32_t n_tokens = ubatch.n_tokens;
    const uint32_t n_seqs   = ubatch.n_seqs;
    const uint32_t n_seq_tokens = ubatch.n_seq_tokens;
=======
bool llama_kv_cache_unified::update(llama_context & lctx) {
    bool need_reserve = false;

    auto * sched = lctx.get_sched();
>>>>>>> 4773d7a0

    if (has_shift) {
        if (!get_can_shift()) {
            GGML_ABORT("The current KV cache / model configuration does not support K-shift");
        }

<<<<<<< HEAD
    // 循环模型
    if (recurrent) {
        // For recurrent state architectures (like Mamba or RWKV),
        // each cache cell can store the state for a whole sequence.
        // A slot should be always be contiguous.
=======
        LLAMA_LOG_DEBUG("%s: applying K-shift\n", __func__);
>>>>>>> 4773d7a0

        // apply K-shift if needed
        if (hparams.rope_type != LLAMA_ROPE_TYPE_NONE) {
            ggml_backend_sched_reset(sched);

            auto * gf = lctx.graph_init();

            auto res = build_graph_shift(lctx.get_cparams(), lctx.get_ctx_compute(), gf);

            ggml_backend_sched_alloc_graph(sched, gf);

            res->set_inputs(nullptr);

            lctx.graph_compute(gf, false);

            need_reserve = true;
        }

        {
            has_shift = false;

            for (uint32_t i = 0; i < size; ++i) {
                cells[i].delta = 0;
            }
        }
    }

    if (do_defrag) {
        LLAMA_LOG_DEBUG("%s: defragmenting KV cache\n", __func__);

        if (defrag_prepare(lctx.graph_max_nodes())) {
            ggml_backend_sched_reset(sched);

            auto * gf = lctx.graph_init();

            auto res = build_graph_defrag(lctx.get_cparams(), lctx.get_ctx_compute(), gf);

            ggml_backend_sched_alloc_graph(sched, gf);

            res->set_inputs(nullptr);

            lctx.graph_compute(gf, false);

            need_reserve = true;
        }

        do_defrag = false;
    }

    return need_reserve;
}

void llama_kv_cache_unified::defrag_sched(float thold) {
    // - do not defrag small contexts (i.e. < 2048 tokens)
    // - count the padding towards the number of used tokens
    const float fragmentation = n >= 2048 ? std::max(0.0f, 1.0f - (float(used + padding)/n)) : 0.0f;

    // queue defragmentation for next llama_kv_cache_update
    if (fragmentation > thold) {
        LLAMA_LOG_DEBUG("%s: fragmentation: %.2f - requesting defrag\n", __func__, fragmentation);

        do_defrag = true;
    }
}

void llama_kv_cache_unified::set_full() {
    n = size;
}

llama_sbatch llama_kv_cache_unified::sbatch_init(
        const llama_batch & batch,
        bool logits_all) {
    return llama_sbatch(batch, hparams.n_embd, true, logits_all);
}

llama_ubatch llama_kv_cache_unified::ubatch_next(
        llama_sbatch & sbatch,
        uint32_t n_ubatch,
        bool embd_pooled) const {
    GGML_UNUSED(embd_pooled);
    return sbatch.split_simple(n_ubatch);
}

bool llama_kv_cache_unified::find_slot(
       const llama_ubatch & ubatch) {
    const uint32_t n_tokens = ubatch.n_tokens;
    const uint32_t n_seqs   = ubatch.n_seqs;
    const uint32_t n_seq_tokens = ubatch.n_seq_tokens;

<<<<<<< HEAD
        // sanity check
        return n >= n_seqs;
    } // end of recurrent
=======
    // if we have enough unused cells before the current head ->
    //   better to start searching from the beginning of the cache, hoping to fill it
    if (head > used + 2*ubatch.n_tokens) {
        head = 0;
    }
>>>>>>> 4773d7a0

    // otherwise, one cell per token.
    // 类 Transformer 模型
    if (n_tokens > size) {
        LLAMA_LOG_ERROR("%s: n_tokens = %d > size = %d\n", __func__, n_tokens, size);
        return false;
    }

    uint32_t n_tested = 0;

    while (true) {
        // 如果 head 远超 used 单元，则将 head 重置为 0
        if (head + n_tokens > size) {
            n_tested += size - head;
            head = 0;
            continue;
        }

        bool found = true;
        for (uint32_t i = 0; i < n_tokens; i++) {
            if (cells[head + i].pos >= 0) {
                found = false;
                head     += i + 1;
                n_tested += i + 1;
                break;
            }
        }

        if (found) {
            break;
        }

        if (n_tested >= size) {
            //LLAMA_LOG_ERROR("%s: failed to find a slot for %d tokens\n", __func__, n_tokens);
            return false;
        }
    }

    // 从 ubatch 中填充槽中每个单元的 pos 和 seq_id
    for (uint32_t s = 0; s < n_seqs; s++) {
        for (uint32_t i = 0; i < n_seq_tokens; ++i) {
            uint32_t k = s*n_seq_tokens + i;
            cells[head + k].pos = ubatch.pos[k];

            for (int32_t j = 0; j < ubatch.n_seq_id[s]; j++) {
                cells[head + k].seq_id.insert(ubatch.seq_id[s][j]);
            }
        }
    }

    used += n_tokens;

    // 将使用的范围 {head, head + n_tokens} 添加到 pending.ranges（用于提交/恢复）。
    pending.ranges.push_back({head, head + n_tokens});

    // a heuristic, to avoid attending the full cache if it is not yet utilized
    // after enough generations, the benefit from this heuristic disappears
    // if we start defragmenting the cache, the benefit from this will be more important
    n = std::min(size, std::max(padding, GGML_PAD(cell_max(), padding)));

    //printf("n = %5d, used = %5d, head = %5d\n", n, used, head);

    return true;
}

<<<<<<< HEAD
// 返回 KV 缓存操作所需的填充量
uint32_t llama_kv_cache_unified::get_padding(const llama_cparams & cparams) const {
    // the FA kernels require padding to avoid extra runtime boundary checks
    return cparams.flash_attn ? 256u : 32u;
}

// 查找当前正在使用的最高编号单元的索引
uint32_t llama_kv_cache_unified::cell_max() const {
    for (uint32_t i = size; i > 0; --i) {
        const llama_kv_cell & cell = cells[i - 1];
=======
int32_t llama_kv_cache_unified::get_n_tokens() const {
    int32_t result = 0;

    for (uint32_t i = 0; i < size; i++) {
        result += cells[i].seq_id.size();
    }

    return result;
}

int32_t llama_kv_cache_unified::get_used_cells() const {
    return used;
}
>>>>>>> 4773d7a0

bool llama_kv_cache_unified::get_can_shift() const {
    return can_shift;
}

llama_pos llama_kv_cache_unified::get_pos_max() const {
    llama_pos pos_max = -1;
    for (const auto & cell : cells) {
        pos_max = std::max(pos_max, cell.pos);
    }

    return pos_max;
}

size_t llama_kv_cache_unified::total_size() const {
    size_t size = 0;
    for (const auto & buf : bufs) {
        size += ggml_backend_buffer_get_size(buf.get());
    }

    return size;
}

// 计算所有 K 张量使用的总内存
size_t llama_kv_cache_unified::size_k_bytes() const {
    size_t size_k_bytes = 0;

    for (const auto & k : k_l) {
        size_k_bytes += ggml_nbytes(k);
    }

    return size_k_bytes;
}

// 计算所有 V 张量使用的总内存
size_t llama_kv_cache_unified::size_v_bytes() const {
    size_t size_v_bytes = 0;

    for (const auto & v : v_l) {
        size_v_bytes += ggml_nbytes(v);
    }

    return size_v_bytes;
}

<<<<<<< HEAD
// 通过识别哪些单元需要移动以整合空闲空间，为缓存的碎片整理做准备
bool llama_kv_cache_unified::defrag_prepare(int32_t n_max_nodes) {
    const uint32_t n_layer = hparams.n_layer;
=======
ggml_tensor * llama_kv_cache_unified::build_rope_shift(
        const llama_cparams & cparams,
               ggml_context * ctx,
                ggml_tensor * cur,
                ggml_tensor * shift,
                ggml_tensor * factors,
                      float   freq_base,
                      float   freq_scale) const {
    const auto & n_ctx_orig = cparams.n_ctx_orig_yarn;
>>>>>>> 4773d7a0

    const auto & yarn_ext_factor = cparams.yarn_ext_factor;
    const auto & yarn_beta_fast  = cparams.yarn_beta_fast;
    const auto & yarn_beta_slow  = cparams.yarn_beta_slow;

    const auto & n_rot     = hparams.n_rot;
    const auto & rope_type = hparams.rope_type;

    // See llm_build_deepseek2() for why attn_factor has to be scaled for YaRN RoPE to work correctly.
    // See https://github.com/ggerganov/llama.cpp/discussions/7416 for detailed explanation.
    const float yarn_attn_factor = model.arch == LLM_ARCH_DEEPSEEK2 ? 1.0f / (1.0f + 0.1f * logf(1.0f / freq_scale)) : cparams.yarn_attn_factor;

    ggml_tensor * tmp;

    if (ggml_is_quantized(cur->type)) {
        // dequantize to f32 -> RoPE -> quantize back
        tmp = ggml_cast(ctx, cur, GGML_TYPE_F32);

        tmp = ggml_rope_ext(ctx, tmp,
                shift, factors, n_rot, rope_type, n_ctx_orig, freq_base, freq_scale,
                yarn_ext_factor, yarn_attn_factor, yarn_beta_fast, yarn_beta_slow);

        tmp = ggml_cpy(ctx, tmp, cur);
    } else {
        // we rotate only the first n_rot dimensions
        tmp = ggml_rope_ext_inplace(ctx, cur,
                shift, factors, n_rot, rope_type, n_ctx_orig, freq_base, freq_scale,
                yarn_ext_factor, yarn_attn_factor, yarn_beta_fast, yarn_beta_slow);
    }

    return tmp;
}

class llm_graph_input_k_shift : public llm_graph_input_i {
public:
    llm_graph_input_k_shift(const llama_kv_cache_unified * kv_self) : kv_self(kv_self) {}
    virtual ~llm_graph_input_k_shift() = default;

    void set_input(const llama_ubatch * ubatch) override;

    ggml_tensor * k_shift; // I32 [kv_size]

    const llama_kv_cache_unified * kv_self;
};

void llm_graph_input_k_shift::set_input(const llama_ubatch * ubatch) {
    GGML_UNUSED(ubatch);

    if (k_shift) {
        assert(ggml_backend_buffer_is_host(k_shift->buffer));

        int32_t * data = (int32_t *) k_shift->data;

        for (uint32_t i = 0; i < kv_self->size; ++i) {
            data[i] = kv_self->cells[i].delta;
        }
    }
}

llm_graph_result_ptr llama_kv_cache_unified::build_graph_shift(
        const llama_cparams & cparams,
               ggml_context * ctx,
                ggml_cgraph * gf) const {
    auto res = std::make_unique<llm_graph_result>();

    const auto & n_layer = hparams.n_layer;

    const auto & n_embd_head_k = hparams.n_embd_head_k;
  //const auto & n_embd_head_v = hparams.n_embd_head_v;

    const uint32_t n_ctx_per_seq = cparams.n_ctx / cparams.n_seq_max;

    //GGML_ASSERT(kv_self->size == n_ctx);

    auto inp = std::make_unique<llm_graph_input_k_shift>(this);

    inp->k_shift = ggml_new_tensor_1d(ctx, GGML_TYPE_I32, cparams.n_ctx);
    ggml_set_input(inp->k_shift);

    for (uint32_t il = 0; il < n_layer; ++il) {
        const int64_t n_head_kv    = hparams.n_head_kv(il);
        const int64_t n_embd_k_gqa = hparams.n_embd_k_gqa(il);

        const bool is_swa = hparams.is_swa(il);

        // note: the swa rope params could become part of the cparams in the future
        //       if we decide to make them configurable, like the non-sliding ones
        const float freq_base_l  = is_swa ? hparams.rope_freq_base_train_swa  : cparams.rope_freq_base;
        const float freq_scale_l = is_swa ? hparams.rope_freq_scale_train_swa : cparams.rope_freq_scale;

        ggml_tensor * rope_factors = model.get_rope_factors(n_ctx_per_seq, il);

        ggml_tensor * k =
            ggml_view_3d(ctx, k_l[il],
                n_embd_head_k, n_head_kv, size,
                ggml_row_size(k_l[il]->type, n_embd_head_k),
                ggml_row_size(k_l[il]->type, n_embd_k_gqa),
                0);

        ggml_tensor * cur = build_rope_shift(cparams, ctx, k, inp->k_shift, rope_factors, freq_base_l, freq_scale_l);

        ggml_build_forward_expand(gf, cur);
    }

    res->add_input(std::move(inp));

    return res;
}

llm_graph_result_ptr llama_kv_cache_unified::build_graph_defrag(
        const llama_cparams & cparams,
               ggml_context * ctx,
                ggml_cgraph * gf) const {
    auto res = std::make_unique<llm_graph_result>();

    const auto & ids = defrag_info.ids;

#if 0
    // CPU defrag
    //
    // TODO: optimizations are possible:
    //       - multiple threads
    //       - avoid copying to the host memory when already there
    //
    // likely not worth the effort, as we have ggml_graph based defrag
    //

    const uint32_t n_embd_k_gqa = hparams.n_embd_k_gqa();
    const uint32_t n_embd_v_gqa = hparams.n_embd_v_gqa();

    const uint32_t kv_size = size;

    std::vector<uint8_t> buf_k;
    std::vector<uint8_t> buf_v;

    for (uint32_t il = 0; il < n_layer; ++il) {
        const size_t k_size_row = ggml_row_size(k_l[il]->type, n_embd_k_gqa);
        const size_t k_size     = ggml_row_size(k_l[il]->type, n_embd_k_gqa*kv_size);

        const size_t v_size_el = ggml_type_size(v_l[il]->type);
        const size_t v_size    = ggml_row_size (v_l[il]->type, n_embd_v_gqa*kv_size);

        buf_k.resize(k_size);
        buf_v.resize(v_size);

        ggml_backend_tensor_get(k_l[il], buf_k.data(), 0, buf_k.size());
        ggml_backend_tensor_get(v_l[il], buf_v.data(), 0, buf_v.size());

        // batch move [i, i+nm) to [id, id+nm)
        // note: cells can move only to a lower index
        for (uint32_t i = 0; i < n_kv; ++i) {
            const uint32_t id = ids[i];

            if (i == id || id == n_kv) {
                continue;
            }

            uint32_t nm = 1;

            while (i + nm < n_kv && ids[i + nm] == id + nm) {
                nm++;
            }

            // move keys
            {
                const int64_t os =  i*k_size_row;
                const int64_t od = id*k_size_row;

                memcpy(buf_k.data() + od, buf_k.data() + os, nm*k_size_row);
            }

            // move values (note: they are transposed)
            {
                const int64_t os =  i;
                const int64_t od = id;

                for (uint32_t j = 0; j < n_embd_v_gqa; ++j) {
                    memcpy(buf_v.data() + (od + j*kv_size)*v_size_el, buf_v.data() + (os + j*kv_size)*v_size_el, nm*v_size_el);
                }
            }

            i += nm - 1;
        }

        ggml_backend_tensor_set(k_l[il], buf_k.data(), 0, buf_k.size());
        ggml_backend_tensor_set(v_l[il], buf_v.data(), 0, buf_v.size());
    }
#else
    for (uint32_t i = 0; i < ids.size(); ++i) {
        const uint32_t id = ids[i];

        if (i == id || id == ids.size()) {
            continue;
        }

        uint32_t nm = 1;

        while (i + nm < ids.size() && ids[i + nm] == id + nm) {
            nm++;
        }

        for (uint32_t il = 0; il < hparams.n_layer; ++il) { // NOLINT
            const int64_t n_embd_k_gqa = hparams.n_embd_k_gqa(il);
            const int64_t n_embd_v_gqa = hparams.n_embd_v_gqa(il);

            ggml_tensor * view_k_src = ggml_view_2d(ctx, k_l[il],
                    n_embd_k_gqa, nm,
                    ggml_row_size(k_l[il]->type, n_embd_k_gqa),
                    ggml_row_size(k_l[il]->type, n_embd_k_gqa*i));

            ggml_tensor * view_k_dst = ggml_view_2d(ctx, k_l[il],
                    n_embd_k_gqa, nm,
                    ggml_row_size(k_l[il]->type, n_embd_k_gqa),
                    ggml_row_size(k_l[il]->type, n_embd_k_gqa*id));

            ggml_tensor * view_v_src;
            ggml_tensor * view_v_dst;

            if (cparams.flash_attn) {
                // NOTE: the V cache is not transposed when using flash attention
                view_v_src = ggml_view_2d(ctx, v_l[il],
                        n_embd_v_gqa, nm,
                        ggml_row_size(v_l[il]->type, n_embd_v_gqa),
                        ggml_row_size(v_l[il]->type, n_embd_v_gqa*i));

                view_v_dst = ggml_view_2d(ctx, v_l[il],
                        n_embd_v_gqa, nm,
                        ggml_row_size(v_l[il]->type, n_embd_v_gqa),
                        ggml_row_size(v_l[il]->type, n_embd_v_gqa*id));
            } else {
                view_v_src = ggml_view_2d(ctx, v_l[il],
                        nm, n_embd_v_gqa,
                        ggml_row_size(v_l[il]->type, size),
                        ggml_row_size(v_l[il]->type, i));

                view_v_dst = ggml_view_2d(ctx, v_l[il],
                        nm, n_embd_v_gqa,
                        ggml_row_size(v_l[il]->type, size),
                        ggml_row_size(v_l[il]->type, id));
            }

            ggml_build_forward_expand(gf, ggml_cpy(ctx, view_k_src, view_k_dst));
            ggml_build_forward_expand(gf, ggml_cpy(ctx, view_v_src, view_v_dst));
        }

        i += nm - 1;
    }

    //LLAMA_LOG_INFO("gf->n_nodes = %d\n", gf->n_nodes);
#endif

    return res;
}

bool llama_kv_cache_unified::defrag_prepare(int32_t n_max_nodes) {
    const uint32_t n_layer = hparams.n_layer;

    const uint32_t n_kv   = cell_max();
    const uint32_t n_used = used;

    assert(n_used <= n_kv);

    //const int64_t t_start = ggml_time_us();

    // number of cells moved
    uint32_t n_moves = 0;

    // each move requires 6*n_layer tensors (see graph_build_kv_self_defrag)
    //   - source view, destination view, copy operation
    //   - x2 for keys and values
    //const uint32_t max_moves = max_nodes()/(6*n_layer);
    // TODO: tmp fix https://github.com/ggerganov/llama.cpp/issues/6685#issuecomment-2057579516
    const uint32_t max_moves = (n_max_nodes - 2*n_layer)/(6*n_layer);

    // determine which KV cells to move where
    //
    //  cell i moves to ids[i]
    //
    //  if ids[i] == i || ids[i] == n_kv, then cell i is not moved
    //
    auto & ids = defrag_info.ids;

    ids.clear();
    ids.resize(n_kv, n_kv);

    for (uint32_t i0 = 0; i0 < n_used; ++i0) {
        const auto & cell0 = cells[i0];

        if (!cell0.is_empty()) {
            ids[i0] = i0;

            continue;
        }

        // found a hole - fill it with data from the end of the cache

        uint32_t nh = 1;

        // determine the size of the hole
        while (i0 + nh < n_used && cells[i0 + nh].is_empty()) {
            nh++;
        }

        uint32_t nf = 0;
        uint32_t is = n_kv - 1;

        // starting from the end, find nh non-empty cells
        for (; is > i0; --is) {
            const auto & cell1 = cells[is];

            if (cell1.is_empty() || ids[is] != n_kv) {
                continue;
            }

            // non-empty cell which is not yet moved
            nf++;

            if (nf == nh) {
                break;
            }
        }

        // this can only happen if `n_used` is not accurate, which would be a bug
        GGML_ASSERT(nf == nh && "KV defrag bug: nf != nh");

        nf = 0;

        uint32_t i1 = is;

        // are we moving a continuous block of memory?
        bool cont = false;

        // should we stop searching for the next move?
        bool stop = false;

        // go back and move the nf cells to the hole
        for (; i1 < n_kv; ++i1) {
            auto & cell1 = cells[i1];

            if (cell1.is_empty() || ids[i1] != n_kv) {
                if (n_moves == max_moves) {
                    stop = true;
                    break;
                }

                cont = false;
                continue;
            }

            // this cell goes to (i0 + nf)
            ids[i1] = i0 + nf;

            // move the cell meta data
            cells[i0 + nf] = cell1;

            // clear the old cell and move the head there
            cell1 = kv_cell();
            head = n_used;

            if (!cont) {
                n_moves++;
                cont = true;
            }

            nf++;

            if (nf == nh) {
                break;
            }
        }

        if (stop || n_moves == max_moves) {
            break;
        }

        //LLAMA_LOG_INFO("(tmp log) KV defrag: move [%u, %u) to [%u, %u)\n", is, i1 + 1, i0, i0 + nh);

        i0 += nh - 1;
    }

    if (n_moves == 0) {
        return false;
    }

    LLAMA_LOG_DEBUG("%s: (tmp log) KV defrag cell moves: %u\n", __func__, n_moves);

    LLAMA_LOG_DEBUG("%s: expected gf nodes: %u\n", __func__, 6*n_moves*n_layer);

    return true;
}

<<<<<<< HEAD
// 将 KV 缓存的状态（或特定序列的状态）写入输出流 (io)
=======
uint32_t llama_kv_cache_unified::cell_max() const {
    for (uint32_t i = size; i > 0; --i) {
        const kv_cell & cell = cells[i - 1];

        if (cell.pos >= 0 && !cell.is_empty()) {
            return i;
        }
    }

    return 0;
}

>>>>>>> 4773d7a0
void llama_kv_cache_unified::state_write(llama_io_write_i & io, llama_seq_id seq_id) const {
    std::vector<std::pair<uint32_t, uint32_t>> cell_ranges; // ranges, from inclusive, to exclusive
    uint32_t cell_count = 0;

    // Count the number of cells with the specified seq_id
    // Find all the ranges of cells with this seq id (or all, when -1)
    uint32_t cell_range_begin = size;
    for (uint32_t i = 0; i < size; ++i) {
        const auto & cell = cells[i];
        if ((seq_id == -1 && !cell.is_empty()) || cell.has_seq_id(seq_id)) {
            ++cell_count;
            if (cell_range_begin == size) {
                cell_range_begin = i;
            }
        } else {
            if (cell_range_begin != size) {
                cell_ranges.emplace_back(cell_range_begin, i);
                cell_range_begin = size;
            }
        }
    }
    if (cell_range_begin != size) {
        cell_ranges.emplace_back(cell_range_begin, size);
    }

    // DEBUG CHECK: Sum of cell counts in ranges should equal the total cell count
    uint32_t cell_count_check = 0;
    for (const auto & range : cell_ranges) {
        cell_count_check += range.second - range.first;
    }
    GGML_ASSERT(cell_count == cell_count_check);

    io.write(&cell_count, sizeof(cell_count));

    state_write_meta(io, cell_ranges, seq_id);
    state_write_data(io, cell_ranges);
}

// 从输入流 (io) 读取 KV 缓存状态
void llama_kv_cache_unified::state_read(llama_io_read_i & io, llama_seq_id seq_id) {
    uint32_t cell_count;
    io.read_to(&cell_count, sizeof(cell_count));

    bool res = true;
    res = res && state_read_meta(io, cell_count, seq_id);
    res = res && state_read_data(io, cell_count);

    if (!res) {
        if (seq_id == -1) {
            clear();
        } else {
            seq_rm(seq_id, -1, -1);
        }
        throw std::runtime_error("failed to restore kv cache");
    }
}

void llama_kv_cache_unified::state_write_meta(llama_io_write_i & io, const std::vector<std::pair<uint32_t, uint32_t>> & cell_ranges, llama_seq_id seq_id) const {
    for (const auto & range : cell_ranges) {
        for (uint32_t i = range.first; i < range.second; ++i) {
            const auto & cell = cells[i];
            const llama_pos pos      = cell.pos;
            const uint32_t  n_seq_id = seq_id == -1 ? cell.seq_id.size() : 0;

            io.write(&pos,      sizeof(pos));
            io.write(&n_seq_id, sizeof(n_seq_id));

            if (n_seq_id) {
                for (auto seq_id : cell.seq_id) {
                    io.write(&seq_id, sizeof(seq_id));
                }
            }
        }
    }
}

void llama_kv_cache_unified::state_write_data(llama_io_write_i & io, const std::vector<std::pair<uint32_t, uint32_t>> & cell_ranges) const {
    const uint32_t v_trans = this->v_trans ? 1 : 0;
    const uint32_t n_layer = hparams.n_layer;

    io.write(&v_trans, sizeof(v_trans));
    io.write(&n_layer, sizeof(n_layer));

    std::vector<uint8_t> tmp_buf;

    // Iterate and write all the keys first, each row is a cell
    // Get whole range at a time
    for (uint32_t il = 0; il < n_layer; ++il) {
        const uint32_t n_embd_k_gqa = hparams.n_embd_k_gqa(il) + hparams.n_embd_k_s();

        // Write key type
        const int32_t k_type_i = (int32_t)k_l[il]->type;
        io.write(&k_type_i, sizeof(k_type_i));

        // Write row size of key
        const uint64_t k_size_row = ggml_row_size(k_l[il]->type, n_embd_k_gqa);
        io.write(&k_size_row, sizeof(k_size_row));

        // Read each range of cells of k_size length each into tmp_buf and write out
        for (const auto & range : cell_ranges) {
            const size_t range_size = range.second - range.first;
            const size_t buf_size = range_size * k_size_row;
            io.write_tensor(k_l[il], range.first * k_size_row, buf_size);
        }
    }

    if (!v_trans) {
        for (uint32_t il = 0; il < n_layer; ++il) {
            const uint32_t n_embd_v_gqa = hparams.n_embd_v_gqa(il) + hparams.n_embd_v_s();

            // Write value type
            const int32_t v_type_i = (int32_t)v_l[il]->type;
            io.write(&v_type_i, sizeof(v_type_i));

            // Write row size of value
            const uint64_t v_size_row = ggml_row_size(v_l[il]->type, n_embd_v_gqa);
            io.write(&v_size_row, sizeof(v_size_row));

            // Read each range of cells of v_size length each into tmp_buf and write out
            for (const auto & range : cell_ranges) {
                const size_t range_size = range.second - range.first;
                const size_t buf_size = range_size * v_size_row;
                io.write_tensor(v_l[il], range.first * v_size_row, buf_size);
            }
        }
    } else {
        // When v is transposed, we also need the element size and get the element ranges from each row
        const uint32_t kv_size = size;
        for (uint32_t il = 0; il < n_layer; ++il) {
            const uint32_t n_embd_v_gqa = hparams.n_embd_v_gqa(il) + hparams.n_embd_v_s();

            // Write value type
            const int32_t v_type_i = (int32_t)v_l[il]->type;
            io.write(&v_type_i, sizeof(v_type_i));

            // Write element size
            const uint32_t v_size_el = ggml_type_size(v_l[il]->type);
            io.write(&v_size_el, sizeof(v_size_el));

            // Write GQA embedding size
            io.write(&n_embd_v_gqa, sizeof(n_embd_v_gqa));

            // For each row, we get the element values of each cell
            for (uint32_t j = 0; j < n_embd_v_gqa; ++j) {
                // Read each range of cells of v_size_el length each into tmp_buf and write out
                for (const auto & range : cell_ranges) {
                    const size_t range_size = range.second - range.first;
                    const size_t src_offset = (range.first + j * kv_size) * v_size_el;
                    const size_t buf_size = range_size * v_size_el;
                    io.write_tensor(v_l[il], src_offset, buf_size);
                }
            }
        }
    }
}

bool llama_kv_cache_unified::state_read_meta(llama_io_read_i & io, uint32_t cell_count, llama_seq_id dest_seq_id) {
    if (dest_seq_id != -1) {
        // single sequence

        seq_rm(dest_seq_id, -1, -1);

        llama_sbatch sbatch;
        llama_ubatch batch = sbatch.reserve_ubatch(cell_count, /* has_embd */ false);

        batch.n_tokens = cell_count;
        batch.n_seq_tokens = cell_count;
        batch.n_seqs = 1;

        for (uint32_t i = 0; i < cell_count; ++i) {
            llama_pos pos;
            uint32_t n_seq_id;

            io.read_to(&pos,      sizeof(pos));
            io.read_to(&n_seq_id, sizeof(n_seq_id));

            if (n_seq_id != 0) {
                LLAMA_LOG_ERROR("%s: invalid seq_id-agnostic kv cell\n", __func__);
                return false;
            }

            batch.pos[i] = pos;
        }
        batch.n_seq_id[0] = 1;
        batch.seq_id[0] = &dest_seq_id;
        if (!find_slot(batch)) {
            LLAMA_LOG_ERROR("%s: failed to find available cells in kv cache\n", __func__);
            return false;
        }
        commit();

        // DEBUG CHECK: kv.head should be our first cell, kv.head + cell_count - 1 should be our last cell (verify seq_id and pos values)
        // Assume that this is one contiguous block of cells
        GGML_ASSERT(head + cell_count <= size);
        GGML_ASSERT(cells[head].pos == batch.pos[0]);
        GGML_ASSERT(cells[head + cell_count - 1].pos == batch.pos[cell_count - 1]);
        GGML_ASSERT(cells[head].has_seq_id(dest_seq_id));
        GGML_ASSERT(cells[head + cell_count - 1].has_seq_id(dest_seq_id));
    } else {
        // whole KV cache restore

        if (cell_count > size) {
            LLAMA_LOG_ERROR("%s: not enough cells in kv cache\n", __func__);
            return false;
        }

        clear();

        for (uint32_t i = 0; i < cell_count; ++i) {
            kv_cell & cell = cells[i];

            llama_pos pos;
            uint32_t  n_seq_id;

            io.read_to(&pos,      sizeof(pos));
            io.read_to(&n_seq_id, sizeof(n_seq_id));

            cell.pos = pos;

            for (uint32_t j = 0; j < n_seq_id; ++j) {
                llama_seq_id seq_id;
                io.read_to(&seq_id, sizeof(seq_id));

                // TODO: llama_kv_cache_unified should have a notion of max sequences
                //if (seq_id < 0 || (uint32_t) seq_id >= llama_n_seq_max(ctx)) {
                if (seq_id < 0) {
                    //LLAMA_LOG_ERROR("%s: invalid seq_id, %d is out of range [0, %u)\n", __func__, seq_id, llama_n_seq_max(ctx));
                    LLAMA_LOG_ERROR("%s: invalid seq_id, %d is out of range [0, inf)\n", __func__, seq_id);
                    return false;
                }

                cell.seq_id.insert(seq_id);
            }
        }

        head = 0;
        used = cell_count;
    }

    return true;
}

bool llama_kv_cache_unified::state_read_data(llama_io_read_i & io, uint32_t cell_count) {
    uint32_t v_trans;
    uint32_t n_layer;
    io.read_to(&v_trans, sizeof(v_trans));
    io.read_to(&n_layer, sizeof(n_layer));

    if (n_layer != hparams.n_layer) {
        LLAMA_LOG_ERROR("%s: mismatched layer count (%u instead of %u)\n", __func__, n_layer, hparams.n_layer);
        return false;
    }
    if (cell_count > size) {
        LLAMA_LOG_ERROR("%s: not enough cells in kv cache to restore state (%u > %u)\n", __func__, cell_count, size);
        return false;
    }
    if (this->v_trans != (bool) v_trans) {
        LLAMA_LOG_ERROR("%s: incompatible V transposition\n", __func__);
        return false;
    }

    // For each layer, read the keys for each cell, one row is one cell, read as one contiguous block
    for (uint32_t il = 0; il < n_layer; ++il) {
        const uint32_t n_embd_k_gqa = hparams.n_embd_k_gqa(il) + hparams.n_embd_k_s();

        // Read type of key
        int32_t k_type_i_ref;
        io.read_to(&k_type_i_ref, sizeof(k_type_i_ref));
        const int32_t k_type_i = (int32_t) k_l[il]->type;
        if (k_type_i != k_type_i_ref) {
            LLAMA_LOG_ERROR("%s: mismatched key type (%d != %d, layer %d)\n", __func__, k_type_i, k_type_i_ref, il);
            return false;
        }

        // Read row size of key
        uint64_t k_size_row_ref;
        io.read_to(&k_size_row_ref, sizeof(k_size_row_ref));
        const size_t k_size_row = ggml_row_size(k_l[il]->type, n_embd_k_gqa);
        if (k_size_row != k_size_row_ref) {
            LLAMA_LOG_ERROR("%s: mismatched key row size (%zu != %zu, layer %d)\n", __func__, k_size_row, (size_t) k_size_row_ref, il);
            return false;
        }

        if (cell_count) {
            // Read and set the keys for the whole cell range
            ggml_backend_tensor_set(k_l[il], io.read(cell_count * k_size_row), head * k_size_row, cell_count * k_size_row);
        }
    }

    if (!this->v_trans) {
        for (uint32_t il = 0; il < n_layer; ++il) {
            const uint32_t n_embd_v_gqa = hparams.n_embd_v_gqa(il) + hparams.n_embd_v_s();

            // Read type of value
            int32_t v_type_i_ref;
            io.read_to(&v_type_i_ref, sizeof(v_type_i_ref));
            const int32_t v_type_i = (int32_t)v_l[il]->type;
            if (v_type_i != v_type_i_ref) {
                LLAMA_LOG_ERROR("%s: mismatched value type (%d != %d, layer %d)\n", __func__, v_type_i, v_type_i_ref, il);
                return false;
            }

            // Read row size of value
            uint64_t v_size_row_ref;
            io.read_to(&v_size_row_ref, sizeof(v_size_row_ref));
            const size_t v_size_row = ggml_row_size(v_l[il]->type, n_embd_v_gqa);
            if (v_size_row != v_size_row_ref) {
                LLAMA_LOG_ERROR("%s: mismatched value row size (%zu != %zu, layer %d)\n", __func__, v_size_row, (size_t) v_size_row_ref, il);
                return false;
            }

            if (cell_count) {
                // Read and set the values for the whole cell range
                ggml_backend_tensor_set(v_l[il], io.read(cell_count * v_size_row), head * v_size_row, cell_count * v_size_row);
            }
        }
    } else {
        // For each layer, read the values for each cell (transposed)
        for (uint32_t il = 0; il < n_layer; ++il) {
            const uint32_t n_embd_v_gqa = hparams.n_embd_v_gqa(il) + hparams.n_embd_v_s();

            // Read type of value
            int32_t v_type_i_ref;
            io.read_to(&v_type_i_ref, sizeof(v_type_i_ref));
            const int32_t v_type_i = (int32_t)v_l[il]->type;
            if (v_type_i != v_type_i_ref) {
                LLAMA_LOG_ERROR("%s: mismatched value type (%d != %d, layer %d)\n", __func__, v_type_i, v_type_i_ref, il);
                return false;
            }

            // Read element size of value
            uint32_t v_size_el_ref;
            io.read_to(&v_size_el_ref, sizeof(v_size_el_ref));
            const size_t v_size_el = ggml_type_size(v_l[il]->type);
            if (v_size_el != v_size_el_ref) {
                LLAMA_LOG_ERROR("%s: mismatched value element size (%zu != %zu, layer %d)\n", __func__, v_size_el, (size_t) v_size_el_ref, il);
                return false;
            }

            // Read GQA embedding size
            uint32_t n_embd_v_gqa_ref;
            io.read_to(&n_embd_v_gqa_ref, sizeof(n_embd_v_gqa_ref));
            if (n_embd_v_gqa != n_embd_v_gqa_ref) {
                LLAMA_LOG_ERROR("%s: mismatched GQA embedding size (%u != %u, layer %d)\n", __func__, n_embd_v_gqa, n_embd_v_gqa_ref, il);
                return false;
            }

            if (cell_count) {
                // For each row in the transposed matrix, read the values for the whole cell range
                for (uint32_t j = 0; j < n_embd_v_gqa; ++j) {
                    const size_t dst_offset = (head + j * size) * v_size_el;
                    ggml_backend_tensor_set(v_l[il], io.read(cell_count * v_size_el), dst_offset, cell_count * v_size_el);
                }
            }
        }
    }

    return true;
}

//
// llama_kv_cache_recurrent
//

llama_kv_cache_recurrent::llama_kv_cache_recurrent(
        const llama_model & model,
                ggml_type   type_k,
                ggml_type   type_v,
                     bool   offload,
                 uint32_t   kv_size) : hparams(model.hparams) {
    const int32_t n_layer = hparams.n_layer;

    LLAMA_LOG_INFO("%s: kv_size = %d, type_k = '%s', type_v = '%s', n_layer = %d\n",
            __func__, kv_size, ggml_type_name(type_k), ggml_type_name(type_v), n_layer);

    head = 0;
    size = kv_size;
    used = 0;

    this->type_k = type_k;
    this->type_v = type_v;

    cells.clear();
    cells.resize(kv_size);

    // create a context for each buffer type
    std::map<ggml_backend_buffer_type_t, ggml_context *> ctx_map;
    auto ctx_for_buft = [&](ggml_backend_buffer_type_t buft) -> ggml_context * {
        auto it = ctx_map.find(buft);
        if (it == ctx_map.end()) {
            ggml_init_params params = {
                /*.mem_size   =*/ size_t(2u*n_layer*ggml_tensor_overhead()),
                /*.mem_buffer =*/ NULL,
                /*.no_alloc   =*/ true,
            };

            ggml_context * ctx = ggml_init(params);
            if (!ctx) {
                return nullptr;
            }

            ctx_map[buft] = ctx;
            ctxs.emplace_back(ctx);

            return ctx;
        }

        return it->second;
    };

    k_l.reserve(n_layer);
    v_l.reserve(n_layer);

    for (int i = 0; i < n_layer; i++) {
        const uint32_t n_embd_k_gqa = hparams.n_embd_k_gqa(i) + hparams.n_embd_k_s();
        const uint32_t n_embd_v_gqa = hparams.n_embd_v_gqa(i) + hparams.n_embd_v_s();

        const char * dev_name = "CPU";

        ggml_backend_buffer_type_t buft = ggml_backend_cpu_buffer_type();

        if (offload) {
            auto * dev = model.dev_layer(i);
            buft = ggml_backend_dev_buffer_type(dev);

            dev_name = ggml_backend_dev_name(dev);
        }

        LLAMA_LOG_DEBUG("%s, layer %3d: dev = %s\n", __func__, i, dev_name);

        ggml_context * ctx = ctx_for_buft(buft);
        if (!ctx) {
            throw std::runtime_error("failed to create ggml context for kv cache");
        }

        ggml_tensor * k = ggml_new_tensor_1d(ctx, type_k, n_embd_k_gqa*kv_size);
        ggml_tensor * v = ggml_new_tensor_1d(ctx, type_v, n_embd_v_gqa*kv_size);
        ggml_format_name(k, "cache_k_l%d", i);
        ggml_format_name(v, "cache_v_l%d", i);
        k_l.push_back(k);
        v_l.push_back(v);
    }

    // allocate tensors and initialize the buffers to avoid NaNs in the padding
    for (auto it : ctx_map) {
        auto * buft = it.first;
        auto * ctx  = it.second;

        ggml_backend_buffer_t buf = ggml_backend_alloc_ctx_tensors_from_buft(ctx, buft);
        if (!buf) {
            throw std::runtime_error("failed to allocate buffer for kv cache");
        }
        ggml_backend_buffer_clear(buf, 0);
        LLAMA_LOG_INFO("%s: %10s KV buffer size = %8.2f MiB\n", __func__, ggml_backend_buffer_name(buf), ggml_backend_buffer_get_size(buf)/1024.0/1024.0);
        bufs.emplace_back(buf);
    }

    {
        const size_t memory_size_k = size_k_bytes();
        const size_t memory_size_v = size_v_bytes();

        LLAMA_LOG_INFO("%s: KV self size  = %7.2f MiB, K (%s): %7.2f MiB, V (%s): %7.2f MiB\n", __func__,
                (float)(memory_size_k + memory_size_v) / (1024.0f * 1024.0f),
                ggml_type_name(type_k), (float)memory_size_k / (1024.0f * 1024.0f),
                ggml_type_name(type_v), (float)memory_size_v / (1024.0f * 1024.0f));
    }
}

void llama_kv_cache_recurrent::clear() {
    for (int32_t i = 0; i < (int32_t) size; ++i) {
        cells[i].pos = -1;
        cells[i].seq_id.clear();
        cells[i].src = -1;
        cells[i].tail = -1;
    }
    head = 0;
    used = 0;

    for (auto & buf : bufs) {
        ggml_backend_buffer_clear(buf.get(), 0);
    }
}

bool llama_kv_cache_recurrent::seq_rm(llama_seq_id seq_id, llama_pos p0, llama_pos p1) {
    uint32_t new_head = size;

    if (p0 < 0) {
        p0 = 0;
    }

    if (p1 < 0) {
        p1 = std::numeric_limits<llama_pos>::max();
    }

    // models like Mamba or RWKV can't have a state partially erased
    if (seq_id >= (int64_t) size) {
        // could be fatal
        return false;
    }
    if (0 <= seq_id) {
        int32_t & tail_id = cells[seq_id].tail;
        if (tail_id >= 0) {
            const kv_cell & cell = cells[tail_id];
            // partial intersection is invalid
            if ((0 < p0 && p0 <= cell.pos) || (0 < p1 && p1 <= cell.pos)) {
                return false;
            }
            // invalidate tails which will be cleared
            if (p0 <= cell.pos && cell.pos < p1) {
                tail_id = -1;
            }
        }
    } else {
        // seq_id is negative, then the range should include everything or nothing
        if (p0 != p1 && (p0 != 0 || p1 != std::numeric_limits<llama_pos>::max())) {
            return false;
        }
    }

    for (uint32_t i = 0; i < size; ++i) {
        if (cells[i].pos >= p0 && cells[i].pos < p1) {
            if (seq_id < 0) {
                cells[i].seq_id.clear();
            } else if (cells[i].has_seq_id(seq_id)) {
                cells[i].seq_id.erase(seq_id);
            } else {
                continue;
            }
            if (cells[i].is_empty()) {
                // keep count of the number of used cells
                if (cells[i].pos >= 0) {
                    used--;
                }
                cells[i].pos = -1;
                cells[i].src = -1;
                if (new_head == size) {
                    new_head = i;
                }
            }
        }
    }

    // If we freed up a slot, set head to it so searching can start there.
    if (new_head != size && new_head < head) {
        head = new_head;
    }

    return true;
}

void llama_kv_cache_recurrent::seq_cp(llama_seq_id seq_id_src, llama_seq_id seq_id_dst, llama_pos p0, llama_pos p1) {
    if (seq_id_src == seq_id_dst) {
        return;
    }

    if (p0 < 0) {
        p0 = 0;
    }

    if (p1 < 0) {
        p1 = std::numeric_limits<llama_pos>::max();
    }

    if ((uint32_t) seq_id_dst < size && (uint32_t) seq_id_src < size) {
        kv_cell & tail_src = cells[seq_id_src];
        kv_cell & tail_dst = cells[seq_id_dst];
        if (tail_dst.tail >= 0) {
            // clear destination seq_id if it wasn't empty
            kv_cell & cell_dst = cells[tail_dst.tail];

            cell_dst.seq_id.erase(seq_id_dst);
            tail_dst.tail = -1;
            if (cell_dst.seq_id.empty()) {
                cell_dst.pos = -1;
                cell_dst.src = -1;
                used -= 1;
            }
        }
        if (tail_src.tail >= 0) {
            kv_cell & cell_src = cells[tail_src.tail];

            cell_src.seq_id.insert(seq_id_dst);
            tail_dst.tail = tail_src.tail;
        }
    }
}

void llama_kv_cache_recurrent::seq_keep(llama_seq_id seq_id) {
    uint32_t new_head = size;

    for (uint32_t i = 0; i < size; ++i) {
        if ((llama_seq_id) i != seq_id) {
            cells[i].tail = -1;
        }

        if (!cells[i].has_seq_id(seq_id)) {
            if (cells[i].pos >= 0) {
                used--;
            }

            cells[i].pos = -1;
            cells[i].src = -1;
            cells[i].seq_id.clear();

            if (new_head == size){
                new_head = i;
            }
        } else {
            cells[i].seq_id.clear();
            cells[i].seq_id.insert(seq_id);
        }
    }

    // If we freed up a slot, set head to it so searching can start there.
    if (new_head != size && new_head < head) {
        head = new_head;
    }
}

void llama_kv_cache_recurrent::seq_add(llama_seq_id seq_id, llama_pos p0, llama_pos p1, llama_pos delta) {
    if (delta == 0) {
        return;
    }

    if (p0 < 0) {
        p0 = 0;
    }

    if (p1 < 0) {
        p1 = std::numeric_limits<llama_pos>::max();
    }

    // If there is no range then return early to avoid looping over the
    if (p0 == p1) {
        return;
    }

    // for Mamba-like or RWKV models, only the pos needs to be shifted
    if (0 <= seq_id && seq_id < (int64_t) size) {
        const int32_t tail_id = cells[seq_id].tail;
        if (tail_id >= 0) {
            kv_cell & cell = cells[tail_id];
            if (cell.has_seq_id(seq_id) && p0 <= cell.pos && cell.pos < p1) {
                cell.pos += delta;
            }
        }
    }
}

void llama_kv_cache_recurrent::seq_div(llama_seq_id seq_id, llama_pos p0, llama_pos p1, int d) {
    if (d == 1) {
        return;
    }

    if (p0 < 0) {
        p0 = 0;
    }

    if (p1 < 0) {
        p1 = std::numeric_limits<llama_pos>::max();
    }

    // If there is no range then return early to avoid looping over the cache.
    if (p0 == p1) {
        return;
    }

    // for Mamba-like or RWKV models, only the pos needs to be changed
    if (0 <= seq_id && seq_id < (int64_t) size) {
        const int32_t tail_id = cells[seq_id].tail;
        if (tail_id >= 0) {
            kv_cell & cell = cells[tail_id];
            if (cell.has_seq_id(seq_id) && p0 <= cell.pos && cell.pos < p1) {
                cell.pos /= d;
            }
        }
    }
}

llama_pos llama_kv_cache_recurrent::seq_pos_max(llama_seq_id seq_id) const {
    llama_pos result = 0;

    for (uint32_t i = 0; i < size; ++i) {
        if (cells[i].has_seq_id(seq_id)) {
            result = std::max(result, cells[i].pos);
        }
    }

    return result;
}

void llama_kv_cache_recurrent::restore() {
    if (pending.ranges.empty()) {
        return;
    }

    seq_rm(-1, -1, -1);
}

void llama_kv_cache_recurrent::commit() {
    pending.ranges.clear();
}

bool llama_kv_cache_recurrent::update(llama_context & lctx) {
    GGML_UNUSED(lctx);
    return false;
}

void llama_kv_cache_recurrent::defrag_sched(float thold) {
    GGML_UNUSED(thold);
    // noop
}

void llama_kv_cache_recurrent::set_full() {
    n = size;
}

llama_sbatch llama_kv_cache_recurrent::sbatch_init(
        const llama_batch & batch,
        bool logits_all) {
    return llama_sbatch(batch, hparams.n_embd, false, logits_all);
}

llama_ubatch llama_kv_cache_recurrent::ubatch_next(llama_sbatch & sbatch, uint32_t n_ubatch, bool embd_pooled) const {
    if (embd_pooled) {
        // Pooled embeddings cannot be split across ubatches (yet)
        return sbatch.split_seq(n_ubatch);
    }

    return sbatch.split_equal(n_ubatch);
}

bool llama_kv_cache_recurrent::find_slot(
       const llama_ubatch & ubatch) {
    const uint32_t n_tokens = ubatch.n_tokens;
    const uint32_t n_seqs   = ubatch.n_seqs;

    const uint32_t n_seq_tokens = ubatch.n_seq_tokens;

    // if we have enough unused cells before the current head ->
    //   better to start searching from the beginning of the cache, hoping to fill it
    if (head > used + 2*n_tokens) {
        head = 0;
    }

    // For recurrent state architectures (like Mamba or RWKV),
    // each cache cell can store the state for a whole sequence.
    // A slot should be always be contiguous.

    // can only process batches with an equal number of new tokens in each sequence
    GGML_ASSERT(ubatch.equal_seqs);

    int32_t min = size - 1;
    int32_t max = 0;

    // everything should fit if all seq_ids are smaller than the max
    for (uint32_t s = 0; s < n_seqs; ++s) {
        const uint32_t n_seq_id = ubatch.n_seq_id[s];
        for (uint32_t j = 0; j < n_seq_id; ++j) {
            const llama_seq_id seq_id = ubatch.seq_id[s][j];

            if (seq_id < 0 || (uint32_t) seq_id >= size) {
                // too big seq_id
                // TODO: would it be possible to resize the cache instead?
                LLAMA_LOG_ERROR("%s: seq_id=%d >= n_seq_max=%d Try using a bigger --parallel value\n", __func__, seq_id, size);
                return false;
            }
            if (j > 0) {
                kv_cell & seq = cells[seq_id];
                if (seq.tail >= 0) {
                    kv_cell & cell = cells[seq.tail];
                    // clear cells from seq_ids that become shared
                    // (should not normally happen, but let's handle it anyway)
                    cell.seq_id.erase(seq_id);
                    seq.tail = -1;
                    if (cell.seq_id.empty()) {
                        cell.pos = -1;
                        cell.src = -1;
                        used -= 1;
                    }
                }
            }
        }
    }

#ifndef NDEBUG
    {
        std::vector<int32_t> tails_verif;
        tails_verif.assign(size, -1);
        for (uint32_t i = 0; i < size; ++i) {
            kv_cell & cell = cells[i];
            for (llama_seq_id seq_id : cell.seq_id) {
                if (tails_verif[seq_id] != -1) {
                    LLAMA_LOG_ERROR("%s: duplicate tail for seq_id %d in cell %d and %d\n", __func__, seq_id, i, tails_verif[seq_id]);
                }
                tails_verif[seq_id] = i;
            }
        }
        for (uint32_t i = 0; i < size; ++i) {
            if (tails_verif[i] != cells[i].tail) {
                LLAMA_LOG_ERROR("%s: wrong tail for seq_id %d, (%d instead of %d)\n", __func__, i, cells[i].tail, tails_verif[i]);
            }
        }
    }
#endif

    // find next empty cell
    uint32_t next_empty_cell = head;

    for (uint32_t i = 0; i < size; ++i) {
        if (next_empty_cell >= size) { next_empty_cell -= size; }
        kv_cell & cell = cells[next_empty_cell];
        if (cell.is_empty()) { break; }
        next_empty_cell += 1;
    }

    // find usable cell range
    for (uint32_t s = 0; s < n_seqs; ++s) {
        const llama_seq_id seq_id = ubatch.seq_id[s][0];
        kv_cell & seq_meta = cells[seq_id];
        bool has_cell = false;
        if (seq_meta.tail >= 0) {
            kv_cell & cell = cells[seq_meta.tail];
            GGML_ASSERT(cell.has_seq_id(seq_id));
            // does this seq_id "own" the cell?
            if (cell.seq_id.size() == 1) { has_cell = true; }
        }
        if (!has_cell) {
            kv_cell & empty_cell = cells[next_empty_cell];
            GGML_ASSERT(empty_cell.is_empty());
            // copy old tail into the empty cell
            if (seq_meta.tail >= 0) {
                kv_cell & orig_cell = cells[seq_meta.tail];
                empty_cell.pos = orig_cell.pos;
                empty_cell.src = orig_cell.src;
                orig_cell.seq_id.erase(seq_id);
                empty_cell.seq_id.insert(seq_id); // will be overwritten
            }
            seq_meta.tail = next_empty_cell;
            // find next empty cell
            if (s + 1 < n_seqs) {
                next_empty_cell += 1;
                for (uint32_t i = 0; i < size; ++i) {
                    if (next_empty_cell >= size) { next_empty_cell -= size; }
                    kv_cell & cell = cells[next_empty_cell];
                    if (cell.is_empty()) { break; }
                    next_empty_cell += 1;
                }
            }
        }
        if (min > seq_meta.tail) { min = seq_meta.tail; }
        if (max < seq_meta.tail) { max = seq_meta.tail; }
    }

    // gather and re-order
    for (uint32_t s = 0; s < n_seqs; ++s) {
        int32_t dst_id = s + min;
        int32_t src_id = cells[ubatch.seq_id[s][0]].tail;
        if (dst_id != src_id) {
            kv_cell & dst_cell = cells[dst_id];
            kv_cell & src_cell = cells[src_id];

            std::swap(dst_cell.pos, src_cell.pos);
            std::swap(dst_cell.src, src_cell.src);
            std::swap(dst_cell.seq_id, src_cell.seq_id);

            // swap tails (assuming they NEVER overlap)
            for (const llama_seq_id seq_id : src_cell.seq_id) {
                cells[seq_id].tail = src_id;
            }
            for (const llama_seq_id seq_id : dst_cell.seq_id) {
                cells[seq_id].tail = dst_id;
            }
        }
    }

    // update the pos of the used seqs
    for (uint32_t s = 0; s < n_seqs; ++s) {
        const llama_pos last_pos = ubatch.pos[n_seq_tokens * s + n_seq_tokens - 1];
        int32_t cell_id = s + min;
        kv_cell & cell = cells[cell_id];

        if (cell.pos >= 0 && last_pos != cell.pos + (llama_pos) n_seq_tokens) {
            // What should happen when the pos backtracks or skips a value?
            // Clearing the state mid-batch would require special-casing which isn't done.
            LLAMA_LOG_WARN("%s: non-consecutive token position %d after %d for sequence %d with %u new tokens\n",
                __func__, last_pos, cell.pos, ubatch.seq_id[s][0], n_seq_tokens);
        }
        cell.pos = last_pos;
        cell.seq_id.clear();
        for (int32_t j = 0; j < ubatch.n_seq_id[s]; ++j) {
            const llama_seq_id seq_id = ubatch.seq_id[s][j];
            cell.seq_id.insert(seq_id);
            cells[seq_id].tail = cell_id;
        }
    }

    // allow getting the range of used cells, from head to head + n
    head = min;
    n    = max - min + 1;
    used = std::count_if(cells.begin(), cells.end(),
        [](const kv_cell & cell){ return !cell.is_empty(); });

    // sanity check
    return n >= n_seqs;
}

int32_t llama_kv_cache_recurrent::get_n_tokens() const {
    int32_t result = 0;

    for (uint32_t i = 0; i < size; i++) {
        result += cells[i].seq_id.size();
    }

    return result;
}

int32_t llama_kv_cache_recurrent::get_used_cells() const {
    return used;
}

llama_pos llama_kv_cache_recurrent::get_pos_max() const {
    llama_pos pos_max = -1;
    for (const auto & cell : cells) {
        pos_max = std::max(pos_max, cell.pos);
    }

    return pos_max;
}

bool llama_kv_cache_recurrent::get_can_shift() const {
    return false;
}

int32_t llama_kv_cache_recurrent::s_copy(int i) const {
    const uint32_t cell_id = i + head;

    //////////////////////////////////////////////
    // TODO: this should not mutate the KV cache !
    kv_cell & cell = const_cast<kv_cell &>(cells[cell_id]);

    // prevent out-of-bound sources
    if (cell.src < 0 || (uint32_t) cell.src >= size) {
        cell.src = cell_id;
    }

    int32_t res = cell.src;

    // TODO: do not mutate the KV cache
    // ensure copy only happens once
    if (cell.src != (int32_t) cell_id) {
        cell.src = cell_id;
    }

    return res;
}

float llama_kv_cache_recurrent::s_mask(int i) const {
    const uint32_t cell_id = i + head;

    //////////////////////////////////////////////
    // TODO: this should not mutate the KV cache !
    kv_cell & cell = const_cast<kv_cell &>(cells[cell_id]);

    float res = (float) (cell.src >= 0);

    // only clear once
    if (cell.src < 0) {
        cell.src = cell_id;
    }

    return res;
}

uint32_t llama_kv_cache_recurrent::cell_max() const {
    for (uint32_t i = size; i > 0; --i) {
        const kv_cell & cell = cells[i - 1];

        if (cell.pos >= 0 && !cell.is_empty()) {
            return i;
        }
    }

    return 0;
}

size_t llama_kv_cache_recurrent::total_size() const {
    size_t size = 0;
    for (const auto & buf : bufs) {
        size += ggml_backend_buffer_get_size(buf.get());
    }

    return size;
}

size_t llama_kv_cache_recurrent::size_k_bytes() const {
    size_t size_k_bytes = 0;

    for (const auto & k : k_l) {
        size_k_bytes += ggml_nbytes(k);
    }

    return size_k_bytes;
}

size_t llama_kv_cache_recurrent::size_v_bytes() const {
    size_t size_v_bytes = 0;

    for (const auto & v : v_l) {
        size_v_bytes += ggml_nbytes(v);
    }

    return size_v_bytes;
}

void llama_kv_cache_recurrent::state_write(llama_io_write_i & io, llama_seq_id seq_id) const {
    std::vector<std::pair<uint32_t, uint32_t>> cell_ranges; // ranges, from inclusive, to exclusive
    uint32_t cell_count = 0;

    // Count the number of cells with the specified seq_id
    // Find all the ranges of cells with this seq id (or all, when -1)
    uint32_t cell_range_begin = size;
    for (uint32_t i = 0; i < size; ++i) {
        const auto & cell = cells[i];
        if ((seq_id == -1 && !cell.is_empty()) || cell.has_seq_id(seq_id)) {
            ++cell_count;
            if (cell_range_begin == size) {
                cell_range_begin = i;
            }
        } else {
            if (cell_range_begin != size) {
                cell_ranges.emplace_back(cell_range_begin, i);
                cell_range_begin = size;
            }
        }
    }
    if (cell_range_begin != size) {
        cell_ranges.emplace_back(cell_range_begin, size);
    }

    // DEBUG CHECK: Sum of cell counts in ranges should equal the total cell count
    uint32_t cell_count_check = 0;
    for (const auto & range : cell_ranges) {
        cell_count_check += range.second - range.first;
    }
    GGML_ASSERT(cell_count == cell_count_check);

    io.write(&cell_count, sizeof(cell_count));

    state_write_meta(io, cell_ranges, seq_id);
    state_write_data(io, cell_ranges);
}

void llama_kv_cache_recurrent::state_read(llama_io_read_i & io, llama_seq_id seq_id) {
    uint32_t cell_count;
    io.read_to(&cell_count, sizeof(cell_count));

    bool res = true;
    res = res && state_read_meta(io, cell_count, seq_id);
    res = res && state_read_data(io, cell_count);

    if (!res) {
        if (seq_id == -1) {
            clear();
        } else {
            seq_rm(seq_id, -1, -1);
        }
        throw std::runtime_error("failed to restore kv cache");
    }
}

void llama_kv_cache_recurrent::state_write_meta(llama_io_write_i & io, const std::vector<std::pair<uint32_t, uint32_t>> & cell_ranges, llama_seq_id seq_id) const {
    for (const auto & range : cell_ranges) {
        for (uint32_t i = range.first; i < range.second; ++i) {
            const auto & cell = cells[i];
            const llama_pos pos      = cell.pos;
            const uint32_t  n_seq_id = seq_id == -1 ? cell.seq_id.size() : 0;

            io.write(&pos,      sizeof(pos));
            io.write(&n_seq_id, sizeof(n_seq_id));

            if (n_seq_id) {
                for (auto seq_id : cell.seq_id) {
                    io.write(&seq_id, sizeof(seq_id));
                }
            }
        }
    }
}

void llama_kv_cache_recurrent::state_write_data(llama_io_write_i & io, const std::vector<std::pair<uint32_t, uint32_t>> & cell_ranges) const {
    const uint32_t v_trans = 0;
    const uint32_t n_layer = hparams.n_layer;

    io.write(&v_trans, sizeof(v_trans));
    io.write(&n_layer, sizeof(n_layer));

    std::vector<uint8_t> tmp_buf;

    // Iterate and write all the keys first, each row is a cell
    // Get whole range at a time
    for (uint32_t il = 0; il < n_layer; ++il) {
        const uint32_t n_embd_k_gqa = hparams.n_embd_k_gqa(il) + hparams.n_embd_k_s();

        // Write key type
        const int32_t k_type_i = (int32_t)k_l[il]->type;
        io.write(&k_type_i, sizeof(k_type_i));

        // Write row size of key
        const uint64_t k_size_row = ggml_row_size(k_l[il]->type, n_embd_k_gqa);
        io.write(&k_size_row, sizeof(k_size_row));

        // Read each range of cells of k_size length each into tmp_buf and write out
        for (const auto & range : cell_ranges) {
            const size_t range_size = range.second - range.first;
            const size_t buf_size = range_size * k_size_row;
            io.write_tensor(k_l[il], range.first * k_size_row, buf_size);
        }
    }

    if (!v_trans) {
        for (uint32_t il = 0; il < n_layer; ++il) {
            const uint32_t n_embd_v_gqa = hparams.n_embd_v_gqa(il) + hparams.n_embd_v_s();

            // Write value type
            const int32_t v_type_i = (int32_t)v_l[il]->type;
            io.write(&v_type_i, sizeof(v_type_i));

            // Write row size of value
            const uint64_t v_size_row = ggml_row_size(v_l[il]->type, n_embd_v_gqa);
            io.write(&v_size_row, sizeof(v_size_row));

            // Read each range of cells of v_size length each into tmp_buf and write out
            for (const auto & range : cell_ranges) {
                const size_t range_size = range.second - range.first;
                const size_t buf_size = range_size * v_size_row;
                io.write_tensor(v_l[il], range.first * v_size_row, buf_size);
            }
        }
    } else {
        // When v is transposed, we also need the element size and get the element ranges from each row
        const uint32_t kv_size = size;
        for (uint32_t il = 0; il < n_layer; ++il) {
            const uint32_t n_embd_v_gqa = hparams.n_embd_v_gqa(il) + hparams.n_embd_v_s();

            // Write value type
            const int32_t v_type_i = (int32_t)v_l[il]->type;
            io.write(&v_type_i, sizeof(v_type_i));

            // Write element size
            const uint32_t v_size_el = ggml_type_size(v_l[il]->type);
            io.write(&v_size_el, sizeof(v_size_el));

            // Write GQA embedding size
            io.write(&n_embd_v_gqa, sizeof(n_embd_v_gqa));

            // For each row, we get the element values of each cell
            for (uint32_t j = 0; j < n_embd_v_gqa; ++j) {
                // Read each range of cells of v_size_el length each into tmp_buf and write out
                for (const auto & range : cell_ranges) {
                    const size_t range_size = range.second - range.first;
                    const size_t src_offset = (range.first + j * kv_size) * v_size_el;
                    const size_t buf_size = range_size * v_size_el;
                    io.write_tensor(v_l[il], src_offset, buf_size);
                }
            }
        }
    }
}

bool llama_kv_cache_recurrent::state_read_meta(llama_io_read_i & io, uint32_t cell_count, llama_seq_id dest_seq_id) {
    if (dest_seq_id != -1) {
        // single sequence

        seq_rm(dest_seq_id, -1, -1);

        llama_sbatch sbatch;
        llama_ubatch batch = sbatch.reserve_ubatch(cell_count, /* has_embd */ false);

        batch.n_tokens = cell_count;
        batch.n_seq_tokens = cell_count;
        batch.n_seqs = 1;

        for (uint32_t i = 0; i < cell_count; ++i) {
            llama_pos pos;
            uint32_t n_seq_id;

            io.read_to(&pos,      sizeof(pos));
            io.read_to(&n_seq_id, sizeof(n_seq_id));

            if (n_seq_id != 0) {
                LLAMA_LOG_ERROR("%s: invalid seq_id-agnostic kv cell\n", __func__);
                return false;
            }

            batch.pos[i] = pos;
        }
        batch.n_seq_id[0] = 1;
        batch.seq_id[0] = &dest_seq_id;
        if (!find_slot(batch)) {
            LLAMA_LOG_ERROR("%s: failed to find available cells in kv cache\n", __func__);
            return false;
        }
        commit();

        // DEBUG CHECK: kv.head should be our first cell, kv.head + cell_count - 1 should be our last cell (verify seq_id and pos values)
        // Assume that this is one contiguous block of cells
        GGML_ASSERT(head + cell_count <= size);
        GGML_ASSERT(cells[head].pos == batch.pos[0]);
        GGML_ASSERT(cells[head + cell_count - 1].pos == batch.pos[cell_count - 1]);
        GGML_ASSERT(cells[head].has_seq_id(dest_seq_id));
        GGML_ASSERT(cells[head + cell_count - 1].has_seq_id(dest_seq_id));
    } else {
        // whole KV cache restore

        if (cell_count > size) {
            LLAMA_LOG_ERROR("%s: not enough cells in kv cache\n", __func__);
            return false;
        }

        clear();

        for (uint32_t i = 0; i < cell_count; ++i) {
            kv_cell & cell = cells[i];

            llama_pos pos;
            uint32_t  n_seq_id;

            io.read_to(&pos,      sizeof(pos));
            io.read_to(&n_seq_id, sizeof(n_seq_id));

            cell.pos = pos;

            for (uint32_t j = 0; j < n_seq_id; ++j) {
                llama_seq_id seq_id;
                io.read_to(&seq_id, sizeof(seq_id));

                // TODO: llama_kv_cache_recurrent should have a notion of max sequences
                //if (seq_id < 0 || (uint32_t) seq_id >= llama_n_seq_max(ctx)) {
                if (seq_id < 0) {
                    //LLAMA_LOG_ERROR("%s: invalid seq_id, %d is out of range [0, %u)\n", __func__, seq_id, llama_n_seq_max(ctx));
                    LLAMA_LOG_ERROR("%s: invalid seq_id, %d is out of range [0, inf)\n", __func__, seq_id);
                    return false;
                }

                cell.seq_id.insert(seq_id);

                int32_t & tail = cells[seq_id].tail;
                if (tail != -1) {
                    LLAMA_LOG_ERROR("%s: duplicate tail for seq_id %d in cell %d and %d\n", __func__, seq_id, i, tail);
                    return false;
                }
                tail = i;
            }
        }

        head = 0;
        used = cell_count;
    }

    for (uint32_t i = 0; i < cell_count; ++i) {
        uint32_t cell_id = head + i;
        // make sure the recurrent states will keep their restored state
        cells[cell_id].src = cell_id;
    }

    return true;
}

bool llama_kv_cache_recurrent::state_read_data(llama_io_read_i & io, uint32_t cell_count) {
    uint32_t v_trans;
    uint32_t n_layer;
    io.read_to(&v_trans, sizeof(v_trans));
    io.read_to(&n_layer, sizeof(n_layer));

    if (n_layer != hparams.n_layer) {
        LLAMA_LOG_ERROR("%s: mismatched layer count (%u instead of %u)\n", __func__, n_layer, hparams.n_layer);
        return false;
    }
    if (cell_count > size) {
        LLAMA_LOG_ERROR("%s: not enough cells in kv cache to restore state (%u > %u)\n", __func__, cell_count, size);
        return false;
    }
    if (false != (bool) v_trans) {
        LLAMA_LOG_ERROR("%s: incompatible V transposition\n", __func__);
        return false;
    }

    // For each layer, read the keys for each cell, one row is one cell, read as one contiguous block
    for (uint32_t il = 0; il < n_layer; ++il) {
        const uint32_t n_embd_k_gqa = hparams.n_embd_k_gqa(il) + hparams.n_embd_k_s();

        // Read type of key
        int32_t k_type_i_ref;
        io.read_to(&k_type_i_ref, sizeof(k_type_i_ref));
        const int32_t k_type_i = (int32_t) k_l[il]->type;
        if (k_type_i != k_type_i_ref) {
            LLAMA_LOG_ERROR("%s: mismatched key type (%d != %d, layer %d)\n", __func__, k_type_i, k_type_i_ref, il);
            return false;
        }

        // Read row size of key
        uint64_t k_size_row_ref;
        io.read_to(&k_size_row_ref, sizeof(k_size_row_ref));
        const size_t k_size_row = ggml_row_size(k_l[il]->type, n_embd_k_gqa);
        if (k_size_row != k_size_row_ref) {
            LLAMA_LOG_ERROR("%s: mismatched key row size (%zu != %zu, layer %d)\n", __func__, k_size_row, (size_t) k_size_row_ref, il);
            return false;
        }

        if (cell_count) {
            // Read and set the keys for the whole cell range
            ggml_backend_tensor_set(k_l[il], io.read(cell_count * k_size_row), head * k_size_row, cell_count * k_size_row);
        }
    }

    if (!v_trans) {
        for (uint32_t il = 0; il < n_layer; ++il) {
            const uint32_t n_embd_v_gqa = hparams.n_embd_v_gqa(il) + hparams.n_embd_v_s();

            // Read type of value
            int32_t v_type_i_ref;
            io.read_to(&v_type_i_ref, sizeof(v_type_i_ref));
            const int32_t v_type_i = (int32_t)v_l[il]->type;
            if (v_type_i != v_type_i_ref) {
                LLAMA_LOG_ERROR("%s: mismatched value type (%d != %d, layer %d)\n", __func__, v_type_i, v_type_i_ref, il);
                return false;
            }

            // Read row size of value
            uint64_t v_size_row_ref;
            io.read_to(&v_size_row_ref, sizeof(v_size_row_ref));
            const size_t v_size_row = ggml_row_size(v_l[il]->type, n_embd_v_gqa);
            if (v_size_row != v_size_row_ref) {
                LLAMA_LOG_ERROR("%s: mismatched value row size (%zu != %zu, layer %d)\n", __func__, v_size_row, (size_t) v_size_row_ref, il);
                return false;
            }

            if (cell_count) {
                // Read and set the values for the whole cell range
                ggml_backend_tensor_set(v_l[il], io.read(cell_count * v_size_row), head * v_size_row, cell_count * v_size_row);
            }
        }
    } else {
        // For each layer, read the values for each cell (transposed)
        for (uint32_t il = 0; il < n_layer; ++il) {
            const uint32_t n_embd_v_gqa = hparams.n_embd_v_gqa(il) + hparams.n_embd_v_s();

            // Read type of value
            int32_t v_type_i_ref;
            io.read_to(&v_type_i_ref, sizeof(v_type_i_ref));
            const int32_t v_type_i = (int32_t)v_l[il]->type;
            if (v_type_i != v_type_i_ref) {
                LLAMA_LOG_ERROR("%s: mismatched value type (%d != %d, layer %d)\n", __func__, v_type_i, v_type_i_ref, il);
                return false;
            }

            // Read element size of value
            uint32_t v_size_el_ref;
            io.read_to(&v_size_el_ref, sizeof(v_size_el_ref));
            const size_t v_size_el = ggml_type_size(v_l[il]->type);
            if (v_size_el != v_size_el_ref) {
                LLAMA_LOG_ERROR("%s: mismatched value element size (%zu != %zu, layer %d)\n", __func__, v_size_el, (size_t) v_size_el_ref, il);
                return false;
            }

            // Read GQA embedding size
            uint32_t n_embd_v_gqa_ref;
            io.read_to(&n_embd_v_gqa_ref, sizeof(n_embd_v_gqa_ref));
            if (n_embd_v_gqa != n_embd_v_gqa_ref) {
                LLAMA_LOG_ERROR("%s: mismatched GQA embedding size (%u != %u, layer %d)\n", __func__, n_embd_v_gqa, n_embd_v_gqa_ref, il);
                return false;
            }

            if (cell_count) {
                // For each row in the transposed matrix, read the values for the whole cell range
                for (uint32_t j = 0; j < n_embd_v_gqa; ++j) {
                    const size_t dst_offset = (head + j * size) * v_size_el;
                    ggml_backend_tensor_set(v_l[il], io.read(cell_count * v_size_el), dst_offset, cell_count * v_size_el);
                }
            }
        }
    }

    return true;
}

//
// kv cache view
//

llama_kv_cache_view llama_kv_cache_view_init(const llama_kv_cache & kv, int32_t n_seq_max) {
    llama_kv_cache_view result = {
        /*.n_cells            = */ 0,
        /*.n_seq_max          = */ n_seq_max,
        /*.token_count        = */ 0,
        /*.used_cells         = */ kv.get_used_cells(),
        /*.max_contiguous     = */ 0,
        /*.max_contiguous_idx = */ -1,
        /*.cells              = */ nullptr,
        /*.cells_sequences    = */ nullptr,
    };

    return result;
}

void llama_kv_cache_view_free(llama_kv_cache_view * view) {
    if (view->cells != nullptr) {
        free(view->cells);
        view->cells = nullptr;
    }
    if (view->cells_sequences != nullptr) {
        free(view->cells_sequences);
        view->cells_sequences = nullptr;
    }
}

void llama_kv_cache_view_update(llama_kv_cache_view * view, const llama_kv_cache * kv) {
    // TODO: rework this in the future, for now quick hack
    const llama_kv_cache_unified * kvu = dynamic_cast<const llama_kv_cache_unified *>(kv);
    if (kvu == nullptr) {
        LLAMA_LOG_ERROR("%s: the kv_cache_view currently works only with llama_kv_cache_unified\n", __func__);
        return;
    }

    if (uint32_t(view->n_cells) < kvu->size || view->cells == nullptr) {
        view->n_cells = int32_t(kvu->size);
        void * p = realloc(view->cells, sizeof(llama_kv_cache_view_cell) * view->n_cells);
        GGML_ASSERT(p != nullptr && "Failed to alloc kv_cache_view cells");
        view->cells = (llama_kv_cache_view_cell *)p;
        p = realloc(view->cells_sequences, sizeof(llama_seq_id) * view->n_seq_max * view->n_cells);
        GGML_ASSERT(p != nullptr && "Failed to alloc kv_cache_view cells sequences");
        view->cells_sequences = (llama_seq_id *)p;
    }

    const std::vector<llama_kv_cache_unified::kv_cell> & kv_cells = kvu->cells;
    llama_kv_cache_view_cell * c_curr = view->cells;
    llama_seq_id * cs_curr = view->cells_sequences;
    int32_t used_cells = 0;
    int32_t token_count = 0;
    int32_t curr_contig_idx = -1;
    uint32_t max_contig = 0;
    int32_t max_contig_idx = -1;

    for (int32_t i = 0; i < int32_t(kvu->size); i++, c_curr++, cs_curr += view->n_seq_max) {
        const size_t curr_size = kv_cells[i].seq_id.size();
        token_count += curr_size;
        c_curr->pos = kv_cells[i].pos + kv_cells[i].delta;

        if (curr_size > 0) {
            if (curr_contig_idx >= 0 && uint32_t(i - curr_contig_idx) > max_contig) {
                max_contig = i - curr_contig_idx;
                max_contig_idx = curr_contig_idx;
            }
            curr_contig_idx = -1;
        } else if (curr_contig_idx < 0) {
            curr_contig_idx = i;
        }

        int seq_idx = 0;
        for (const llama_seq_id it : kv_cells[i].seq_id) {
            if (seq_idx >= view->n_seq_max) {
                break;
            }
            cs_curr[seq_idx] = it;
            seq_idx++;
        }
        if (seq_idx != 0) {
            used_cells++;
        }
        for (; seq_idx < view->n_seq_max; seq_idx++) {
            cs_curr[seq_idx] = -1;
        }
    }
    if (curr_contig_idx >= 0 && kv_cells.size() - curr_contig_idx > max_contig) {
        max_contig_idx = curr_contig_idx;
        max_contig = kv_cells.size() - curr_contig_idx;
    }
    view->max_contiguous = max_contig;
    view->max_contiguous_idx = max_contig_idx;
    view->token_count = token_count;
    view->used_cells = used_cells;
    if (uint32_t(used_cells) != kvu->used) {
        LLAMA_LOG_ERROR("%s: used cells mismatch. kv_cache says %d but we calculated %d\n",
            __func__, kvu->used, used_cells);
    }
}<|MERGE_RESOLUTION|>--- conflicted
+++ resolved
@@ -22,45 +22,23 @@
     return cparams.flash_attn ? 256u : 32u;
 }
 
-<<<<<<< HEAD
-// 设置 KV 缓存，为模型每一层的 K（键）和 V（值）张量分配内存
-bool llama_kv_cache_unified::init(
-=======
 llama_kv_cache_unified::llama_kv_cache_unified(
->>>>>>> 4773d7a0
         const llama_model & model,
                 ggml_type   type_k,
                 ggml_type   type_v,
                      bool   v_trans,
                      bool   offload,
                  uint32_t   kv_size,
-<<<<<<< HEAD
-                     bool   offload) {
-    // 获取模型参数
-=======
                  uint32_t   padding) : model(model), hparams(model.hparams), v_trans(v_trans), padding(padding) {
->>>>>>> 4773d7a0
     const int32_t n_layer = hparams.n_layer;
 
     has_shift = false;
     can_shift = true;
 
-<<<<<<< HEAD
-    // 检查提供的模型是否使用循环架构
-    recurrent = llama_model_is_recurrent(&model);
-    // 确定 Value 张量是否需要转置
-    v_trans   = !recurrent && !cparams.flash_attn;
-    can_shift = !recurrent;
-
-    // init: kv_size = 4096, offload = 1, type_k = 'f16', type_v = 'f16', n_layer = 61, can_shift = 1
-    LLAMA_LOG_INFO("%s: kv_size = %d, offload = %d, type_k = '%s', type_v = '%s', n_layer = %d, can_shift = %d\n",
-            __func__, kv_size, offload, ggml_type_name(type_k), ggml_type_name(type_v), n_layer, can_shift);
-=======
     LLAMA_LOG_INFO("%s: kv_size = %d, type_k = '%s', type_v = '%s', n_layer = %d, can_shift = %d, padding = %d\n",
             __func__, kv_size, ggml_type_name(type_k), ggml_type_name(type_v), n_layer, can_shift, padding);
 
     GGML_ASSERT(kv_size % padding == 0 && "kv_size must be a multiple of padding");
->>>>>>> 4773d7a0
 
     // 缓存的初始写入位置（头指针）
     head = 0;
@@ -113,25 +91,14 @@
 
         const char * dev_name = "CPU";
 
-<<<<<<< HEAD
-        // 确定缓冲区类型
-        ggml_backend_buffer_type_t buft;
-=======
         ggml_backend_buffer_type_t buft = ggml_backend_cpu_buffer_type();
 
->>>>>>> 4773d7a0
         if (offload) {
             // 如果启用KV卸载到GPU，则获取分配给该层的设备并找到对应的缓冲区类型
             auto * dev = model.dev_layer(i);
             buft = ggml_backend_dev_buffer_type(dev);
 
             dev_name = ggml_backend_dev_name(dev);
-<<<<<<< HEAD
-        } else {
-            // 否则使用 CPU 类型
-            buft = ggml_backend_cpu_buffer_type();
-=======
->>>>>>> 4773d7a0
         }
 
         LLAMA_LOG_DEBUG("%s: layer %3d: dev = %s\n", __func__, i, dev_name);
@@ -169,42 +136,6 @@
         bufs.emplace_back(buf);
     }
 
-<<<<<<< HEAD
-    return true;
-}
-
-// 统计缓存中所有序列存储的单个词元状态的总数
-int32_t llama_kv_cache_unified::get_n_tokens() const {
-    int32_t result = 0;
-
-    for (uint32_t i = 0; i < size; i++) {
-        result += cells[i].seq_id.size();
-    }
-
-    return result;
-}
-
-int32_t llama_kv_cache_unified::get_used_cells() const {
-    return used;
-}
-
-// 计算 K 和 V 张量缓冲区占用的总内存大小
-size_t llama_kv_cache_unified::total_size() const {
-    size_t size = 0;
-    // 遍历 bufs（后端缓冲区）并累加它们报告的大小
-    for (const auto & buf : bufs) {
-        size += ggml_backend_buffer_get_size(buf.get());
-    }
-
-    return size;
-}
-
-// 查找当前缓存中任何单元存储的最大词元位置
-llama_pos llama_kv_cache_unified::pos_max() const {
-    llama_pos pos_max = -1;
-    for (const auto & cell : cells) {
-        pos_max = std::max(pos_max, cell.pos);
-=======
     {
         const size_t memory_size_k = size_k_bytes();
         const size_t memory_size_v = size_v_bytes();
@@ -213,7 +144,6 @@
                 (float)(memory_size_k + memory_size_v) / (1024.0f * 1024.0f),
                 ggml_type_name(type_k), (float)memory_size_k / (1024.0f * 1024.0f),
                 ggml_type_name(type_v), (float)memory_size_v / (1024.0f * 1024.0f));
->>>>>>> 4773d7a0
     }
 }
 
@@ -419,17 +349,6 @@
     return result;
 }
 
-<<<<<<< HEAD
-// 发出信号，表示应该执行 KV 缓存的碎片整理
-void llama_kv_cache_unified::defrag() {
-    if (!recurrent) {
-        do_defrag = true;
-    }
-}
-
-// 撤销对 KV 缓存中任何尚未提交的挂起更改。这是用于事务性更新的提交/恢复机制的一部分。
-=======
->>>>>>> 4773d7a0
 void llama_kv_cache_unified::restore() {
     if (pending.ranges.empty()) {
         return;
@@ -468,10 +387,98 @@
     pending.ranges.clear();
 }
 
-<<<<<<< HEAD
-// 指示缓存（以及底层模型架构）是否支持高效的上下文移位
-bool llama_kv_cache_unified::get_can_shift() const {
-    return can_shift;
+bool llama_kv_cache_unified::update(llama_context & lctx) {
+    bool need_reserve = false;
+
+    auto * sched = lctx.get_sched();
+
+    if (has_shift) {
+        if (!get_can_shift()) {
+            GGML_ABORT("The current KV cache / model configuration does not support K-shift");
+        }
+
+        LLAMA_LOG_DEBUG("%s: applying K-shift\n", __func__);
+
+        // apply K-shift if needed
+        if (hparams.rope_type != LLAMA_ROPE_TYPE_NONE) {
+            ggml_backend_sched_reset(sched);
+
+            auto * gf = lctx.graph_init();
+
+            auto res = build_graph_shift(lctx.get_cparams(), lctx.get_ctx_compute(), gf);
+
+            ggml_backend_sched_alloc_graph(sched, gf);
+
+            res->set_inputs(nullptr);
+
+            lctx.graph_compute(gf, false);
+
+            need_reserve = true;
+        }
+
+        {
+            has_shift = false;
+
+            for (uint32_t i = 0; i < size; ++i) {
+                cells[i].delta = 0;
+            }
+        }
+    }
+
+    if (do_defrag) {
+        LLAMA_LOG_DEBUG("%s: defragmenting KV cache\n", __func__);
+
+        if (defrag_prepare(lctx.graph_max_nodes())) {
+            ggml_backend_sched_reset(sched);
+
+            auto * gf = lctx.graph_init();
+
+            auto res = build_graph_defrag(lctx.get_cparams(), lctx.get_ctx_compute(), gf);
+
+            ggml_backend_sched_alloc_graph(sched, gf);
+
+            res->set_inputs(nullptr);
+
+            lctx.graph_compute(gf, false);
+
+            need_reserve = true;
+        }
+
+        do_defrag = false;
+    }
+
+    return need_reserve;
+}
+
+void llama_kv_cache_unified::defrag_sched(float thold) {
+    // - do not defrag small contexts (i.e. < 2048 tokens)
+    // - count the padding towards the number of used tokens
+    const float fragmentation = n >= 2048 ? std::max(0.0f, 1.0f - (float(used + padding)/n)) : 0.0f;
+
+    // queue defragmentation for next llama_kv_cache_update
+    if (fragmentation > thold) {
+        LLAMA_LOG_DEBUG("%s: fragmentation: %.2f - requesting defrag\n", __func__, fragmentation);
+
+        do_defrag = true;
+    }
+}
+
+void llama_kv_cache_unified::set_full() {
+    n = size;
+}
+
+llama_sbatch llama_kv_cache_unified::sbatch_init(
+        const llama_batch & batch,
+        bool logits_all) {
+    return llama_sbatch(batch, hparams.n_embd, true, logits_all);
+}
+
+llama_ubatch llama_kv_cache_unified::ubatch_next(
+        llama_sbatch & sbatch,
+        uint32_t n_ubatch,
+        bool embd_pooled) const {
+    GGML_UNUSED(embd_pooled);
+    return sbatch.split_simple(n_ubatch);
 }
 
 // 在缓存中查找一个连续的空闲单元块，以存储输入 ubatch（统一批处理词元）的 KV 状态。
@@ -482,127 +489,12 @@
     const uint32_t n_tokens = ubatch.n_tokens;
     const uint32_t n_seqs   = ubatch.n_seqs;
     const uint32_t n_seq_tokens = ubatch.n_seq_tokens;
-=======
-bool llama_kv_cache_unified::update(llama_context & lctx) {
-    bool need_reserve = false;
-
-    auto * sched = lctx.get_sched();
->>>>>>> 4773d7a0
-
-    if (has_shift) {
-        if (!get_can_shift()) {
-            GGML_ABORT("The current KV cache / model configuration does not support K-shift");
-        }
-
-<<<<<<< HEAD
-    // 循环模型
-    if (recurrent) {
-        // For recurrent state architectures (like Mamba or RWKV),
-        // each cache cell can store the state for a whole sequence.
-        // A slot should be always be contiguous.
-=======
-        LLAMA_LOG_DEBUG("%s: applying K-shift\n", __func__);
->>>>>>> 4773d7a0
-
-        // apply K-shift if needed
-        if (hparams.rope_type != LLAMA_ROPE_TYPE_NONE) {
-            ggml_backend_sched_reset(sched);
-
-            auto * gf = lctx.graph_init();
-
-            auto res = build_graph_shift(lctx.get_cparams(), lctx.get_ctx_compute(), gf);
-
-            ggml_backend_sched_alloc_graph(sched, gf);
-
-            res->set_inputs(nullptr);
-
-            lctx.graph_compute(gf, false);
-
-            need_reserve = true;
-        }
-
-        {
-            has_shift = false;
-
-            for (uint32_t i = 0; i < size; ++i) {
-                cells[i].delta = 0;
-            }
-        }
-    }
-
-    if (do_defrag) {
-        LLAMA_LOG_DEBUG("%s: defragmenting KV cache\n", __func__);
-
-        if (defrag_prepare(lctx.graph_max_nodes())) {
-            ggml_backend_sched_reset(sched);
-
-            auto * gf = lctx.graph_init();
-
-            auto res = build_graph_defrag(lctx.get_cparams(), lctx.get_ctx_compute(), gf);
-
-            ggml_backend_sched_alloc_graph(sched, gf);
-
-            res->set_inputs(nullptr);
-
-            lctx.graph_compute(gf, false);
-
-            need_reserve = true;
-        }
-
-        do_defrag = false;
-    }
-
-    return need_reserve;
-}
-
-void llama_kv_cache_unified::defrag_sched(float thold) {
-    // - do not defrag small contexts (i.e. < 2048 tokens)
-    // - count the padding towards the number of used tokens
-    const float fragmentation = n >= 2048 ? std::max(0.0f, 1.0f - (float(used + padding)/n)) : 0.0f;
-
-    // queue defragmentation for next llama_kv_cache_update
-    if (fragmentation > thold) {
-        LLAMA_LOG_DEBUG("%s: fragmentation: %.2f - requesting defrag\n", __func__, fragmentation);
-
-        do_defrag = true;
-    }
-}
-
-void llama_kv_cache_unified::set_full() {
-    n = size;
-}
-
-llama_sbatch llama_kv_cache_unified::sbatch_init(
-        const llama_batch & batch,
-        bool logits_all) {
-    return llama_sbatch(batch, hparams.n_embd, true, logits_all);
-}
-
-llama_ubatch llama_kv_cache_unified::ubatch_next(
-        llama_sbatch & sbatch,
-        uint32_t n_ubatch,
-        bool embd_pooled) const {
-    GGML_UNUSED(embd_pooled);
-    return sbatch.split_simple(n_ubatch);
-}
-
-bool llama_kv_cache_unified::find_slot(
-       const llama_ubatch & ubatch) {
-    const uint32_t n_tokens = ubatch.n_tokens;
-    const uint32_t n_seqs   = ubatch.n_seqs;
-    const uint32_t n_seq_tokens = ubatch.n_seq_tokens;
-
-<<<<<<< HEAD
-        // sanity check
-        return n >= n_seqs;
-    } // end of recurrent
-=======
+
     // if we have enough unused cells before the current head ->
     //   better to start searching from the beginning of the cache, hoping to fill it
     if (head > used + 2*ubatch.n_tokens) {
         head = 0;
     }
->>>>>>> 4773d7a0
 
     // otherwise, one cell per token.
     // 类 Transformer 模型
@@ -668,18 +560,6 @@
     return true;
 }
 
-<<<<<<< HEAD
-// 返回 KV 缓存操作所需的填充量
-uint32_t llama_kv_cache_unified::get_padding(const llama_cparams & cparams) const {
-    // the FA kernels require padding to avoid extra runtime boundary checks
-    return cparams.flash_attn ? 256u : 32u;
-}
-
-// 查找当前正在使用的最高编号单元的索引
-uint32_t llama_kv_cache_unified::cell_max() const {
-    for (uint32_t i = size; i > 0; --i) {
-        const llama_kv_cell & cell = cells[i - 1];
-=======
 int32_t llama_kv_cache_unified::get_n_tokens() const {
     int32_t result = 0;
 
@@ -693,7 +573,6 @@
 int32_t llama_kv_cache_unified::get_used_cells() const {
     return used;
 }
->>>>>>> 4773d7a0
 
 bool llama_kv_cache_unified::get_can_shift() const {
     return can_shift;
@@ -739,11 +618,6 @@
     return size_v_bytes;
 }
 
-<<<<<<< HEAD
-// 通过识别哪些单元需要移动以整合空闲空间，为缓存的碎片整理做准备
-bool llama_kv_cache_unified::defrag_prepare(int32_t n_max_nodes) {
-    const uint32_t n_layer = hparams.n_layer;
-=======
 ggml_tensor * llama_kv_cache_unified::build_rope_shift(
         const llama_cparams & cparams,
                ggml_context * ctx,
@@ -753,7 +627,6 @@
                       float   freq_base,
                       float   freq_scale) const {
     const auto & n_ctx_orig = cparams.n_ctx_orig_yarn;
->>>>>>> 4773d7a0
 
     const auto & yarn_ext_factor = cparams.yarn_ext_factor;
     const auto & yarn_beta_fast  = cparams.yarn_beta_fast;
@@ -1145,9 +1018,6 @@
     return true;
 }
 
-<<<<<<< HEAD
-// 将 KV 缓存的状态（或特定序列的状态）写入输出流 (io)
-=======
 uint32_t llama_kv_cache_unified::cell_max() const {
     for (uint32_t i = size; i > 0; --i) {
         const kv_cell & cell = cells[i - 1];
@@ -1160,7 +1030,6 @@
     return 0;
 }
 
->>>>>>> 4773d7a0
 void llama_kv_cache_unified::state_write(llama_io_write_i & io, llama_seq_id seq_id) const {
     std::vector<std::pair<uint32_t, uint32_t>> cell_ranges; // ranges, from inclusive, to exclusive
     uint32_t cell_count = 0;
