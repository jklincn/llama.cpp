--- conflicted
+++ resolved
@@ -23,37 +23,6 @@
 }
 
 llama_kv_cache_unified::llama_kv_cache_unified(
-<<<<<<< HEAD
-        const llama_model & model,
-                ggml_type   type_k,
-                ggml_type   type_v,
-                     bool   v_trans,
-                     bool   offload,
-                 uint32_t   kv_size,
-                 uint32_t   padding) : model(model), hparams(model.hparams), v_trans(v_trans), padding(padding) {
-    const int32_t n_layer = hparams.n_layer;
-
-    has_shift = false;
-    can_shift = true;
-
-    LLAMA_LOG_INFO("%s: kv_size = %d, type_k = '%s', type_v = '%s', n_layer = %d, can_shift = %d, padding = %d\n",
-            __func__, kv_size, ggml_type_name(type_k), ggml_type_name(type_v), n_layer, can_shift, padding);
-
-    GGML_ASSERT(kv_size % padding == 0 && "kv_size must be a multiple of padding");
-
-    // 缓存的初始写入位置（头指针）
-    head = 0;
-    // 缓存的最大容量
-    size = kv_size;
-    // 将缓存中当前已用槽位的计数初始化为零
-    used = 0;
-
-    this->type_k = type_k;
-    this->type_v = type_v;
-
-    cells.clear();
-    cells.resize(kv_size);
-=======
         const llama_model &  model,
           layer_filter_cb && filter,
                 ggml_type    type_k,
@@ -69,7 +38,6 @@
     n_seq_max(n_seq_max), n_pad(n_pad), n_swa(n_swa), swa_type(swa_type) {
 
     GGML_ASSERT(kv_size % n_pad == 0);
->>>>>>> 53ae3064
 
     // create a context for each buffer type
     std::map<ggml_backend_buffer_type_t, ggml_context *> ctx_map;
@@ -96,18 +64,6 @@
         return it->second;
     };
 
-<<<<<<< HEAD
-    // 预留空间，用于存储指向每层 K 和 V 张量的指针，以避免重新分配内存。
-    k_l.reserve(n_layer);
-    v_l.reserve(n_layer);
-
-    // 遍历模型的每一层
-    for (int i = 0; i < n_layer; i++) {
-        // 确定当前层 K 和 V 的嵌入维度
-        // 考虑了分组查询注意力（GQA）和任何共享嵌入 (_s)
-        const uint32_t n_embd_k_gqa = hparams.n_embd_k_gqa(i) + hparams.n_embd_k_s();
-        const uint32_t n_embd_v_gqa = hparams.n_embd_v_gqa(i) + hparams.n_embd_v_s();
-=======
     head = 0;
 
     cells.resize(kv_size);
@@ -120,19 +76,13 @@
 
         const uint32_t n_embd_k_gqa = hparams.n_embd_k_gqa(il) + hparams.n_embd_k_s();
         const uint32_t n_embd_v_gqa = hparams.n_embd_v_gqa(il) + hparams.n_embd_v_s();
->>>>>>> 53ae3064
 
         const char * dev_name = "CPU";
 
         ggml_backend_buffer_type_t buft = ggml_backend_cpu_buffer_type();
 
         if (offload) {
-<<<<<<< HEAD
-            // 如果启用KV卸载到GPU，则获取分配给该层的设备并找到对应的缓冲区类型
-            auto * dev = model.dev_layer(i);
-=======
             auto * dev = model.dev_layer(il);
->>>>>>> 53ae3064
             buft = ggml_backend_dev_buffer_type(dev);
 
             dev_name = ggml_backend_dev_name(dev);
@@ -145,18 +95,6 @@
             throw std::runtime_error("failed to create ggml context for kv cache");
         }
 
-<<<<<<< HEAD
-        // 在选定的上下文中为该层的 K 张量创建元数据，此时尚未为张量的数据分配实际内存
-        ggml_tensor * k = ggml_new_tensor_1d(ctx, type_k, n_embd_k_gqa*kv_size);
-        // 类似地创建 V 张量的元数据
-        ggml_tensor * v = ggml_new_tensor_1d(ctx, type_v, n_embd_v_gqa*kv_size);
-        // 为张量分配名称，如 "cache_k_l0", "cache_v_l0"
-        ggml_format_name(k, "cache_k_l%d", i);
-        ggml_format_name(v, "cache_v_l%d", i);
-        // 存储指向这些新创建的张量结构的指针
-        k_l.push_back(k);
-        v_l.push_back(v);
-=======
         ggml_tensor * k;
         ggml_tensor * v;
 
@@ -168,7 +106,6 @@
 
         map_layer_ids[il] = layers.size();
         layers.push_back({ il, k, v });
->>>>>>> 53ae3064
     }
 
     // 分配内存缓冲区并初始化
@@ -181,12 +118,6 @@
         if (!buf) {
             throw std::runtime_error("failed to allocate buffer for kv cache");
         }
-<<<<<<< HEAD
-        // 将整个分配的缓冲区初始化为零
-        ggml_backend_buffer_clear(buf, 0);
-=======
-
->>>>>>> 53ae3064
         LLAMA_LOG_INFO("%s: %10s KV buffer size = %8.2f MiB\n", __func__, ggml_backend_buffer_name(buf), ggml_backend_buffer_get_size(buf)/1024.0/1024.0);
 
         ggml_backend_buffer_clear(buf, 0);
@@ -292,14 +223,8 @@
     }
 }
 
-<<<<<<< HEAD
-// 将 delta 加到与 seq_id关联的、在范围 [p0, p1) 内的词元位置上。这用于实现“上下文移位”（例如，在上下文的开头腾出空间）
-void llama_kv_cache_unified::seq_add(llama_seq_id seq_id, llama_pos p0, llama_pos p1, llama_pos delta) {
-    if (delta == 0) {
-=======
 void llama_kv_cache_unified::seq_add(llama_seq_id seq_id, llama_pos p0, llama_pos p1, llama_pos shift) {
     if (shift == 0) {
->>>>>>> 53ae3064
         return;
     }
 
@@ -367,21 +292,9 @@
     }
 }
 
-<<<<<<< HEAD
-// 查找与特定 seq_id 关联的最大词元位置。
-llama_pos llama_kv_cache_unified::seq_pos_max(llama_seq_id seq_id) const {
-    llama_pos result = 0;
-
-    for (uint32_t i = 0; i < size; ++i) {
-        if (cells[i].has_seq_id(seq_id)) {
-            result = std::max(result, cells[i].pos);
-        }
-    }
-=======
 llama_pos llama_kv_cache_unified::seq_pos_min(llama_seq_id seq_id) const {
     return cells.seq_pos_min(seq_id);
 }
->>>>>>> 53ae3064
 
 llama_pos llama_kv_cache_unified::seq_pos_max(llama_seq_id seq_id) const {
     return cells.seq_pos_max(seq_id);
@@ -496,15 +409,7 @@
     return sbatch.split_simple(n_ubatch);
 }
 
-<<<<<<< HEAD
-// 在缓存中查找一个连续的空闲单元块，以存储输入 ubatch（统一批处理词元）的 KV 状态。
-// 预先写入元信息并把写入范围记到 pending.ranges
-// 调用方如果推理图构建失败→析构 llama_kv_cache_guard →自动 restore() 回滚；成功时显式 commit() 清空挂起记录。
-bool llama_kv_cache_unified::find_slot(
-       const llama_ubatch & ubatch) {
-=======
 bool llama_kv_cache_unified::find_slot(const llama_ubatch & ubatch) {
->>>>>>> 53ae3064
     const uint32_t n_tokens = ubatch.n_tokens;
 
     // if we have enough unused cells before the current head ->
@@ -514,15 +419,9 @@
     }
 
     // otherwise, one cell per token.
-<<<<<<< HEAD
-    // 类 Transformer 模型
-    if (n_tokens > size) {
-        LLAMA_LOG_ERROR("%s: n_tokens = %d > size = %d\n", __func__, n_tokens, size);
-=======
 
     if (n_tokens > cells.size()) {
         LLAMA_LOG_ERROR("%s: n_tokens = %d > size = %u\n", __func__, n_tokens, cells.size());
->>>>>>> 53ae3064
         return false;
     }
 
@@ -552,14 +451,8 @@
     uint32_t n_tested = 0;
 
     while (true) {
-<<<<<<< HEAD
-        // 如果 head 远超 used 单元，则将 head 重置为 0
-        if (head + n_tokens > size) {
-            n_tested += size - head;
-=======
         if (head + n_tokens > cells.size()) {
             n_tested += cells.size() - head;
->>>>>>> 53ae3064
             head = 0;
             continue;
         }
@@ -585,16 +478,8 @@
         }
     }
 
-<<<<<<< HEAD
-    // 从 ubatch 中填充槽中每个单元的 pos 和 seq_id
-    for (uint32_t s = 0; s < n_seqs; s++) {
-        for (uint32_t i = 0; i < n_seq_tokens; ++i) {
-            uint32_t k = s*n_seq_tokens + i;
-            cells[head + k].pos = ubatch.pos[k];
-=======
     // store the old state of the cells in the recovery stack
     recovery.states.push_back({head, cells.cp(head, n_tokens)});
->>>>>>> 53ae3064
 
     for (uint32_t i = 0; i < n_tokens; ++i) {
         cells.pos_set(head + i, ubatch.pos[i]);
@@ -604,14 +489,6 @@
         }
     }
 
-<<<<<<< HEAD
-    used += n_tokens;
-
-    // 将使用的范围 {head, head + n_tokens} 添加到 pending.ranges（用于提交/恢复）。
-    pending.ranges.push_back({head, head + n_tokens});
-
-=======
->>>>>>> 53ae3064
     // a heuristic, to avoid attending the full cache if it is not yet utilized
     // after enough generations, the benefit from this heuristic disappears
     // if we start defragmenting the cache, the benefit from this will be more important
