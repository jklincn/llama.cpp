#include "llama-impl.h"

#include "llama-chat.h"
#include "llama-mmap.h"
#include "llama-vocab.h"
#include "llama-model-loader.h"
#include "llama-model-saver.h"
#include "llama-model.h"

#include "ggml.h"
#include "ggml-backend.h"

#include <algorithm>
#include <cstddef>
#include <cstdint>
#include <cstdio>
#include <cstring>
#include <ctime>

#if defined(_MSC_VER)
#pragma warning(disable: 4244 4267) // possible loss of data
#endif

//
// interface implementation
//

const char * llama_flash_attn_type_name(enum llama_flash_attn_type flash_attn_type) {
    switch (flash_attn_type) {
        case LLAMA_FLASH_ATTN_TYPE_AUTO:
            return "auto";
        case LLAMA_FLASH_ATTN_TYPE_DISABLED:
            return "disabled";
        case LLAMA_FLASH_ATTN_TYPE_ENABLED:
            return "enabled";
    }
    GGML_ABORT("fatal error");
}

struct llama_sampler_chain_params llama_sampler_chain_default_params() {
    struct llama_sampler_chain_params result = {
        /*.no_perf                     =*/ true,
    };

    return result;
}

size_t llama_max_devices(void) {
    return 16;
}

bool llama_supports_mmap(void) {
    return llama_mmap::SUPPORTED;
}

bool llama_supports_mlock(void) {
    return llama_mlock::SUPPORTED;
}

bool llama_supports_gpu_offload(void) {
    return ggml_backend_dev_by_type(GGML_BACKEND_DEVICE_TYPE_GPU) != nullptr ||
           ggml_backend_dev_by_type(GGML_BACKEND_DEVICE_TYPE_IGPU) != nullptr ||
           llama_supports_rpc();
}

bool llama_supports_rpc(void) {
    return ggml_backend_reg_by_name("RPC") != nullptr;
}

void llama_backend_init(void) {
    ggml_time_init();

    // needed to initialize f16 tables
    {
        struct ggml_init_params params = { 0, NULL, false };
        // ggml 初始化
        struct ggml_context * ctx = ggml_init(params);
        ggml_free(ctx);
    }
}

void llama_numa_init(enum ggml_numa_strategy numa) {
    if (numa != GGML_NUMA_STRATEGY_DISABLED) {
        // 根据 type 获取 CPU device 结构体
        auto * dev = ggml_backend_dev_by_type(GGML_BACKEND_DEVICE_TYPE_CPU);
        GGML_ASSERT(dev && "CPU backend is not loaded");
        // 根据 device 获取 CPU reg 结构体
        auto * reg = ggml_backend_dev_backend_reg(dev);
        // 从 reg 的 iface 中(ggml_backend_cpu_get_proc_address)获取 ggml_backend_cpu_numa_init 函数指针
        auto * numa_init_fn = (decltype(ggml_numa_init) *) ggml_backend_reg_get_proc_address(reg, "ggml_backend_cpu_numa_init");
        if (numa_init_fn) {
            numa_init_fn(numa);
        }
    }
}

void llama_backend_free(void) {
    ggml_quantize_free();
}

int64_t llama_time_us(void) {
    return ggml_time_us();
}

// Returns 0 on success, -1 on error, and -2 on cancellation via llama_progress_callback
static int llama_model_load(const std::string & fname, std::vector<std::string> & splits, llama_model & model, llama_model_params & params) {
    // loading time will be recalculated after the first eval, so
    // we take page faults deferred by mmap() into consideration
    model.t_load_us = 0;
    time_meas tm(model.t_load_us);

    model.t_start_us = tm.t_start_us;

    try {
        llama_model_loader ml(fname, splits, params.use_mmap, params.check_tensors, params.kv_overrides, params.tensor_buft_overrides);

        ml.print_info();

        model.hparams.vocab_only = params.vocab_only;

        try {
            model.load_arch(ml);
        } catch(const std::exception & e) {
            throw std::runtime_error("error loading model architecture: " + std::string(e.what()));
        }
        try {
            model.load_hparams(ml);
        } catch(const std::exception & e) {
            throw std::runtime_error("error loading model hyperparameters: " + std::string(e.what()));
        }
        try {
            model.load_vocab(ml);
        } catch(const std::exception & e) {
            throw std::runtime_error("error loading model vocabulary: " + std::string(e.what()));
        }

        model.load_stats(ml);
        model.print_info();

        if (params.vocab_only) {
            LLAMA_LOG_INFO("%s: vocab only - skipping tensors\n", __func__);
            return 0;
        }

        if (!model.load_tensors(ml)) {
            return -2;
        }
    } catch (const std::exception & err) {
        LLAMA_LOG_ERROR("%s: error loading model: %s\n", __func__, err.what());
        return -1;
    }

    return 0;
}

static struct llama_model * llama_model_load_from_file_impl(
        const std::string & path_model,
        std::vector<std::string> & splits,
        struct llama_model_params params) {
    // 初始化计时器，linux上是空实现
    ggml_time_init();

    if (!params.vocab_only && ggml_backend_reg_count() == 0) {
        LLAMA_LOG_ERROR("%s: no backends are loaded. hint: use ggml_backend_load() or ggml_backend_load_all() to load a backend before calling this function\n", __func__);
        return nullptr;
    }

    unsigned cur_percentage = 0;
    // 用户无定义则使用默认回调（打印进度条）
    if (params.progress_callback == NULL) {
        params.progress_callback_user_data = &cur_percentage;
        params.progress_callback = [](float progress, void * ctx) {
            unsigned * cur_percentage_p = (unsigned *) ctx;
            unsigned percentage = (unsigned) (100 * progress);
            while (percentage > *cur_percentage_p) {
                *cur_percentage_p = percentage;
                LLAMA_LOG_CONT(".");
                if (percentage >= 100) {
                    LLAMA_LOG_CONT("\n");
                }
            }
            return true;
        };
    }

    // 创建 llama_model 实例，并传入 params（实际是 mparams） 进行初始化。
    llama_model * model = new llama_model(params);

    // 选择合适的计算设备
    // create list of devices to use with this model
    if (params.devices) {
        for (ggml_backend_dev_t * dev = params.devices; *dev; ++dev) {
            model->devices.push_back(*dev);
        }
    } else {
<<<<<<< HEAD
        // 自动选择可用设备
        std::vector<ggml_backend_dev_t> rpc_servers;
        // use all available devices
        // 遍历所有初始化时找到的设备
=======
        // default device selection

        // build list of available devices
        std::vector<ggml_backend_dev_t> gpus;
        std::vector<ggml_backend_dev_t> igpus;
        std::vector<ggml_backend_dev_t> rpc_servers;

>>>>>>> aa0c461e
        for (size_t i = 0; i < ggml_backend_dev_count(); ++i) {
            ggml_backend_dev_t dev = ggml_backend_dev_get(i);
            switch (ggml_backend_dev_type(dev)) {
                case GGML_BACKEND_DEVICE_TYPE_CPU:
                case GGML_BACKEND_DEVICE_TYPE_ACCEL:
                    // skip CPU backends since they are handled separately
                    break;

                case GGML_BACKEND_DEVICE_TYPE_GPU: {
                    ggml_backend_reg_t reg = ggml_backend_dev_backend_reg(dev);
                    if (ggml_backend_reg_name(reg) == std::string("RPC")) {
                        rpc_servers.push_back(dev);
                    } else {
<<<<<<< HEAD
                        // 加入到 devices 中
                        model->devices.push_back(dev);
=======
                        // check if there is already a GPU with the same device id
                        ggml_backend_dev_props props;
                        ggml_backend_dev_get_props(dev, &props);
                        auto it = std::find_if(gpus.begin(), gpus.end(), [&props](ggml_backend_dev_t d) {
                            ggml_backend_dev_props d_props;
                            ggml_backend_dev_get_props(d, &d_props);
                            if (props.device_id && d_props.device_id) {
                                return strcmp(props.device_id, d_props.device_id) == 0;
                            }
                            return false;
                        });

                        if (it != gpus.end()) {
                            LLAMA_LOG_INFO("%s: skipping device %s (%s) with id %s - already using device %s (%s) with the same id\n",
                                    __func__,
                                    ggml_backend_dev_name(dev), ggml_backend_dev_description(dev),
                                    props.device_id ? props.device_id : "unknown id",
                                    ggml_backend_dev_name(*it), ggml_backend_dev_description(*it));
                        } else {
                            gpus.push_back(dev);
                        }
>>>>>>> aa0c461e
                    }
                    break;
                }

                case GGML_BACKEND_DEVICE_TYPE_IGPU:
                    igpus.push_back(dev);
                    break;
            }
        }

        // add RPC servers at the front of the list to minimize network transfers
        model->devices.insert(model->devices.begin(), rpc_servers.begin(), rpc_servers.end());

        // add GPUs
        model->devices.insert(model->devices.end(), gpus.begin(), gpus.end());

        // add integrated GPUs only if no other devices were found
        if (model->devices.empty()) {
            model->devices.insert(model->devices.end(), igpus.begin(), igpus.end());
        }
    }

    // if using single GPU mode, remove all except the main GPU
    // 如果是单GPU模式，设置主GPU，删去其他
    if (params.split_mode == LLAMA_SPLIT_MODE_NONE) {
        if (params.main_gpu < 0) {
            model->devices.clear();
        } else {
            if (params.main_gpu >= (int)model->devices.size()) {
                LLAMA_LOG_ERROR("%s: invalid value for main_gpu: %d (available devices: %zu)\n", __func__, params.main_gpu, model->devices.size());
                llama_model_free(model);
                return nullptr;
            }
            ggml_backend_dev_t main_gpu = model->devices[params.main_gpu];
            model->devices.clear();
            model->devices.push_back(main_gpu);
        }
    }

    // 遍历所有设备（GPU），打印设备名称、描述和可用内存（MiB）
    for (auto * dev : model->devices) {
        ggml_backend_dev_props props;
        ggml_backend_dev_get_props(dev, &props);
        LLAMA_LOG_INFO("%s: using device %s (%s) (%s) - %zu MiB free\n", __func__,
                ggml_backend_dev_name(dev), ggml_backend_dev_description(dev),
                props.device_id ? props.device_id : "unknown id",
                props.memory_free/1024/1024);
    }

    // 加载模型
    const int status = llama_model_load(path_model, splits, *model, params);
    GGML_ASSERT(status <= 0);
    // 错误处理
    if (status < 0) {
        if (status == -1) {
            LLAMA_LOG_ERROR("%s: failed to load model\n", __func__);
        } else if (status == -2) {
            LLAMA_LOG_INFO("%s: cancelled model load\n", __func__);
        }

        llama_model_free(model);
        return nullptr;
    }

    return model;
}

// deprecated
struct llama_model * llama_load_model_from_file(
        const char * path_model,
        struct llama_model_params params) {
    return llama_model_load_from_file(path_model, params);
}

struct llama_model * llama_model_load_from_file(
        const char * path_model,
        struct llama_model_params params) {
    // splits 是用于加载多个gguf文件，此处是加载一个
    std::vector<std::string> splits = {};
    return llama_model_load_from_file_impl(path_model, splits, params);
}

struct llama_model * llama_model_load_from_splits(
        const char ** paths,
        size_t n_paths,
        struct llama_model_params params) {
    std::vector<std::string> splits;
    if (n_paths == 0) {
        LLAMA_LOG_ERROR("%s: list of splits is empty\n", __func__);
        return nullptr;
    }
    for (size_t i = 0; i < n_paths; ++i) {
        splits.push_back(paths[i]);
    }
    return llama_model_load_from_file_impl(splits.front(), splits, params);
}

void llama_model_save_to_file(const struct llama_model * model, const char * path_model) {
    llama_model_saver ms(*model);
    ms.add_kv_from_model();
    ms.add_tensors_from_model();
    ms.save(path_model);
}

//
// chat templates
//

int32_t llama_chat_apply_template(
                              const char * tmpl,
         const struct llama_chat_message * chat,
                                  size_t   n_msg,
                                    bool   add_ass,
                                    char * buf,
                                 int32_t   length) {
    const std::string curr_tmpl(tmpl == nullptr ? "chatml" : tmpl);

    // format the chat to string
    std::vector<const llama_chat_message *> chat_vec;
    chat_vec.resize(n_msg);
    for (size_t i = 0; i < n_msg; i++) {
        chat_vec[i] = &chat[i];
    }

    std::string formatted_chat;
    llm_chat_template detected_tmpl = llm_chat_detect_template(curr_tmpl);
    if (detected_tmpl == LLM_CHAT_TEMPLATE_UNKNOWN) {
        return -1;
    }
    int32_t res = llm_chat_apply_template(detected_tmpl, chat_vec, formatted_chat, add_ass);
    if (res < 0) {
        return res;
    }
    if (buf && length > 0) {
        strncpy(buf, formatted_chat.c_str(), length);
    }
    return res;
}

//
// model split
//

int llama_split_path(char * split_path, size_t maxlen, const char * path_prefix, int split_no, int split_count) {
    static const char * const SPLIT_PATH_FORMAT = "%s-%05d-of-%05d.gguf";
    if (snprintf(split_path, maxlen, SPLIT_PATH_FORMAT, path_prefix, split_no + 1, split_count)) {
        return strlen(split_path);
    }
    return 0;
}

int llama_split_prefix(char * split_prefix, size_t maxlen, const char * split_path, int split_no, int split_count) {
    std::string str_split_path(split_path);
    char postfix[32];
    snprintf(postfix, 32, "-%05d-of-%05d.gguf", split_no + 1, split_count);
    std::string str_postfix(postfix);

    // check if split_prefix ends with postfix
    int size_prefix = str_split_path.size() - str_postfix.size();
    if (size_prefix > 0 && str_split_path.find(str_postfix, size_prefix) != std::string::npos) {
        snprintf(split_prefix, std::min((size_t) size_prefix + 1, maxlen), "%s", split_path);
        return size_prefix;
    }

    return 0;
}

const char * llama_print_system_info(void) {
    static std::string s;
    s.clear(); // Clear the string, since it's static, otherwise it will accumulate data from previous calls.

    for (size_t i = 0; i < ggml_backend_reg_count(); i++) {
        auto * reg = ggml_backend_reg_get(i);
        auto * get_features_fn = (ggml_backend_get_features_t) ggml_backend_reg_get_proc_address(reg, "ggml_backend_get_features");
        if (get_features_fn) {
            ggml_backend_feature * features = get_features_fn(reg);
            s += ggml_backend_reg_name(reg);
            s += " : ";
            for (; features->name; features++) {
                s += features->name;
                s += " = ";
                s += features->value;
                s += " | ";
            }
        }
    }

    return s.c_str();
}
<|MERGE_RESOLUTION|>--- conflicted
+++ resolved
@@ -193,12 +193,6 @@
             model->devices.push_back(*dev);
         }
     } else {
-<<<<<<< HEAD
-        // 自动选择可用设备
-        std::vector<ggml_backend_dev_t> rpc_servers;
-        // use all available devices
-        // 遍历所有初始化时找到的设备
-=======
         // default device selection
 
         // build list of available devices
@@ -206,7 +200,6 @@
         std::vector<ggml_backend_dev_t> igpus;
         std::vector<ggml_backend_dev_t> rpc_servers;
 
->>>>>>> aa0c461e
         for (size_t i = 0; i < ggml_backend_dev_count(); ++i) {
             ggml_backend_dev_t dev = ggml_backend_dev_get(i);
             switch (ggml_backend_dev_type(dev)) {
@@ -220,10 +213,6 @@
                     if (ggml_backend_reg_name(reg) == std::string("RPC")) {
                         rpc_servers.push_back(dev);
                     } else {
-<<<<<<< HEAD
-                        // 加入到 devices 中
-                        model->devices.push_back(dev);
-=======
                         // check if there is already a GPU with the same device id
                         ggml_backend_dev_props props;
                         ggml_backend_dev_get_props(dev, &props);
@@ -245,7 +234,6 @@
                         } else {
                             gpus.push_back(dev);
                         }
->>>>>>> aa0c461e
                     }
                     break;
                 }
