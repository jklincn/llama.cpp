--- conflicted
+++ resolved
@@ -449,16 +449,12 @@
 
     std::vector<llama_layer> layers;
 
-<<<<<<< HEAD
-    // 模型参数
-=======
     //Dense linear projections for SentenceTransformers models like embeddinggemma
     // For Sentence Transformers models structure see
     // https://sbert.net/docs/sentence_transformer/usage/custom_models.html#structure-of-sentence-transformer-models
     struct ggml_tensor * dense_2_out_layers = nullptr;
     struct ggml_tensor * dense_3_out_layers = nullptr;
 
->>>>>>> 22c8c3c6
     llama_model_params params;
 
     // gguf metadata
