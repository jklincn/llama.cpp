#include "log.h"

#include <chrono>
#include <condition_variable>
#include <cstdarg>
#include <cstdio>
#include <cstdlib>
#include <cstring>
#include <mutex>
#include <sstream>
#include <thread>
#include <vector>

<<<<<<< HEAD
int common_log_verbosity_thold = LOG_DEFAULT_DEBUG;
=======
#if defined(_WIN32)
#    include <io.h>
#    include <windows.h>
#    define isatty _isatty
#    define fileno _fileno
#else
#    include <unistd.h>
#endif // defined(_WIN32)

int common_log_verbosity_thold = LOG_DEFAULT_LLAMA;
>>>>>>> aa0c461e

void common_log_set_verbosity_thold(int verbosity) {
    common_log_verbosity_thold = verbosity;
}

// Auto-detect if colors should be enabled based on terminal and environment
static bool common_log_should_use_colors_auto() {
    // Check NO_COLOR environment variable (https://no-color.org/)
    if (const char * no_color = std::getenv("NO_COLOR")) {
        if (no_color[0] != '\0') {
            return false;
        }
    }

    // Check TERM environment variable
    if (const char * term = std::getenv("TERM")) {
        if (std::strcmp(term, "dumb") == 0) {
            return false;
        }
    }

    // Check if stdout and stderr are connected to a terminal
    // We check both because log messages can go to either
    bool stdout_is_tty = isatty(fileno(stdout));
    bool stderr_is_tty = isatty(fileno(stderr));

    return stdout_is_tty || stderr_is_tty;
}

static int64_t t_us() {
    return std::chrono::duration_cast<std::chrono::microseconds>(std::chrono::system_clock::now().time_since_epoch()).count();
}

// colors
enum common_log_col : int {
    COMMON_LOG_COL_DEFAULT = 0,
    COMMON_LOG_COL_BOLD,
    COMMON_LOG_COL_RED,
    COMMON_LOG_COL_GREEN,
    COMMON_LOG_COL_YELLOW,
    COMMON_LOG_COL_BLUE,
    COMMON_LOG_COL_MAGENTA,
    COMMON_LOG_COL_CYAN,
    COMMON_LOG_COL_WHITE,
};

// disable colors by default
static std::vector<const char *> g_col = {
    "",
    "",
    "",
    "",
    "",
    "",
    "",
    "",
    "",
};

struct common_log_entry {
    enum ggml_log_level level;

    bool prefix;

    int64_t timestamp;

    std::vector<char> msg;

    // signals the worker thread to stop
    bool is_end;

    void print(FILE * file = nullptr) const {
        FILE * fcur = file;
        if (!fcur) {
            // stderr displays DBG messages only when their verbosity level is not higher than the threshold
            // these messages will still be logged to a file
            if (level == GGML_LOG_LEVEL_DEBUG && common_log_verbosity_thold < LOG_DEFAULT_DEBUG) {
                return;
            }

            fcur = stdout;

            if (level != GGML_LOG_LEVEL_NONE) {
                fcur = stderr;
            }
        }

        if (level != GGML_LOG_LEVEL_NONE && level != GGML_LOG_LEVEL_CONT && prefix) {
            if (timestamp) {
                // [M.s.ms.us]
                fprintf(fcur, "%s%d.%02d.%03d.%03d%s ",
                        g_col[COMMON_LOG_COL_BLUE],
                        (int) (timestamp / 1000000 / 60),
                        (int) (timestamp / 1000000 % 60),
                        (int) (timestamp / 1000 % 1000),
                        (int) (timestamp % 1000),
                        g_col[COMMON_LOG_COL_DEFAULT]);
            }

            switch (level) {
                case GGML_LOG_LEVEL_INFO:  fprintf(fcur, "%sI %s", g_col[COMMON_LOG_COL_GREEN],   g_col[COMMON_LOG_COL_DEFAULT]); break;
                case GGML_LOG_LEVEL_WARN:  fprintf(fcur, "%sW %s", g_col[COMMON_LOG_COL_MAGENTA], ""                        ); break;
                case GGML_LOG_LEVEL_ERROR: fprintf(fcur, "%sE %s", g_col[COMMON_LOG_COL_RED],     ""                        ); break;
                case GGML_LOG_LEVEL_DEBUG: fprintf(fcur, "%sD %s", g_col[COMMON_LOG_COL_YELLOW],  ""                        ); break;
                default:
                    break;
            }
        }

        fprintf(fcur, "%s", msg.data());

        if (level == GGML_LOG_LEVEL_WARN || level == GGML_LOG_LEVEL_ERROR || level == GGML_LOG_LEVEL_DEBUG) {
            fprintf(fcur, "%s", g_col[COMMON_LOG_COL_DEFAULT]);
        }

        fflush(fcur);
    }
};

struct common_log {
    // default capacity - will be expanded if needed
    common_log() : common_log(256) {}

    common_log(size_t capacity) {
        file = nullptr;
        prefix = false;
        timestamps = false;
        running = false;
        t_start = t_us();

        // initial message size - will be expanded if longer messages arrive
        entries.resize(capacity);
        for (auto & entry : entries) {
            entry.msg.resize(256);
        }

        head = 0;
        tail = 0;

        resume();
    }

    ~common_log() {
        pause();
        if (file) {
            fclose(file);
        }
    }

private:
    std::mutex mtx;
    std::thread thrd;
    std::condition_variable cv;

    FILE * file;

    bool prefix;
    bool timestamps;
    bool running;

    int64_t t_start;

    // ring buffer of entries
    std::vector<common_log_entry> entries;
    size_t head;
    size_t tail;

    // worker thread copies into this
    common_log_entry cur;

public:
    void add(enum ggml_log_level level, const char * fmt, va_list args) {
        std::lock_guard<std::mutex> lock(mtx);

        if (!running) {
            // discard messages while the worker thread is paused
            return;
        }

        auto & entry = entries[tail];

        {
            // cannot use args twice, so make a copy in case we need to expand the buffer
            va_list args_copy;
            va_copy(args_copy, args);

#if 1
            const size_t n = vsnprintf(entry.msg.data(), entry.msg.size(), fmt, args);
            if (n >= entry.msg.size()) {
                entry.msg.resize(n + 1);
                vsnprintf(entry.msg.data(), entry.msg.size(), fmt, args_copy);
            }
#else
            // hack for bolding arguments

            std::stringstream ss;
            for (int i = 0; fmt[i] != 0; i++) {
                if (fmt[i] == '%') {
                    ss << LOG_COL_BOLD;
                    while (fmt[i] != ' ' && fmt[i] != ')' && fmt[i] != ']' && fmt[i] != 0) ss << fmt[i++];
                    ss << LOG_COL_DEFAULT;
                    if (fmt[i] == 0) break;
                }
                ss << fmt[i];
            }
            const size_t n = vsnprintf(entry.msg.data(), entry.msg.size(), ss.str().c_str(), args);
            if (n >= entry.msg.size()) {
                entry.msg.resize(n + 1);
                vsnprintf(entry.msg.data(), entry.msg.size(), ss.str().c_str(), args_copy);
            }
#endif
            va_end(args_copy);
        }

        entry.level = level;
        entry.prefix = prefix;
        entry.timestamp = 0;
        if (timestamps) {
            entry.timestamp = t_us() - t_start;
        }
        entry.is_end = false;

        tail = (tail + 1) % entries.size();
        if (tail == head) {
            // expand the buffer
            std::vector<common_log_entry> new_entries(2*entries.size());

            size_t new_tail = 0;

            do {
                new_entries[new_tail] = std::move(entries[head]);

                head     = (head     + 1) % entries.size();
                new_tail = (new_tail + 1);
            } while (head != tail);

            head = 0;
            tail = new_tail;

            for (size_t i = tail; i < new_entries.size(); i++) {
                new_entries[i].msg.resize(256);
            }

            entries = std::move(new_entries);
        }

        cv.notify_one();
    }

    void resume() {
        std::lock_guard<std::mutex> lock(mtx);

        if (running) {
            return;
        }

        running = true;

        thrd = std::thread([this]() {
            while (true) {
                {
                    std::unique_lock<std::mutex> lock(mtx);
                    cv.wait(lock, [this]() { return head != tail; });

                    cur = entries[head];

                    head = (head + 1) % entries.size();
                }

                if (cur.is_end) {
                    break;
                }

                cur.print(); // stdout and stderr

                if (file) {
                    cur.print(file);
                }
            }
        });
    }

    void pause() {
        {
            std::lock_guard<std::mutex> lock(mtx);

            if (!running) {
                return;
            }

            running = false;

            // push an entry to signal the worker thread to stop
            {
                auto & entry = entries[tail];
                entry.is_end = true;

                tail = (tail + 1) % entries.size();
            }

            cv.notify_one();
        }

        thrd.join();
    }

    void set_file(const char * path) {
        pause();

        if (file) {
            fclose(file);
        }

        if (path) {
            file = fopen(path, "w");
        } else {
            file = nullptr;
        }

        resume();
    }

    void set_colors(bool colors) {
        pause();

        if (colors) {
            g_col[COMMON_LOG_COL_DEFAULT] = LOG_COL_DEFAULT;
            g_col[COMMON_LOG_COL_BOLD]    = LOG_COL_BOLD;
            g_col[COMMON_LOG_COL_RED]     = LOG_COL_RED;
            g_col[COMMON_LOG_COL_GREEN]   = LOG_COL_GREEN;
            g_col[COMMON_LOG_COL_YELLOW]  = LOG_COL_YELLOW;
            g_col[COMMON_LOG_COL_BLUE]    = LOG_COL_BLUE;
            g_col[COMMON_LOG_COL_MAGENTA] = LOG_COL_MAGENTA;
            g_col[COMMON_LOG_COL_CYAN]    = LOG_COL_CYAN;
            g_col[COMMON_LOG_COL_WHITE]   = LOG_COL_WHITE;
        } else {
            for (size_t i = 0; i < g_col.size(); i++) {
                g_col[i] = "";
            }
        }

        resume();
    }

    void set_prefix(bool prefix) {
        std::lock_guard<std::mutex> lock(mtx);

        this->prefix = prefix;
    }

    void set_timestamps(bool timestamps) {
        std::lock_guard<std::mutex> lock(mtx);

        this->timestamps = timestamps;
    }
};

//
// public API
//

struct common_log * common_log_init() {
    return new common_log;
}

struct common_log * common_log_main() {
    static struct common_log log;
    static std::once_flag    init_flag;
    std::call_once(init_flag, [&]() {
        // Set default to auto-detect colors
        log.set_colors(common_log_should_use_colors_auto());
    });

    return &log;
}

void common_log_pause(struct common_log * log) {
    log->pause();
}

void common_log_resume(struct common_log * log) {
    log->resume();
}

void common_log_free(struct common_log * log) {
    delete log;
}

void common_log_add(struct common_log * log, enum ggml_log_level level, const char * fmt, ...) {
    va_list args;
    va_start(args, fmt);
    log->add(level, fmt, args);
    va_end(args);
}

void common_log_set_file(struct common_log * log, const char * file) {
    log->set_file(file);
}

void common_log_set_colors(struct common_log * log, log_colors colors) {
    if (colors == LOG_COLORS_AUTO) {
        log->set_colors(common_log_should_use_colors_auto());
        return;
    }

    if (colors == LOG_COLORS_DISABLED) {
        log->set_colors(false);
        return;
    }

    GGML_ASSERT(colors == LOG_COLORS_ENABLED);
    log->set_colors(true);
}

void common_log_set_prefix(struct common_log * log, bool prefix) {
    log->set_prefix(prefix);
}

void common_log_set_timestamps(struct common_log * log, bool timestamps) {
    log->set_timestamps(timestamps);
}<|MERGE_RESOLUTION|>--- conflicted
+++ resolved
@@ -11,9 +11,6 @@
 #include <thread>
 #include <vector>
 
-<<<<<<< HEAD
-int common_log_verbosity_thold = LOG_DEFAULT_DEBUG;
-=======
 #if defined(_WIN32)
 #    include <io.h>
 #    include <windows.h>
@@ -24,7 +21,6 @@
 #endif // defined(_WIN32)
 
 int common_log_verbosity_thold = LOG_DEFAULT_LLAMA;
->>>>>>> aa0c461e
 
 void common_log_set_verbosity_thold(int verbosity) {
     common_log_verbosity_thold = verbosity;
