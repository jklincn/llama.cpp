#if defined(_MSC_VER)
#define _SILENCE_CXX17_CODECVT_HEADER_DEPRECATION_WARNING
#endif

#include "ggml.h"
#include "gguf.h"

#include "common.h"
#include "log.h"
#include "llama.h"

#include <algorithm>
#include <cinttypes>
#include <climits>
#include <cmath>
#include <codecvt>
#include <cstdarg>
#include <cstring>
#include <ctime>
#include <filesystem>
#include <fstream>
#include <iostream>
#include <iterator>
#include <regex>
#include <sstream>
#include <string>
#include <thread>
#include <unordered_map>
#include <unordered_set>
#include <vector>

#if defined(__APPLE__) && defined(__MACH__)
#include <sys/types.h>
#include <sys/sysctl.h>
#endif

#if defined(_WIN32)
#define WIN32_LEAN_AND_MEAN
#ifndef NOMINMAX
#   define NOMINMAX
#endif
#include <locale>
#include <windows.h>
#include <fcntl.h>
#include <io.h>
#else
#include <sys/ioctl.h>
#include <sys/stat.h>
#include <unistd.h>
#endif

#if defined(_MSC_VER)
#pragma warning(disable: 4244 4267) // possible loss of data
#endif

//
// CPU utils
//

int32_t cpu_get_num_physical_cores() {
#ifdef __linux__
    // enumerate the set of thread siblings, num entries is num cores
    std::unordered_set<std::string> siblings;
    for (uint32_t cpu=0; cpu < UINT32_MAX; ++cpu) {
        std::ifstream thread_siblings("/sys/devices/system/cpu/cpu"
            + std::to_string(cpu) + "/topology/thread_siblings");
        if (!thread_siblings.is_open()) {
            break; // no more cpus
        }
        std::string line;
        if (std::getline(thread_siblings, line)) {
            siblings.insert(line);
        }
    }
    if (!siblings.empty()) {
        return static_cast<int32_t>(siblings.size());
    }
#elif defined(__APPLE__) && defined(__MACH__)
    int32_t num_physical_cores;
    size_t len = sizeof(num_physical_cores);
    int result = sysctlbyname("hw.perflevel0.physicalcpu", &num_physical_cores, &len, NULL, 0);
    if (result == 0) {
        return num_physical_cores;
    }
    result = sysctlbyname("hw.physicalcpu", &num_physical_cores, &len, NULL, 0);
    if (result == 0) {
        return num_physical_cores;
    }
#elif defined(_WIN32) && (_WIN32_WINNT >= 0x0601) && !defined(__MINGW64__) // windows 7 and later
    // TODO: windows + arm64 + mingw64
    unsigned int n_threads_win = std::thread::hardware_concurrency();
    unsigned int default_threads = n_threads_win > 0 ? (n_threads_win <= 4 ? n_threads_win : n_threads_win / 2) : 4;

    DWORD buffer_size = 0;
    if (!GetLogicalProcessorInformationEx(RelationProcessorCore, nullptr, &buffer_size)) {
        if (GetLastError() != ERROR_INSUFFICIENT_BUFFER) {
            return default_threads;
        }
    }

    std::vector<char> buffer(buffer_size);
    if (!GetLogicalProcessorInformationEx(RelationProcessorCore, reinterpret_cast<PSYSTEM_LOGICAL_PROCESSOR_INFORMATION_EX>(buffer.data()), &buffer_size)) {
        return default_threads;
    }

    int32_t num_physical_cores = 0;
    PSYSTEM_LOGICAL_PROCESSOR_INFORMATION_EX info = reinterpret_cast<PSYSTEM_LOGICAL_PROCESSOR_INFORMATION_EX>(buffer.data());
    while (buffer_size > 0) {
        if (info->Relationship == RelationProcessorCore) {
            num_physical_cores += info->Processor.GroupCount;
        }
        buffer_size -= info->Size;
        info = reinterpret_cast<PSYSTEM_LOGICAL_PROCESSOR_INFORMATION_EX>(reinterpret_cast<char*>(info) + info->Size);
    }

    return num_physical_cores > 0 ? num_physical_cores : default_threads;
#endif
    unsigned int n_threads = std::thread::hardware_concurrency();
    return n_threads > 0 ? (n_threads <= 4 ? n_threads : n_threads / 2) : 4;
}

#if defined(__x86_64__) && defined(__linux__) && !defined(__ANDROID__)
#include <pthread.h>

static void cpuid(unsigned leaf, unsigned subleaf,
                  unsigned *eax, unsigned *ebx, unsigned *ecx, unsigned *edx) {
    __asm__("movq\t%%rbx,%%rsi\n\t"
            "cpuid\n\t"
            "xchgq\t%%rbx,%%rsi"
            : "=a"(*eax), "=S"(*ebx), "=c"(*ecx), "=d"(*edx)
            : "0"(leaf), "2"(subleaf));
}

static int pin_cpu(int cpu) {
    cpu_set_t mask;
    CPU_ZERO(&mask);
    CPU_SET(cpu, &mask);
    return pthread_setaffinity_np(pthread_self(), sizeof(mask), &mask);
}

static bool is_hybrid_cpu(void) {
    unsigned eax, ebx, ecx, edx;
    cpuid(7, 0, &eax, &ebx, &ecx, &edx);
    return !!(edx & (1u << 15));
}

static bool is_running_on_efficiency_core(void) {
    unsigned eax, ebx, ecx, edx;
    cpuid(0x1a, 0, &eax, &ebx, &ecx, &edx);
    int intel_atom = 0x20;
    int core_type = (eax & 0xff000000u) >> 24;
    return core_type == intel_atom;
}

static int cpu_count_math_cpus(int n_cpu) {
    int result = 0;
    for (int cpu = 0; cpu < n_cpu; ++cpu) {
        if (pin_cpu(cpu)) {
            return -1;
        }
        if (is_running_on_efficiency_core()) {
            continue; // efficiency cores harm lockstep threading
        }
        ++cpu; // hyperthreading isn't useful for linear algebra
        ++result;
    }
    return result;
}

#endif // __x86_64__ && __linux__

/**
 * Returns number of CPUs on system that are useful for math.
 */
int32_t cpu_get_num_math() {
#if defined(__x86_64__) && defined(__linux__) && !defined(__ANDROID__)
    int n_cpu = sysconf(_SC_NPROCESSORS_ONLN);
    if (n_cpu < 1) {
        return cpu_get_num_physical_cores();
    }
    if (is_hybrid_cpu()) {
        cpu_set_t affinity;
        if (!pthread_getaffinity_np(pthread_self(), sizeof(affinity), &affinity)) {
            int result = cpu_count_math_cpus(n_cpu);
            pthread_setaffinity_np(pthread_self(), sizeof(affinity), &affinity);
            if (result > 0) {
                return result;
            }
        }
    }
#endif
    return cpu_get_num_physical_cores();
}

// Helper for setting process priority

#if defined(_WIN32)

bool set_process_priority(enum ggml_sched_priority prio) {
    if (prio == GGML_SCHED_PRIO_NORMAL) {
        return true;
    }

    DWORD p = NORMAL_PRIORITY_CLASS;
    switch (prio) {
        case GGML_SCHED_PRIO_LOW:      p = BELOW_NORMAL_PRIORITY_CLASS; break;
        case GGML_SCHED_PRIO_NORMAL:   p = NORMAL_PRIORITY_CLASS;       break;
        case GGML_SCHED_PRIO_MEDIUM:   p = ABOVE_NORMAL_PRIORITY_CLASS; break;
        case GGML_SCHED_PRIO_HIGH:     p = HIGH_PRIORITY_CLASS;         break;
        case GGML_SCHED_PRIO_REALTIME: p = REALTIME_PRIORITY_CLASS;     break;
    }

    if (!SetPriorityClass(GetCurrentProcess(), p)) {
        LOG_WRN("failed to set process priority class %d : (%d)\n", prio, (int) GetLastError());
        return false;
    }

    return true;
}

#else // MacOS and POSIX
#include <sys/types.h>
#include <sys/resource.h>

bool set_process_priority(enum ggml_sched_priority prio) {
    if (prio == GGML_SCHED_PRIO_NORMAL) {
        return true;
    }

    int p = 0;
    switch (prio) {
        case GGML_SCHED_PRIO_LOW:      p =  5;  break;
        case GGML_SCHED_PRIO_NORMAL:   p =  0;  break;
        case GGML_SCHED_PRIO_MEDIUM:   p = -5;  break;
        case GGML_SCHED_PRIO_HIGH:     p = -10; break;
        case GGML_SCHED_PRIO_REALTIME: p = -20; break;
    }

    if (!setpriority(PRIO_PROCESS, 0, p)) {
        LOG_WRN("failed to set process priority %d : %s (%d)\n", prio, strerror(errno), errno);
        return false;
    }
    return true;
}

#endif

//
// CLI argument parsing
//


void postprocess_cpu_params(cpu_params& cpuparams, const cpu_params* role_model) {
    int32_t n_set = 0;

    if (cpuparams.n_threads < 0) {
        // Assuming everything about cpuparams is invalid
        if (role_model != nullptr) {
            cpuparams = *role_model;
        } else {
            cpuparams.n_threads = cpu_get_num_math();
        }
    }

    for (int32_t i = 0; i < GGML_MAX_N_THREADS; i++) {
        if (cpuparams.cpumask[i]) {
            n_set++;
        }
    }

    if (n_set && n_set < cpuparams.n_threads) {
        // Not enough set bits, may experience performance issues.
        LOG_WRN("Not enough set bits in CPU mask (%d) to satisfy requested thread count: %d\n", n_set, cpuparams.n_threads);
    }
}

bool parse_cpu_range(const std::string & range, bool (&boolmask)[GGML_MAX_N_THREADS]) {
    size_t dash_loc = range.find('-');
    if (dash_loc == std::string::npos) {
        LOG_ERR("Format of CPU range is invalid! Expected [<start>]-[<end>].\n");
        return false;
    }

    size_t start_i;
    size_t end_i;

    if (dash_loc == 0) {
        start_i = 0;
    } else {
        start_i = std::stoull(range.substr(0, dash_loc));
        if (start_i >= GGML_MAX_N_THREADS) {
            LOG_ERR("Start index out of bounds!\n");
            return false;
        }
    }

    if (dash_loc == range.length() - 1) {
        end_i = GGML_MAX_N_THREADS - 1;
    } else {
        end_i = std::stoull(range.substr(dash_loc + 1));
        if (end_i >= GGML_MAX_N_THREADS) {
            LOG_ERR("End index out of bounds!\n");
            return false;
        }
    }

    for (size_t i = start_i; i <= end_i; i++) {
        boolmask[i] = true;
    }

    return true;
}

bool parse_cpu_mask(const std::string & mask, bool (&boolmask)[GGML_MAX_N_THREADS]) {
    // Discard potential 0x prefix
    size_t start_i = 0;
    if (mask.length() >= 2 && mask.substr(0, 2) == "0x") {
        start_i = 2;
    }

    size_t num_digits = mask.length() - start_i;
    if (num_digits > 128) num_digits = 128;

    size_t end_i = num_digits + start_i;

    for (size_t i = start_i, n = (num_digits*4 - 1); i < end_i; i++, n-=4) {
        char c = mask.at(i);
        int8_t id = c;

        if ((c >= '0' && c <= '9')) {
            id -= '0';
        } else if (c >= 'a' && c <= 'f') {
            id -= 'a' - 10;
        } else if (c >= 'A' && c <= 'F') {
            id -= 'A' - 10;
        } else {
            LOG_ERR("Invalid hex character '%c' at position %d\n", c, int32_t(i));
            return false;
        }

        boolmask[  n  ] = boolmask[  n  ] || ((id & 8) != 0);
        boolmask[n - 1] = boolmask[n - 1] || ((id & 4) != 0);
        boolmask[n - 2] = boolmask[n - 2] || ((id & 2) != 0);
        boolmask[n - 3] = boolmask[n - 3] || ((id & 1) != 0);
    }

    return true;
}

void common_init() {
    llama_log_set([](ggml_log_level level, const char * text, void * /*user_data*/) {
        if (LOG_DEFAULT_LLAMA <= common_log_verbosity_thold) {
            common_log_add(common_log_main(), level, "%s", text);
        }
    }, NULL);

#ifdef NDEBUG
    const char * build_type = "";
#else
    const char * build_type = " (debug)";
#endif

    LOG_INF("build: %d (%s) with %s for %s%s\n", LLAMA_BUILD_NUMBER, LLAMA_COMMIT, LLAMA_COMPILER, LLAMA_BUILD_TARGET, build_type);
}

std::string common_params_get_system_info(const common_params & params) {
    std::ostringstream os;

    os << "system_info: n_threads = " << params.cpuparams.n_threads;
    if (params.cpuparams_batch.n_threads != -1) {
        os << " (n_threads_batch = " << params.cpuparams_batch.n_threads << ")";
    }
#if defined(_WIN32) && (_WIN32_WINNT >= 0x0601) && !defined(__MINGW64__) // windows 7 and later
    // TODO: windows + arm64 + mingw64
    DWORD logicalProcessorCount = GetActiveProcessorCount(ALL_PROCESSOR_GROUPS);
    os << " / " << logicalProcessorCount << " | " << llama_print_system_info();
#else
    os << " / " << std::thread::hardware_concurrency() << " | " << llama_print_system_info();
#endif

    return os.str();
}

//
// String utils
//

std::string string_format(const char * fmt, ...) {
    va_list ap;
    va_list ap2;
    va_start(ap, fmt);
    va_copy(ap2, ap);
    int size = vsnprintf(NULL, 0, fmt, ap);
    GGML_ASSERT(size >= 0 && size < INT_MAX); // NOLINT
    std::vector<char> buf(size + 1);
    int size2 = vsnprintf(buf.data(), size + 1, fmt, ap2);
    GGML_ASSERT(size2 == size);
    va_end(ap2);
    va_end(ap);
    return std::string(buf.data(), size);
}

std::string string_strip(const std::string & str) {
    size_t start = 0;
    size_t end = str.size();
    while (start < end && std::isspace(str[start])) {
        start++;
    }
    while (end > start && std::isspace(str[end - 1])) {
        end--;
    }
    return str.substr(start, end - start);
}

std::string string_get_sortable_timestamp() {
    using clock = std::chrono::system_clock;

    const clock::time_point current_time = clock::now();
    const time_t as_time_t = clock::to_time_t(current_time);
    char timestamp_no_ns[100];
    std::strftime(timestamp_no_ns, 100, "%Y_%m_%d-%H_%M_%S", std::localtime(&as_time_t));

    const int64_t ns = std::chrono::duration_cast<std::chrono::nanoseconds>(
        current_time.time_since_epoch() % 1000000000).count();
    char timestamp_ns[11];
    snprintf(timestamp_ns, 11, "%09" PRId64, ns);

    return std::string(timestamp_no_ns) + "." + std::string(timestamp_ns);
}

void string_replace_all(std::string & s, const std::string & search, const std::string & replace) {
    if (search.empty()) {
        return;
    }
    std::string builder;
    builder.reserve(s.length());
    size_t pos = 0;
    size_t last_pos = 0;
    while ((pos = s.find(search, last_pos)) != std::string::npos) {
        builder.append(s, last_pos, pos - last_pos);
        builder.append(replace);
        last_pos = pos + search.length();
    }
    builder.append(s, last_pos, std::string::npos);
    s = std::move(builder);
}

bool string_ends_with(const std::string_view & str, const std::string_view & suffix) {
    return str.size() >= suffix.size() && str.compare(str.size()-suffix.size(), suffix.size(), suffix) == 0;
}
size_t string_find_partial_stop(const std::string_view & str, const std::string_view & stop) {
    if (!str.empty() && !stop.empty()) {
        const char text_last_char = str.back();
        for (int64_t char_index = stop.size() - 1; char_index >= 0; char_index--) {
            if (stop[char_index] == text_last_char) {
                const auto current_partial = stop.substr(0, char_index + 1);
                if (string_ends_with(str, current_partial)) {
                    return str.size() - char_index - 1;
                }
            }
        }
    }

    return std::string::npos;
}

std::string regex_escape(const std::string & s) {
    static const std::regex special_chars("[.^$|()*+?\\[\\]{}\\\\]");
    return std::regex_replace(s, special_chars, "\\$&");
}

std::string string_join(const std::vector<std::string> & values, const std::string & separator) {
    std::ostringstream result;
    for (size_t i = 0; i < values.size(); ++i) {
        if (i > 0) {
            result << separator;
        }
        result << values[i];
    }
    return result.str();
}

std::vector<std::string> string_split(const std::string & str, const std::string & delimiter) {
    std::vector<std::string> parts;
    size_t start = 0;
    size_t end = str.find(delimiter);

    while (end != std::string::npos) {
        parts.push_back(str.substr(start, end - start));
        start = end + delimiter.length();
        end = str.find(delimiter, start);
    }

    parts.push_back(str.substr(start));

    return parts;
}

std::string string_repeat(const std::string & str, size_t n) {
    if (n == 0) {
        return "";
    }

    std::string result;
    result.reserve(str.length() * n);

    for (size_t i = 0; i < n; ++i) {
        result += str;
    }

    return result;
}

std::string string_from(bool value) {
    return value ? "true" : "false";
}

std::string string_from(const std::vector<int> & values) {
    std::stringstream buf;

    buf << "[ ";
    bool first = true;
    for (auto e : values) {
        if (first) {
            first = false;
        } else {
            buf << ", ";
        }
        buf << std::to_string(e);
    }
    buf << " ]";

    return buf.str();
}

std::string string_from(const struct llama_context * ctx, const std::vector<llama_token> & tokens) {
    std::stringstream buf;

    buf << "[ ";

    bool first = true;
    for (const auto & token : tokens) {
        if (!first) {
            buf << ", ";
        } else {
            first = false;
        }

        auto detokenized = common_token_to_piece(ctx, token);

        detokenized.erase(
            std::remove_if(
                detokenized.begin(),
                detokenized.end(),
                [](const unsigned char c) { return !std::isprint(c); }),
            detokenized.end());

        buf << "'" << detokenized << "'"
            << ":" << std::to_string(token);
    }

    buf << " ]";

    return buf.str();
}

std::string string_from(const struct llama_context * ctx, const struct llama_batch & batch) {
    std::stringstream buf;

    buf << "[ ";

    bool first = true;
    for (int i = 0; i < batch.n_tokens; ++i) {
        if (!first) {
            buf << ", ";
        } else {
            first = false;
        }

        auto detokenized = common_token_to_piece(ctx, batch.token[i]);

        detokenized.erase(
                std::remove_if(
                    detokenized.begin(),
                    detokenized.end(),
                    [](const unsigned char c) { return !std::isprint(c); }),
                detokenized.end());

        buf << "\n"          << std::to_string(i)
            << ", token '"   << detokenized << "'"
            << ", pos "      << std::to_string(batch.pos[i])
            << ", n_seq_id " << std::to_string(batch.n_seq_id[i])
            << ", seq_id "   << std::to_string(batch.seq_id[i][0])
            << ", logits "   << std::to_string(batch.logits[i]);
    }

    buf << " ]";

    return buf.str();
}

void string_process_escapes(std::string & input) {
    std::size_t input_len = input.length();
    std::size_t output_idx = 0;

    for (std::size_t input_idx = 0; input_idx < input_len; ++input_idx) {
        if (input[input_idx] == '\\' && input_idx + 1 < input_len) {
            switch (input[++input_idx]) {
                case 'n':  input[output_idx++] = '\n'; break;
                case 'r':  input[output_idx++] = '\r'; break;
                case 't':  input[output_idx++] = '\t'; break;
                case '\'': input[output_idx++] = '\''; break;
                case '\"': input[output_idx++] = '\"'; break;
                case '\\': input[output_idx++] = '\\'; break;
                case 'x':
                    // Handle \x12, etc
                    if (input_idx + 2 < input_len) {
                        const char x[3] = { input[input_idx + 1], input[input_idx + 2], 0 };
                        char *err_p = nullptr;
                        const long val = std::strtol(x, &err_p, 16);
                        if (err_p == x + 2) {
                            input_idx += 2;
                            input[output_idx++] = char(val);
                            break;
                        }
                    }
                    // fall through
                default:   input[output_idx++] = '\\';
                           input[output_idx++] = input[input_idx]; break;
            }
        } else {
            input[output_idx++] = input[input_idx];
        }
    }

    input.resize(output_idx);
}

bool string_parse_kv_override(const char * data, std::vector<llama_model_kv_override> & overrides) {
    const char * sep = strchr(data, '=');
    if (sep == nullptr || sep - data >= 128) {
        LOG_ERR("%s: malformed KV override '%s'\n", __func__, data);
        return false;
    }
    llama_model_kv_override kvo;
    std::strncpy(kvo.key, data, sep - data);
    kvo.key[sep - data] = 0;
    sep++;
    if (strncmp(sep, "int:", 4) == 0) {
        sep += 4;
        kvo.tag = LLAMA_KV_OVERRIDE_TYPE_INT;
        kvo.val_i64 = std::atol(sep);
    } else if (strncmp(sep, "float:", 6) == 0) {
        sep += 6;
        kvo.tag = LLAMA_KV_OVERRIDE_TYPE_FLOAT;
        kvo.val_f64 = std::atof(sep);
    } else if (strncmp(sep, "bool:", 5) == 0) {
        sep += 5;
        kvo.tag = LLAMA_KV_OVERRIDE_TYPE_BOOL;
        if (std::strcmp(sep, "true") == 0) {
            kvo.val_bool = true;
        } else if (std::strcmp(sep, "false") == 0) {
            kvo.val_bool = false;
        } else {
            LOG_ERR("%s: invalid boolean value for KV override '%s'\n", __func__, data);
            return false;
        }
    } else if (strncmp(sep, "str:", 4) == 0) {
        sep += 4;
        kvo.tag = LLAMA_KV_OVERRIDE_TYPE_STR;
        if (strlen(sep) > 127) {
            LOG_ERR("%s: malformed KV override '%s', value cannot exceed 127 chars\n", __func__, data);
            return false;
        }
        strncpy(kvo.val_str, sep, 127);
        kvo.val_str[127] = '\0';
    } else {
        LOG_ERR("%s: invalid type for KV override '%s'\n", __func__, data);
        return false;
    }
    overrides.emplace_back(std::move(kvo));
    return true;
}

//
// Filesystem utils
//

// Validate if a filename is safe to use
// To validate a full path, split the path by the OS-specific path separator, and validate each part with this function
bool fs_validate_filename(const std::string & filename) {
    if (!filename.length()) {
        // Empty filename invalid
        return false;
    }
    if (filename.length() > 255) {
        // Limit at common largest possible filename on Linux filesystems
        // to avoid unnecessary further validation
        // (On systems with smaller limits it will be caught by the OS)
        return false;
    }

    std::u32string filename_utf32;
    try {
#if defined(__clang__)
        // disable C++17 deprecation warning for std::codecvt_utf8
#    pragma clang diagnostic push
#    pragma clang diagnostic ignored "-Wdeprecated-declarations"
#elif defined(__GNUC__)
#    pragma GCC diagnostic push
#    pragma GCC diagnostic ignored "-Wdeprecated-declarations"
#endif

        std::wstring_convert<std::codecvt_utf8<char32_t>, char32_t> converter;

#if defined(__clang__)
#    pragma clang diagnostic pop
#elif defined(__GNUC__)
#    pragma GCC diagnostic pop
#endif

        filename_utf32 = converter.from_bytes(filename);

        // If the reverse conversion mismatches, it means overlong UTF-8 sequences were used,
        // or invalid encodings were encountered. Reject such attempts
        std::string filename_reencoded = converter.to_bytes(filename_utf32);
        if (filename_reencoded != filename) {
            return false;
        }
    } catch (const std::exception &) {
        return false;
    }

    // Check for forbidden codepoints:
    // - Control characters
    // - Unicode equivalents of illegal characters
    // - UTF-16 surrogate pairs
    // - UTF-8 replacement character
    // - Byte order mark (BOM)
    // - Illegal characters: / \ : * ? " < > |
    for (char32_t c : filename_utf32) {
        if (c <= 0x1F // Control characters (C0)
            || c == 0x7F // Control characters (DEL)
            || (c >= 0x80 && c <= 0x9F) // Control characters (C1)
            || c == 0xFF0E // Fullwidth Full Stop (period equivalent)
            || c == 0x2215 // Division Slash (forward slash equivalent)
            || c == 0x2216 // Set Minus (backslash equivalent)
            || (c >= 0xD800 && c <= 0xDFFF) // UTF-16 surrogate pairs
            || c == 0xFFFD // Replacement Character (UTF-8)
            || c == 0xFEFF // Byte Order Mark (BOM)
            || c == '/' || c == '\\' || c == ':' || c == '*' // Illegal characters
            || c == '?' || c == '"' || c == '<' || c == '>' || c == '|') {
            return false;
        }
    }

    // Reject any leading or trailing ' ', or any trailing '.', these are stripped on Windows and will cause a different filename
    // Unicode and other whitespace is not affected, only 0x20 space
    if (filename.front() == ' ' || filename.back() == ' ' || filename.back() == '.') {
        return false;
    }

    // Reject any ".." (currently stricter than necessary, it should be fine to just check for == ".." instead)
    if (filename.find("..") != std::string::npos) {
        return false;
    }

    // Reject "."
    if (filename == ".") {
        return false;
    }

    return true;
}

#include <iostream>


// returns true if successful, false otherwise
bool fs_create_directory_with_parents(const std::string & path) {
#ifdef _WIN32
    std::wstring_convert<std::codecvt_utf8<wchar_t>> converter;
    std::wstring wpath = converter.from_bytes(path);

    // if the path already exists, check whether it's a directory
    const DWORD attributes = GetFileAttributesW(wpath.c_str());
    if ((attributes != INVALID_FILE_ATTRIBUTES) && (attributes & FILE_ATTRIBUTE_DIRECTORY)) {
        return true;
    }

    size_t pos_slash = 0;

    // process path from front to back, procedurally creating directories
    while ((pos_slash = path.find('\\', pos_slash)) != std::string::npos) {
        const std::wstring subpath = wpath.substr(0, pos_slash);

        pos_slash += 1;

        // skip the drive letter, in some systems it can return an access denied error
        if (subpath.length() == 2 && subpath[1] == ':') {
            continue;
        }

        const bool success = CreateDirectoryW(subpath.c_str(), NULL);

        if (!success) {
            const DWORD error = GetLastError();

            // if the path already exists, ensure that it's a directory
            if (error == ERROR_ALREADY_EXISTS) {
                const DWORD attributes = GetFileAttributesW(subpath.c_str());
                if (attributes == INVALID_FILE_ATTRIBUTES || !(attributes & FILE_ATTRIBUTE_DIRECTORY)) {
                    return false;
                }
            } else {
                return false;
            }
        }
    }

    return true;
#else
    // if the path already exists, check whether it's a directory
    struct stat info;
    if (stat(path.c_str(), &info) == 0) {
        return S_ISDIR(info.st_mode);
    }

    size_t pos_slash = 1; // skip leading slashes for directory creation

    // process path from front to back, procedurally creating directories
    while ((pos_slash = path.find('/', pos_slash)) != std::string::npos) {
        const std::string subpath = path.substr(0, pos_slash);
        struct stat info;

        // if the path already exists, ensure that it's a directory
        if (stat(subpath.c_str(), &info) == 0) {
            if (!S_ISDIR(info.st_mode)) {
                return false;
            }
        } else {
            // create parent directories
            const int ret = mkdir(subpath.c_str(), 0755);
            if (ret != 0) {
                return false;
            }
        }

        pos_slash += 1;
    }

    return true;
#endif // _WIN32
}

std::string fs_get_cache_directory() {
    std::string cache_directory = "";
    auto ensure_trailing_slash = [](std::string p) {
        // Make sure to add trailing slash
        if (p.back() != DIRECTORY_SEPARATOR) {
            p += DIRECTORY_SEPARATOR;
        }
        return p;
    };
    if (getenv("LLAMA_CACHE")) {
        cache_directory = std::getenv("LLAMA_CACHE");
    } else {
#if defined(__linux__) || defined(__FreeBSD__) || defined(_AIX) || defined(__OpenBSD__)
        if (std::getenv("XDG_CACHE_HOME")) {
            cache_directory = std::getenv("XDG_CACHE_HOME");
        } else {
            cache_directory = std::getenv("HOME") + std::string("/.cache/");
        }
#elif defined(__APPLE__)
        cache_directory = std::getenv("HOME") + std::string("/Library/Caches/");
#elif defined(_WIN32)
        cache_directory = std::getenv("LOCALAPPDATA");
#else
#  error Unknown architecture
#endif
        cache_directory = ensure_trailing_slash(cache_directory);
        cache_directory += "llama.cpp";
    }
    return ensure_trailing_slash(cache_directory);
}

std::string fs_get_cache_file(const std::string & filename) {
    GGML_ASSERT(filename.find(DIRECTORY_SEPARATOR) == std::string::npos);
    std::string cache_directory = fs_get_cache_directory();
    const bool success = fs_create_directory_with_parents(cache_directory);
    if (!success) {
        throw std::runtime_error("failed to create cache directory: " + cache_directory);
    }
    return cache_directory + filename;
}


//
// Model utils
//

struct common_init_result common_init_from_params(common_params & params) {
    common_init_result iparams;

    // 从 CLI 参数中获取模型参数
    auto mparams = common_model_params_to_llama(params);

    // 从硬盘加载权重
    llama_model * model = llama_model_load_from_file(params.model.path.c_str(), mparams);
    if (model == NULL) {
        LOG_ERR("%s: failed to load model '%s'\n", __func__, params.model.path.c_str());
        return iparams;
    }

    // 获得词汇表
    const llama_vocab * vocab = llama_model_get_vocab(model);

<<<<<<< HEAD
    // 若启用 RAG 重排序，必须保证词表含 BOS/EOS/SEP，否则警告并释放模型
    if (params.reranking) {
        bool ok = true;

        if (llama_vocab_bos(vocab) == LLAMA_TOKEN_NULL) {
            LOG_WRN("%s: warning: vocab does not have a  BOS token, reranking will not work\n", __func__);
            ok = false;
        }

        bool has_eos = llama_vocab_eos(vocab) != LLAMA_TOKEN_NULL;
        bool has_sep = llama_vocab_sep(vocab) != LLAMA_TOKEN_NULL;

        if (!has_eos && !has_sep) {
            LOG_WRN("%s: warning: vocab does not have an EOS token or SEP token, reranking will not work\n", __func__);
            ok = false;
        } else if (!has_eos) {
            LOG_WRN("%s: warning: vocab does not have an EOS token, using SEP token as fallback\n", __func__);
        } else if (!has_sep) {
            LOG_WRN("%s: warning: vocab does not have a SEP token, reranking will not work\n", __func__);
            ok = false;
        }

        if (!ok) {
            llama_model_free(model);

            return iparams;
        }
    }

    // 从 CLI 参数中获取上下文参数
=======
>>>>>>> caf5681f
    auto cparams = common_context_params_to_llama(params);

    // 创建推理上下文
    llama_context * lctx = llama_init_from_model(model, cparams);
    if (lctx == NULL) {
        LOG_ERR("%s: failed to create context with model '%s'\n", __func__, params.model.path.c_str());
        llama_model_free(model);
        return iparams;
    }

<<<<<<< HEAD
    // KV‑cache 移位能力提醒
    if (params.ctx_shift && !llama_kv_self_can_shift(lctx)) {
=======
    if (params.ctx_shift && !llama_memory_can_shift(llama_get_memory(lctx))) {
>>>>>>> caf5681f
        LOG_WRN("%s: KV cache shifting is not supported for this context, disabling KV cache shifting\n", __func__);
        params.ctx_shift = false;
    }

    // 加载用户给定.npz /.bin控制向量并通过 llama_apply_adapter_cvec() 叠加到层权重区间 [layer_start,layer_end]
    if (!params.control_vectors.empty()) {
        if (params.control_vector_layer_start <= 0) params.control_vector_layer_start = 1;
        if (params.control_vector_layer_end   <= 0) params.control_vector_layer_end   = llama_model_n_layer(model);

        const auto cvec = common_control_vector_load(params.control_vectors);
        if (cvec.n_embd == -1) {
            llama_free(lctx);
            llama_model_free(model);

            return iparams;
        }

        int err = llama_apply_adapter_cvec(
                lctx,
                cvec.data.data(),
                cvec.data.size(),
                cvec.n_embd,
                params.control_vector_layer_start,
                params.control_vector_layer_end);
        if (err) {
            llama_free(lctx);
            llama_model_free(model);

            return iparams;
        }
    }

    if (llama_pooling_type(lctx) == LLAMA_POOLING_TYPE_RANK) {
        bool ok = true;

        if (llama_vocab_bos(vocab) == LLAMA_TOKEN_NULL) {
            LOG_WRN("%s: warning: vocab does not have a  BOS token, reranking will not work\n", __func__);
            ok = false;
        }

        bool has_eos = llama_vocab_eos(vocab) != LLAMA_TOKEN_NULL;
        bool has_sep = llama_vocab_sep(vocab) != LLAMA_TOKEN_NULL;

        if (!has_eos && !has_sep) {
            LOG_WRN("%s: warning: vocab does not have an EOS token or SEP token, reranking will not work\n", __func__);
            ok = false;
        } else if (!has_eos) {
            LOG_WRN("%s: warning: vocab does not have an EOS token, using SEP token as fallback\n", __func__);
        } else if (!has_sep) {
            LOG_WRN("%s: warning: vocab does not have a SEP token, reranking will not work\n", __func__);
            ok = false;
        }

        if (!ok) {
            llama_free(lctx);
            llama_model_free(model);

            return iparams;
        }
    }

    // load and optionally apply lora adapters
    // LoRA / LoRA‑plus 适配器相关
    for (auto & la : params.lora_adapters) {
        llama_adapter_lora_ptr lora;
        lora.reset(llama_adapter_lora_init(model, la.path.c_str()));
        if (lora == nullptr) {
            LOG_ERR("%s: failed to apply lora adapter '%s'\n", __func__, la.path.c_str());
            llama_free(lctx);
            llama_model_free(model);
            return iparams;
        }

        la.ptr = lora.get();
        iparams.lora.emplace_back(std::move(lora)); // copy to list of loaded adapters
    }

    if (!params.lora_init_without_apply) {
        common_set_adapter_lora(lctx, params.lora_adapters);
    }

    // 采样逻辑预处理
    if (params.sampling.ignore_eos && llama_vocab_eos(vocab) == LLAMA_TOKEN_NULL) {
        LOG_WRN("%s: warning: vocab does not have an EOS token, ignoring --ignore-eos\n", __func__);
        params.sampling.ignore_eos = false;
    }

    if (params.sampling.ignore_eos) {
        for (llama_token i = 0; i < llama_vocab_n_tokens(vocab); i++) {
            if (llama_vocab_is_eog(vocab, i)) {
                LOG_INF("%s: added %s logit bias = %f\n", __func__, common_token_to_piece(lctx, i).c_str(), -INFINITY);
                params.sampling.logit_bias.push_back({i, -INFINITY});
            }
        }
    }

    if (params.sampling.penalty_last_n == -1) {
        LOG_INF("%s: setting penalty_last_n to ctx_size = %d\n", __func__, llama_n_ctx(lctx));
        params.sampling.penalty_last_n = llama_n_ctx(lctx);
    }

    if (params.sampling.dry_penalty_last_n == -1) {
        LOG_INF("%s: setting dry_penalty_last_n to ctx_size = %d\n", __func__, llama_n_ctx(lctx));
        params.sampling.dry_penalty_last_n = llama_n_ctx(lctx);
    }

    // warm‑up 空推理
    // 作用：提前 JIT / GPU 占位，测试显存，避免首次真实推理的抖动。
    if (params.warmup) {
        LOG_WRN("%s: warming up the model with an empty run - please wait ... (--no-warmup to disable)\n", __func__);

        llama_set_warmup(lctx, true);

        // 构造一个极短 token 序列
        std::vector<llama_token> tmp;
        llama_token bos = llama_vocab_bos(vocab);
        llama_token eos = llama_vocab_eos(vocab);

        // some models (e.g. T5) don't have a BOS token
        if (bos != LLAMA_TOKEN_NULL) {
            tmp.push_back(bos);
        }
        if (eos != LLAMA_TOKEN_NULL) {
            tmp.push_back(eos);
        }
        if (tmp.empty()) {
            tmp.push_back(0);
        }

        // 针对 encoder、decoder 分别调用 llama_encode / llama_decode，跑一次前向
        if (llama_model_has_encoder(model)) {
            llama_encode(lctx, llama_batch_get_one(tmp.data(), tmp.size()));
            llama_token decoder_start_token_id = llama_model_decoder_start_token(model);
            if (decoder_start_token_id == LLAMA_TOKEN_NULL) {
                decoder_start_token_id = bos;
            }
            tmp.clear();
            tmp.push_back(decoder_start_token_id);
        }
        if (llama_model_has_decoder(model)) {
            llama_decode(lctx, llama_batch_get_one(tmp.data(), std::min(tmp.size(), (size_t) params.n_batch)));
        }
<<<<<<< HEAD
        // 清 KV、同步、重置性能计数后关掉 warm‑up。
        llama_kv_self_clear(lctx);
=======
        llama_memory_clear(llama_get_memory(lctx), true);
>>>>>>> caf5681f
        llama_synchronize(lctx);
        llama_perf_context_reset(lctx);
        llama_set_warmup(lctx, false);
    }

    // 把 model 与 lctx 包装进 shared_ptr 存入 iparams 返回给主程序
    iparams.model.reset(model);
    iparams.context.reset(lctx);

    return iparams;
}

std::string get_model_endpoint() {
    const char * model_endpoint_env = getenv("MODEL_ENDPOINT");
    // We still respect the use of environment-variable "HF_ENDPOINT" for backward-compatibility.
    const char * hf_endpoint_env = getenv("HF_ENDPOINT");
    const char * endpoint_env = model_endpoint_env ? model_endpoint_env : hf_endpoint_env;
    std::string model_endpoint = "https://huggingface.co/";
    if (endpoint_env) {
        model_endpoint = endpoint_env;
        if (model_endpoint.back() != '/') model_endpoint += '/';
    }
    return model_endpoint;
}

void common_set_adapter_lora(struct llama_context * ctx, std::vector<common_adapter_lora_info> & lora) {
    llama_clear_adapter_lora(ctx);
    for (auto & la : lora) {
        if (la.scale != 0.0f) {
            llama_set_adapter_lora(ctx, la.ptr, la.scale);
        }
    }
}

struct llama_model_params common_model_params_to_llama(common_params & params) {
    auto mparams = llama_model_default_params();

    if (!params.devices.empty()) {
        mparams.devices = params.devices.data();
    }

    if (params.n_gpu_layers != -1) {
        mparams.n_gpu_layers = params.n_gpu_layers;
    }

    mparams.main_gpu        = params.main_gpu;
    mparams.split_mode      = params.split_mode;
    mparams.tensor_split    = params.tensor_split;
    mparams.use_mmap        = params.use_mmap;
    mparams.use_mlock       = params.use_mlock;
    mparams.check_tensors   = params.check_tensors;

    if (params.kv_overrides.empty()) {
        mparams.kv_overrides = NULL;
    } else {
        GGML_ASSERT(params.kv_overrides.back().key[0] == 0 && "KV overrides not terminated with empty key");
        mparams.kv_overrides = params.kv_overrides.data();
    }

    if (params.tensor_buft_overrides.empty()) {
        mparams.tensor_buft_overrides = NULL;
    } else {
        GGML_ASSERT(params.tensor_buft_overrides.back().pattern == nullptr && "Tensor buffer overrides not terminated with empty pattern");
        mparams.tensor_buft_overrides = params.tensor_buft_overrides.data();
    }

    mparams.progress_callback           = params.load_progress_callback;
    mparams.progress_callback_user_data = params.load_progress_callback_user_data;

    return mparams;
}

struct llama_context_params common_context_params_to_llama(const common_params & params) {
    auto cparams = llama_context_default_params();

    cparams.n_ctx             = params.n_ctx;
    cparams.n_seq_max         = params.n_parallel;
    cparams.n_batch           = params.n_batch;
    cparams.n_ubatch          = params.n_ubatch;
    cparams.n_threads         = params.cpuparams.n_threads;
    cparams.n_threads_batch   = params.cpuparams_batch.n_threads == -1 ?
                                params.cpuparams.n_threads : params.cpuparams_batch.n_threads;
    cparams.embeddings        = params.embedding;
    cparams.rope_scaling_type = params.rope_scaling_type;
    cparams.rope_freq_base    = params.rope_freq_base;
    cparams.rope_freq_scale   = params.rope_freq_scale;
    cparams.yarn_ext_factor   = params.yarn_ext_factor;
    cparams.yarn_attn_factor  = params.yarn_attn_factor;
    cparams.yarn_beta_fast    = params.yarn_beta_fast;
    cparams.yarn_beta_slow    = params.yarn_beta_slow;
    cparams.yarn_orig_ctx     = params.yarn_orig_ctx;
    cparams.pooling_type      = params.pooling_type;
    cparams.attention_type    = params.attention_type;
    cparams.defrag_thold      = params.defrag_thold;
    cparams.cb_eval           = params.cb_eval;
    cparams.cb_eval_user_data = params.cb_eval_user_data;
    cparams.offload_kqv       = !params.no_kv_offload;
    cparams.flash_attn        = params.flash_attn;
    cparams.no_perf           = params.no_perf;
    cparams.op_offload        = !params.no_op_offload;
    cparams.swa_full          = params.swa_full;

    cparams.type_k = params.cache_type_k;
    cparams.type_v = params.cache_type_v;

    return cparams;
}

struct ggml_threadpool_params ggml_threadpool_params_from_cpu_params(const cpu_params & params) {
    struct ggml_threadpool_params tpp;

    ggml_threadpool_params_init(&tpp, params.n_threads); // setup the defaults

    if (params.mask_valid) {
        std::memcpy(&tpp.cpumask, &params.cpumask, GGML_MAX_N_THREADS);
    }

    tpp.prio       = params.priority;
    tpp.poll       = params.poll;
    tpp.strict_cpu = params.strict_cpu;

    return tpp;
}

//
// Batch utils
//

void common_batch_clear(struct llama_batch & batch) {
    batch.n_tokens = 0;
}

void common_batch_add(
                 struct llama_batch & batch,
                        llama_token   id,
                          llama_pos   pos,
    const std::vector<llama_seq_id> & seq_ids,
                               bool   logits) {
    GGML_ASSERT(batch.seq_id[batch.n_tokens] && "llama_batch size exceeded");

    batch.token   [batch.n_tokens] = id;
    batch.pos     [batch.n_tokens] = pos;
    batch.n_seq_id[batch.n_tokens] = seq_ids.size();
    for (size_t i = 0; i < seq_ids.size(); ++i) {
        batch.seq_id[batch.n_tokens][i] = seq_ids[i];
    }
    batch.logits  [batch.n_tokens] = logits;

    batch.n_tokens++;
}

//
// Token utils
//

size_t common_lcp(const llama_tokens & a, const llama_tokens & b) {
    size_t i;
    for (i = 0; i < a.size() && i < b.size() && a[i] == b[i]; i++) {}

    return i;
}

size_t common_lcs(const llama_tokens & a, const llama_tokens & b) {
    // check for empty sequences
    if (a.empty() || b.empty()) {
        return 0;
    }

    // get the lengths of the input sequences
    size_t a_len = a.size();
    size_t b_len = b.size();

    // initialize the maximum length of the longest common subsequence (LCS)
    size_t max_length = 0;

    // use two rows instead of a 2D matrix to optimize space
    std::vector<size_t> prev_row(b_len + 1, 0);
    std::vector<size_t> curr_row(b_len + 1, 0);

    // iterate through the elements of a
    for (size_t i = 1; i <= a_len; i++) {
        // iterate through the elements of b
        for (size_t j = 1; j <= b_len; j++) {
            // if elements at the current positions match
            if (a[i - 1] == b[j - 1]) {
                // if it's the first element of either sequences, set LCS length to 1
                if (i == 1 || j == 1) {
                    curr_row[j] = 1;
                } else {
                    // increment LCS length by 1 compared to the previous element
                    curr_row[j] = prev_row[j - 1] + 1;
                }

                // update max_length if necessary
                if (curr_row[j] > max_length) {
                    max_length = curr_row[j];
                }
            } else {
                // reset LCS length if elements don't match
                curr_row[j] = 0;
            }
        }

        // update the previous row for the next iteration
        prev_row = curr_row;
    }

    // return the maximum length of the LCS
    return max_length;
}

//
// Vocab utils
//

std::vector<llama_token> common_tokenize(
  const struct llama_context * ctx,
           const std::string & text,
                        bool   add_special,
                        bool   parse_special) {
    const llama_model * model = llama_get_model(ctx);
    const llama_vocab * vocab = llama_model_get_vocab(model);
    return common_tokenize(vocab, text, add_special, parse_special);
}

std::vector<llama_token> common_tokenize(
    const struct llama_vocab * vocab,
           const std::string & text,
                        bool   add_special,
                        bool   parse_special) {
    // upper limit for the number of tokens
    int n_tokens = text.length() + 2 * add_special;
    std::vector<llama_token> result(n_tokens);
    n_tokens = llama_tokenize(vocab, text.data(), text.length(), result.data(), result.size(), add_special, parse_special);
    if (n_tokens == std::numeric_limits<int32_t>::min()) {
        throw std::runtime_error("Tokenization failed: input text too large, tokenization result exceeds int32_t limit");
    }
    if (n_tokens < 0) {
        result.resize(-n_tokens);
        int check = llama_tokenize(vocab, text.data(), text.length(), result.data(), result.size(), add_special, parse_special);
        GGML_ASSERT(check == -n_tokens);
    } else {
        result.resize(n_tokens);
    }
    return result;
}

std::string common_token_to_piece(const struct llama_context * ctx, llama_token token, bool special) {
    const llama_model * model = llama_get_model(ctx);
    const llama_vocab * vocab = llama_model_get_vocab(model);
    return common_token_to_piece(vocab, token, special);
}

std::string common_token_to_piece(const struct llama_vocab * vocab, llama_token token, bool special) {
    std::string piece;
    piece.resize(piece.capacity());  // using string internal cache, 15 bytes + '\n'
    const int n_chars = llama_token_to_piece(vocab, token, &piece[0], piece.size(), 0, special);
    if (n_chars < 0) {
        piece.resize(-n_chars);
        int check = llama_token_to_piece(vocab, token, &piece[0], piece.size(), 0, special);
        GGML_ASSERT(check == -n_chars);
    }
    else {
        piece.resize(n_chars);
    }

    return piece;
}

std::string common_detokenize(const struct llama_context * ctx, const std::vector<llama_token> & tokens, bool special) {
    const llama_model * model = llama_get_model(ctx);
    const llama_vocab * vocab = llama_model_get_vocab(model);
    return common_detokenize(vocab, tokens, special);
}

std::string common_detokenize(const struct llama_vocab * vocab, const std::vector<llama_token> & tokens, bool special) {
    std::string text;
    text.resize(std::max(text.capacity(), tokens.size()));
    int32_t n_chars = llama_detokenize(vocab, tokens.data(), (int32_t)tokens.size(), &text[0], (int32_t)text.size(), false, special);
    if (n_chars < 0) {
        text.resize(-n_chars);
        n_chars = llama_detokenize(vocab, tokens.data(), (int32_t)tokens.size(), &text[0], (int32_t)text.size(), false, special);
        GGML_ASSERT(n_chars <= (int32_t)text.size());  // whitespace trimming is performed after per-token detokenization
    }

    text.resize(n_chars);

    // NOTE: the original tokenizer decodes bytes after collecting the pieces.
    return text;
}

//
// Embedding utils
//

void common_embd_normalize(const float * inp, float * out, int n, int embd_norm) {
    double sum = 0.0;

    switch (embd_norm) {
        case -1: // no normalisation
            sum = 1.0;
            break;
        case 0: // max absolute
            for (int i = 0; i < n; i++) {
                if (sum < std::abs(inp[i])) {
                    sum = std::abs(inp[i]);
                }
            }
            sum /= 32760.0; // make an int16 range
            break;
        case 2: // euclidean
            for (int i = 0; i < n; i++) {
                sum += inp[i] * inp[i];
            }
            sum = std::sqrt(sum);
            break;
        default: // p-norm (euclidean is p-norm p=2)
            for (int i = 0; i < n; i++) {
                sum += std::pow(std::abs(inp[i]), embd_norm);
            }
            sum = std::pow(sum, 1.0 / embd_norm);
            break;
    }

    const float norm = sum > 0.0 ? 1.0 / sum : 0.0f;

    for (int i = 0; i < n; i++) {
        out[i] = inp[i] * norm;
    }
}

float common_embd_similarity_cos(const float * embd1, const float * embd2, int n){
    double sum  = 0.0;
    double sum1 = 0.0;
    double sum2 = 0.0;

    for (int i = 0; i < n; i++) {
        sum  += embd1[i] * embd2[i];
        sum1 += embd1[i] * embd1[i];
        sum2 += embd2[i] * embd2[i];
    }

    // Handle the case where one or both vectors are zero vectors
    if (sum1 == 0.0 || sum2 == 0.0) {
        if (sum1 == 0.0 && sum2 == 0.0) {
            return 1.0f; // two zero vectors are similar
        }
        return 0.0f;
    }

    return sum / (sqrt(sum1) * sqrt(sum2));
}

//
// Control vector utils
//

static common_control_vector_data common_control_vector_load_one(const common_control_vector_load_info & load_info) {
    common_control_vector_data result = { -1, {} };

    ggml_context * ctx = nullptr;
    struct gguf_init_params meta_gguf_params = {
        /* .no_alloc = */ false,
        /* .ctx      = */ &ctx,
    };
    struct gguf_context * ctx_gguf = gguf_init_from_file(load_info.fname.c_str(), meta_gguf_params);
    if (!ctx_gguf) {
        LOG_ERR("%s: failed to load control vector file from %s\n", __func__, load_info.fname.c_str());
        return result;
    }

    int32_t n_tensors = gguf_get_n_tensors(ctx_gguf);
    if (n_tensors == 0) {
        LOG_WRN("%s: no direction tensors found in %s\n", __func__, load_info.fname.c_str());
    }

    for (int i = 0; i < n_tensors; i++) {
        std::string name = gguf_get_tensor_name(ctx_gguf, i);

        int layer_idx = -1;

        // split on '.'
        size_t dotpos = name.find('.');
        if (dotpos != std::string::npos && name.substr(0, dotpos) == "direction") {
            try {
                layer_idx = std::stoi(name.substr(dotpos + 1));
            } catch (...) {
                layer_idx = -1;
            }
        }
        if (layer_idx < 0) {
            LOG_ERR("%s: invalid/unparsable direction tensor layer index in %s\n", __func__, load_info.fname.c_str());
            result.n_embd = -1;
            break;
        } else if (layer_idx == 0) {
            LOG_ERR("%s: invalid (zero) direction tensor layer index in %s\n", __func__, load_info.fname.c_str());
            result.n_embd = -1;
            break;
        }

        struct ggml_tensor * tensor = ggml_get_tensor(ctx, name.c_str());
        if (tensor->type != GGML_TYPE_F32) {
            LOG_ERR("%s: invalid (non-F32) direction tensor type in %s\n", __func__, load_info.fname.c_str());
            result.n_embd = -1;
            break;
        }
        if (ggml_n_dims(tensor) != 1) {
            LOG_ERR("%s: invalid (non-1D) direction tensor shape in %s\n", __func__, load_info.fname.c_str());
            result.n_embd = -1;
            break;
        }

        if (result.n_embd == -1) {
            result.n_embd = ggml_nelements(tensor);
        } else if (ggml_nelements(tensor) != result.n_embd) {
            LOG_ERR("%s: direction tensor in %s does not match previous dimensions\n", __func__, load_info.fname.c_str());
            result.n_embd = -1;
            break;
        }

        // extend if necessary - do not store data for layer 0 (it's not used)
        result.data.resize(std::max(result.data.size(), static_cast<size_t>(result.n_embd * layer_idx)), 0.0f);

        const float * src = (const float *) tensor->data;
        float * dst = result.data.data() + result.n_embd * (layer_idx - 1);  // layer 1 at [0]
        for (int j = 0; j < result.n_embd; j++) {
            dst[j] += src[j] * load_info.strength;  // allows multiple directions for same layer in same file
        }

    }

    if (result.n_embd == -1) {
        LOG_WRN("%s: skipping %s due to invalid direction tensors\n", __func__, load_info.fname.c_str());
        result.data.clear();
    }

    gguf_free(ctx_gguf);
    ggml_free(ctx);

    return result;
}

common_control_vector_data common_control_vector_load(const std::vector<common_control_vector_load_info> & load_infos) {
    common_control_vector_data result = { -1, {} };

    for (const auto & info : load_infos) {
        auto cur = common_control_vector_load_one(info);

        if (cur.n_embd == -1) {
            result.n_embd = -1;
            break;
        }
        if (result.n_embd != -1 && result.n_embd != cur.n_embd) {
            LOG_ERR("%s: control vectors in %s does not match previous dimensions\n", __func__, info.fname.c_str());
            result.n_embd = -1;
            break;
        }

        if (result.n_embd == -1) {
            result = std::move(cur);
        } else {
            result.data.resize(std::max(result.data.size(), cur.data.size()), 0.0f);  // extend if necessary
            for (size_t i = 0; i < cur.data.size(); i++) {
                result.data[i] += cur.data[i];
            }
        }
    }

    if (result.n_embd == -1) {
        LOG_ERR("%s: no valid control vector files passed\n", __func__);
        result.data.clear();
    }

    return result;
}

ggml_opt_dataset_t common_opt_dataset_init(struct llama_context * ctx, const std::vector<llama_token> & tokens, int64_t stride) {
    const int64_t ne_datapoint = llama_n_ctx(ctx);
    const int64_t ndata        = (tokens.size() - ne_datapoint - 1) / stride;
    ggml_opt_dataset_t result = ggml_opt_dataset_init(
        GGML_TYPE_I32, GGML_TYPE_I32, ne_datapoint, ne_datapoint, ndata, /*ndata_shard =*/ 1);

    llama_token * data   = (llama_token *) ggml_opt_dataset_data(result)->data;
    llama_token * labels = (llama_token *) ggml_opt_dataset_labels(result)->data;

    for (int64_t idata = 0; idata < ndata; ++idata) {
        memcpy(data   + idata*ne_datapoint, tokens.data() + idata*stride + 0, ne_datapoint*sizeof(llama_token));
        memcpy(labels + idata*ne_datapoint, tokens.data() + idata*stride + 1, ne_datapoint*sizeof(llama_token));
    }

    return result;
}<|MERGE_RESOLUTION|>--- conflicted
+++ resolved
@@ -915,39 +915,7 @@
     // 获得词汇表
     const llama_vocab * vocab = llama_model_get_vocab(model);
 
-<<<<<<< HEAD
-    // 若启用 RAG 重排序，必须保证词表含 BOS/EOS/SEP，否则警告并释放模型
-    if (params.reranking) {
-        bool ok = true;
-
-        if (llama_vocab_bos(vocab) == LLAMA_TOKEN_NULL) {
-            LOG_WRN("%s: warning: vocab does not have a  BOS token, reranking will not work\n", __func__);
-            ok = false;
-        }
-
-        bool has_eos = llama_vocab_eos(vocab) != LLAMA_TOKEN_NULL;
-        bool has_sep = llama_vocab_sep(vocab) != LLAMA_TOKEN_NULL;
-
-        if (!has_eos && !has_sep) {
-            LOG_WRN("%s: warning: vocab does not have an EOS token or SEP token, reranking will not work\n", __func__);
-            ok = false;
-        } else if (!has_eos) {
-            LOG_WRN("%s: warning: vocab does not have an EOS token, using SEP token as fallback\n", __func__);
-        } else if (!has_sep) {
-            LOG_WRN("%s: warning: vocab does not have a SEP token, reranking will not work\n", __func__);
-            ok = false;
-        }
-
-        if (!ok) {
-            llama_model_free(model);
-
-            return iparams;
-        }
-    }
-
     // 从 CLI 参数中获取上下文参数
-=======
->>>>>>> caf5681f
     auto cparams = common_context_params_to_llama(params);
 
     // 创建推理上下文
@@ -958,12 +926,7 @@
         return iparams;
     }
 
-<<<<<<< HEAD
-    // KV‑cache 移位能力提醒
-    if (params.ctx_shift && !llama_kv_self_can_shift(lctx)) {
-=======
     if (params.ctx_shift && !llama_memory_can_shift(llama_get_memory(lctx))) {
->>>>>>> caf5681f
         LOG_WRN("%s: KV cache shifting is not supported for this context, disabling KV cache shifting\n", __func__);
         params.ctx_shift = false;
     }
@@ -1106,12 +1069,7 @@
         if (llama_model_has_decoder(model)) {
             llama_decode(lctx, llama_batch_get_one(tmp.data(), std::min(tmp.size(), (size_t) params.n_batch)));
         }
-<<<<<<< HEAD
-        // 清 KV、同步、重置性能计数后关掉 warm‑up。
-        llama_kv_self_clear(lctx);
-=======
         llama_memory_clear(llama_get_memory(lctx), true);
->>>>>>> caf5681f
         llama_synchronize(lctx);
         llama_perf_context_reset(lctx);
         llama_set_warmup(lctx, false);
